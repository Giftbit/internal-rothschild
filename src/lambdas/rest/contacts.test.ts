--- conflicted
+++ resolved
@@ -351,7 +351,53 @@
         }, ["createdDate", "updatedDate", "createdBy"]);
     });
 
-<<<<<<< HEAD
+    describe("handling unicode in IDs", () => {
+        it("404s getting a Contact by ID with unicode", async () => {
+            const contactResp = await testUtils.testAuthedRequest<any>(router, `/v2/contacts/%F0%9F%92%A9`, "GET");
+            chai.assert.equal(contactResp.statusCode, 404);
+            chai.assert.equal(contactResp.body.messageCode, "ContactNotFound");
+        });
+
+        it("returns an empty list searching Contact by ID with unicode", async () => {
+            const contactsResp = await testUtils.testAuthedRequest<Value[]>(router, "/v2/contacts?id=%F0%9F%92%A9", "GET");
+            chai.assert.equal(contactsResp.statusCode, 200);
+            chai.assert.deepEqual(contactsResp.body, []);
+        });
+
+        it("returns an empty list searching Contact by email with unicode", async () => {
+            const contactsResp = await testUtils.testAuthedRequest<Value[]>(router, "/v2/contacts?email=%F0%9F%92%A9", "GET");
+            chai.assert.equal(contactsResp.statusCode, 200);
+            chai.assert.deepEqual(contactsResp.body, []);
+        });
+
+        it("returns valid results, when searching ID with the in operator and some values are unicode", async () => {
+            const contact: Partial<Contact> = {
+                id: generateId()
+            };
+            const createContact = await testUtils.testAuthedRequest<Contact>(router, "/v2/contacts", "POST", contact);
+            chai.assert.equal(createContact.statusCode, 201);
+
+            const contactsResp = await testUtils.testAuthedRequest<Contact[]>(router, `/v2/contacts?id.in=%22%3E%3Cimg%20src%3D1%20onerror%3Dompt(document.cookie)%3B%3E%F0%9F%98%82,${contact.id}`, "GET");
+            chai.assert.equal(contactsResp.statusCode, 200);
+            chai.assert.deepEqual(contactsResp.body, [createContact.body]);
+        });
+
+        it("404s patching a Contact by ID with unicode", async () => {
+            const patchResp = await testUtils.testAuthedRequest<any>(router, "/v2/contacts/%F0%9F%92%A9", "PATCH", {
+                firstName: "Joey Jo-Jo Jr",
+                lastName: "Shabadoo"
+            });
+            chai.assert.equal(patchResp.statusCode, 404);
+            chai.assert.equal(patchResp.body.messageCode, "ContactNotFound");
+        });
+
+        it("404s deleting a Contact by ID with unicode", async () => {
+            const deleteResp = await testUtils.testAuthedRequest<any>(router, "/v2/contacts/%F0%9F%92%A9", "DELETE");
+            chai.assert.equal(deleteResp.statusCode, 404);
+            chai.assert.equal(deleteResp.body.messageCode, "ContactNotFound");
+        });
+    });
+
     it.only("treats contactId as case sensitive", async () => {
         const contact1: Partial<Contact> = {
             id: generateId() + "-A"
@@ -383,53 +429,6 @@
         const getContacts2Resp = await testUtils.testAuthedRequest<Contact[]>(router, `/v2/contacts?id=${contact2.id}`, "GET");
         chai.assert.equal(getContacts2Resp.statusCode, 200);
         chai.assert.deepEqual(getContacts2Resp.body, [getContact2Resp.body]);
-=======
-    describe("handling unicode in IDs", () => {
-        it("404s getting a Contact by ID with unicode", async () => {
-            const contactResp = await testUtils.testAuthedRequest<any>(router, `/v2/contacts/%F0%9F%92%A9`, "GET");
-            chai.assert.equal(contactResp.statusCode, 404);
-            chai.assert.equal(contactResp.body.messageCode, "ContactNotFound");
-        });
-
-        it("returns an empty list searching Contact by ID with unicode", async () => {
-            const contactsResp = await testUtils.testAuthedRequest<Value[]>(router, "/v2/contacts?id=%F0%9F%92%A9", "GET");
-            chai.assert.equal(contactsResp.statusCode, 200);
-            chai.assert.deepEqual(contactsResp.body, []);
-        });
-
-        it("returns an empty list searching Contact by email with unicode", async () => {
-            const contactsResp = await testUtils.testAuthedRequest<Value[]>(router, "/v2/contacts?email=%F0%9F%92%A9", "GET");
-            chai.assert.equal(contactsResp.statusCode, 200);
-            chai.assert.deepEqual(contactsResp.body, []);
-        });
-
-        it("returns valid results, when searching ID with the in operator and some values are unicode", async () => {
-            const contact: Partial<Contact> = {
-                id: generateId()
-            };
-            const createContact = await testUtils.testAuthedRequest<Contact>(router, "/v2/contacts", "POST", contact);
-            chai.assert.equal(createContact.statusCode, 201);
-
-            const contactsResp = await testUtils.testAuthedRequest<Contact[]>(router, `/v2/contacts?id.in=%22%3E%3Cimg%20src%3D1%20onerror%3Dompt(document.cookie)%3B%3E%F0%9F%98%82,${contact.id}`, "GET");
-            chai.assert.equal(contactsResp.statusCode, 200);
-            chai.assert.deepEqual(contactsResp.body, [createContact.body]);
-        });
-
-        it("404s patching a Contact by ID with unicode", async () => {
-            const patchResp = await testUtils.testAuthedRequest<any>(router, "/v2/contacts/%F0%9F%92%A9", "PATCH", {
-                firstName: "Joey Jo-Jo Jr",
-                lastName: "Shabadoo"
-            });
-            chai.assert.equal(patchResp.statusCode, 404);
-            chai.assert.equal(patchResp.body.messageCode, "ContactNotFound");
-        });
-
-        it("404s deleting a Contact by ID with unicode", async () => {
-            const deleteResp = await testUtils.testAuthedRequest<any>(router, "/v2/contacts/%F0%9F%92%A9", "DELETE");
-            chai.assert.equal(deleteResp.statusCode, 404);
-            chai.assert.equal(deleteResp.body.messageCode, "ContactNotFound");
-        });
->>>>>>> cc8fed83
     });
 
     describe("filters and pagination", () => {
