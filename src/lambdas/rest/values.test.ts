--- conflicted
+++ resolved
@@ -3,11 +3,8 @@
 import * as giftbitRoutes from "giftbit-cassava-routes";
 import * as parseLinkHeader from "parse-link-header";
 import * as testUtils from "../../testUtils";
-<<<<<<< HEAD
+import {DbValue, Value} from "../../model/Value";
 import {createCurrency} from "../../testUtils";
-=======
->>>>>>> 14c59617
-import {DbValue, Value} from "../../model/Value";
 import {Currency} from "../../model/Currency";
 import {installRest} from "./index";
 import {Contact} from "../../model/Contact";
@@ -274,73 +271,6 @@
         chai.assert.equal(resp3.statusCode, 200, `still exists body=${JSON.stringify(resp3.body)}`);
     });
 
-<<<<<<< HEAD
-    it.only("can create a value with public code", async () => {
-        let valueWithPublicCode: Partial<Value> = {
-            id: "valueWithPublicCode",
-            currency: "USD",
-            code: "PUBLICCODE",
-            balance: 0
-        };
-
-        const resp2 = await testUtils.testAuthedRequest<Value>(router, "/v2/values", "POST", valueWithPublicCode);
-        chai.assert.equal(resp2.statusCode, 201, `body=${JSON.stringify(resp2.body)}`);
-        chai.assert.equal(resp2.body.code, valueWithPublicCode.code);
-
-        const knex = await getKnexRead();
-        const res: DbValue[] = await knex("Values")
-            .select()
-            .where({
-                userId: testUtils.defaultTestUser.userId,
-                id: valueWithPublicCode.id
-            });
-        console.log(JSON.stringify(res, null, 4));
-    });
-
-    it.only("can create a value with secure code", async () => {
-        let valueWithPublicCode = {
-            id: "valueWithSecureCode",
-            currency: "USD",
-            secureCode: "SECURECODE",
-            balance: 0
-        };
-
-        const respPost = await testUtils.testAuthedRequest<Value>(router, "/v2/values", "POST", valueWithPublicCode);
-        chai.assert.equal(respPost.statusCode, 201, `body=${JSON.stringify(respPost.body)}`);
-        chai.assert.equal(respPost.body.code, "...CODE");
-
-        const respGet = await testUtils.testAuthedRequest<Value>(router, `/v2/values/${valueWithPublicCode.id}`, "GET");
-        chai.assert.equal(respGet.statusCode, 200, `body=${JSON.stringify(respGet.body)}`);
-        chai.assert.equal(respPost.body.code, "...CODE");
-
-        const respGetDisplaySecure = await testUtils.testAuthedRequest<Value>(router, `/v2/values/${valueWithPublicCode.id}?displaySecure=true`, "GET");
-        chai.assert.equal(respGetDisplaySecure.statusCode, 200, `body=${JSON.stringify(respGetDisplaySecure.body)}`);
-        chai.assert.equal(respGetDisplaySecure.body.code, "SECURECODE");
-        console.log(JSON.stringify(respGetDisplaySecure));
-
-        const knex = await getKnexRead();
-        const res: DbValue[] = await knex("Values")
-            .select()
-            .where({
-                userId: testUtils.defaultTestUser.userId,
-                id: valueWithPublicCode.id
-            });
-        const encryptedCode: string = encrypt("SECURECODE");
-        console.log("encryptedCode here: " + encryptedCode);
-        console.log("encryptedCode from response: " + res[0].encryptedCode);
-        chai.assert.isNotNull(res[0].encryptedCode);
-        chai.assert.isNotNull(res[0].codeHashed);
-        chai.assert.equal(res[0].codeHashed, computeLookupHash("SECURECODE", testUtils.defaultTestUser.auth));
-        chai.assert.equal(respPost.body.code, "...CODE");
-
-        const list = await testUtils.testAuthedRequest<Value>(router, `/v2/values`, "GET");
-        console.log("list\n" + JSON.stringify(list.body, null, 4));
-        const listDisplaySecure = await testUtils.testAuthedRequest<Value>(router, `/v2/values?displaySecure=true`, "GET");
-        console.log("listDisplaySecure\n" + JSON.stringify(listDisplaySecure.body, null, 4));
-    });
-
-
-=======
     describe("filtering and paging", () => {
         before(async () => {
             const values: Partial<DbValue>[] = [];
@@ -418,5 +348,70 @@
             chai.assert.isDefined(page1.headers["Link"]);
         });
     });
->>>>>>> 14c59617
+
+    it.only("can create a value with public code", async () => {
+        let valueWithPublicCode: Partial<Value> = {
+            id: "valueWithPublicCode",
+            currency: "USD",
+            code: "PUBLICCODE",
+            balance: 0
+        };
+
+        const resp2 = await testUtils.testAuthedRequest<Value>(router, "/v2/values", "POST", valueWithPublicCode);
+        chai.assert.equal(resp2.statusCode, 201, `body=${JSON.stringify(resp2.body)}`);
+        chai.assert.equal(resp2.body.code, valueWithPublicCode.code);
+
+        const knex = await getKnexRead();
+        const res: DbValue[] = await knex("Values")
+            .select()
+            .where({
+                userId: testUtils.defaultTestUser.userId,
+                id: valueWithPublicCode.id
+            });
+        console.log(JSON.stringify(res, null, 4));
+    });
+
+    it.only("can create a value with secure code", async () => {
+        let valueWithPublicCode = {
+            id: "valueWithSecureCode",
+            currency: "USD",
+            secureCode: "SECURECODE",
+            balance: 0
+        };
+
+        const respPost = await testUtils.testAuthedRequest<Value>(router, "/v2/values", "POST", valueWithPublicCode);
+        chai.assert.equal(respPost.statusCode, 201, `body=${JSON.stringify(respPost.body)}`);
+        chai.assert.equal(respPost.body.code, "...CODE");
+
+        const respGet = await testUtils.testAuthedRequest<Value>(router, `/v2/values/${valueWithPublicCode.id}`, "GET");
+        chai.assert.equal(respGet.statusCode, 200, `body=${JSON.stringify(respGet.body)}`);
+        chai.assert.equal(respPost.body.code, "...CODE");
+
+        const respGetDisplaySecure = await testUtils.testAuthedRequest<Value>(router, `/v2/values/${valueWithPublicCode.id}?displaySecure=true`, "GET");
+        chai.assert.equal(respGetDisplaySecure.statusCode, 200, `body=${JSON.stringify(respGetDisplaySecure.body)}`);
+        chai.assert.equal(respGetDisplaySecure.body.code, "SECURECODE");
+        console.log(JSON.stringify(respGetDisplaySecure));
+
+        const knex = await getKnexRead();
+        const res: DbValue[] = await knex("Values")
+            .select()
+            .where({
+                userId: testUtils.defaultTestUser.userId,
+                id: valueWithPublicCode.id
+            });
+        const encryptedCode: string = encrypt("SECURECODE");
+        console.log("encryptedCode here: " + encryptedCode);
+        console.log("encryptedCode from response: " + res[0].encryptedCode);
+        chai.assert.isNotNull(res[0].encryptedCode);
+        chai.assert.isNotNull(res[0].codeHashed);
+        chai.assert.equal(res[0].codeHashed, computeLookupHash("SECURECODE", testUtils.defaultTestUser.auth));
+        chai.assert.equal(respPost.body.code, "...CODE");
+
+        const list = await testUtils.testAuthedRequest<Value>(router, `/v2/values`, "GET");
+        console.log("list\n" + JSON.stringify(list.body, null, 4));
+        const listDisplaySecure = await testUtils.testAuthedRequest<Value>(router, `/v2/values?displaySecure=true`, "GET");
+        console.log("listDisplaySecure\n" + JSON.stringify(listDisplaySecure.body, null, 4));
+    });
+
+
 });