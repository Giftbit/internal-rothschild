import * as cassava from "cassava";
import * as giftbitRoutes from "giftbit-cassava-routes";
import * as jsonschema from "jsonschema";
import {Contact, DbContact} from "../../model/Contact";
import {Pagination, PaginationParams} from "../../model/Pagination";
import {pick, pickOrDefault} from "../../utils/pick";
import {csvSerializer} from "../../utils/serializers";
import {filterAndPaginateQuery, nowInDbPrecision} from "../../utils/dbUtils";
import {getKnexRead, getKnexWrite} from "../../utils/dbUtils/connection";
import * as knex from "knex";
<<<<<<< HEAD
import {isSystemId} from "../../utils/isSystemId";
=======
import {MetricsLogger} from "../../utils/metricsLogger";
>>>>>>> 518b17e6

export function installContactsRest(router: cassava.Router): void {
    router.route("/v2/contacts")
        .method("GET")
        .serializers({
            "application/json": cassava.serializers.jsonSerializer,
            "text/csv": csvSerializer
        })
        .handler(async evt => {
            const auth: giftbitRoutes.jwtauth.AuthorizationBadge = evt.meta["auth"];
            auth.requireIds("userId");
            auth.requireScopes("lightrailV2:contacts:list");

            const res = await getContacts(auth, evt.queryStringParameters, Pagination.getPaginationParams(evt));
            return {
                headers: Pagination.toHeaders(evt, res.pagination),
                body: res.contacts
            };
        });

    router.route("/v2/contacts")
        .method("POST")
        .handler(async evt => {
            const auth: giftbitRoutes.jwtauth.AuthorizationBadge = evt.meta["auth"];
            auth.requireIds("userId", "teamMemberId");
            if (auth.hasScope("lightrailV2:contacts:create:self") && evt.body && auth.contactId === evt.body.id) {
                // Badge is signed specifically to create this Contact.
            } else {
                auth.requireScopes("lightrailV2:contacts:create");
            }
            evt.validateBody(contactSchema);

            const now = nowInDbPrecision();
            const contact = {
                ...pickOrDefault(evt.body, {
                    id: "",
                    firstName: null,
                    lastName: null,
                    email: null,
                    metadata: null
                }),
                createdDate: now,
                updatedDate: now,
                createdBy: auth.teamMemberId ? auth.teamMemberId : auth.userId,
            };
            return {
                statusCode: cassava.httpStatusCode.success.CREATED,
                body: await createContact(auth, contact)
            };
        });

    router.route("/v2/contacts/{id}")
        .method("GET")
        .handler(async evt => {
            const auth: giftbitRoutes.jwtauth.AuthorizationBadge = evt.meta["auth"];
            auth.requireIds("userId");
            if (auth.hasScope("lightrailV2:contacts:read:self") && auth.contactId === evt.pathParameters.id) {
                // Badge is signed specifically to read this Contact.
            } else {
                auth.requireScopes("lightrailV2:contacts:read");
            }

            return {
                body: await getContact(auth, evt.pathParameters.id)
            };
        });

    router.route("/v2/contacts/{id}")
        .method("PATCH")
        .handler(async evt => {
            const auth: giftbitRoutes.jwtauth.AuthorizationBadge = evt.meta["auth"];
            auth.requireIds("userId");
            if (auth.hasScope("lightrailV2:contacts:update:self") && auth.contactId === evt.pathParameters.id) {
                // Badge is signed specifically to update this Contact.
            } else {
                auth.requireScopes("lightrailV2:contacts:update");
            }

            evt.validateBody(contactUpdateSchema);
            if (evt.body.id && evt.body.id !== evt.pathParameters.id) {
                throw new giftbitRoutes.GiftbitRestError(422, `The body id '${evt.body.id}' does not match the path id '${evt.pathParameters.id}'.  The id cannot be updated.`);
            }

            const now = nowInDbPrecision();
            const contact = {
                ...pick<Contact>(evt.body, "firstName", "lastName", "email", "metadata"),
                updatedDate: now
            };
            return {
                body: await updateContact(auth, evt.pathParameters.id, contact)
            };
        });

    router.route("/v2/contacts/{id}")
        .method("DELETE")
        .handler(async evt => {
            const auth: giftbitRoutes.jwtauth.AuthorizationBadge = evt.meta["auth"];
            auth.requireIds("userId");
            if (auth.hasScope("lightrailV2:contacts:delete:self") && auth.contactId === evt.pathParameters.id) {
                // Badge is signed specifically to delete this Contact.
            } else {
                auth.requireScopes("lightrailV2:contacts:delete");
            }

            return {
                body: await deleteContact(auth, evt.pathParameters.id)
            };
        });
}

export async function getContacts(auth: giftbitRoutes.jwtauth.AuthorizationBadge, filterParams: { [key: string]: string }, pagination: PaginationParams): Promise<{ contacts: Contact[], pagination: Pagination }> {
    auth.requireIds("userId");

    const knex = await getKnexRead();

    let query: knex.QueryBuilder = knex("Contacts")
        .select("Contacts.*")
        .where("Contacts.userId", "=", auth.userId);
    const valueId = filterParams["valueId"];
    if (valueId) {

        // join ContactValues
        query.leftJoin("ContactValues", {
            "Contacts.id": "ContactValues.contactId",
            "Contacts.userId": "ContactValues.userId"
        });

        // also join Values
        query.leftJoin("Values", {
            "Contacts.id": "Values.contactId",
            "Contacts.userId": "Values.userId"
        });

        query.andWhere(q => {
            q.where("ContactValues.valueId", "=", valueId);
            q.orWhere("Values.id", "=", valueId);
            q.orWhere("Values.attachedFromValueId", "=", valueId);
            return q;
        });

        query.groupBy("Contacts.id");
    }
    const res = await filterAndPaginateQuery<DbContact>(
        query,
        filterParams,
        {
            properties: {
                "id": {
                    type: "string",
                    operators: ["eq", "in"],
                    valueFilter: isSystemId
                },
                "firstName": {
                    type: "string"
                },
                "lastName": {
                    type: "string"
                },
                "email": {
                    type: "string",
                    valueFilter: isSystemId
                },
                "createdDate": {
                    type: "Date",
                    operators: ["eq", "gt", "gte", "lt", "lte", "ne"]
                },
            },
            tableName: "Contacts"
        },
        pagination
    );
    return {
        contacts: res.body.map(DbContact.toContact),
        pagination: res.pagination
    };
}

export async function createContact(auth: giftbitRoutes.jwtauth.AuthorizationBadge, contact: Contact): Promise<Contact> {
    auth.requireIds("userId", "teamMemberId");

    try {
        const knex = await getKnexWrite();
        await knex("Contacts")
            .insert(Contact.toDbContact(auth, contact));
        return contact;
    } catch (err) {
        if (err.code === "ER_DUP_ENTRY") {
            throw new giftbitRoutes.GiftbitRestError(cassava.httpStatusCode.clientError.CONFLICT, `A Contact with id '${contact.id}' already exists.`, "ContactIdExists");
        }
        throw err;
    }
}

export async function getContact(auth: giftbitRoutes.jwtauth.AuthorizationBadge, id: string): Promise<Contact> {
    auth.requireIds("userId");

    if (!isSystemId(id)) {
        throw new giftbitRoutes.GiftbitRestError(404, `Contact with id '${id}' not found.`, "ContactNotFound");
    }

    const knex = await getKnexRead();
    const res: DbContact[] = await knex("Contacts")
        .select()
        .where({
            userId: auth.userId,
            id: id
        });
    if (res.length === 0) {
        throw new giftbitRoutes.GiftbitRestError(404, `Contact with id '${id}' not found.`, "ContactNotFound");
    }
    if (res.length > 1) {
        throw new Error(`Illegal SELECT query.  Returned ${res.length} values.`);
    }
    if (res[0].id !== id) {
        MetricsLogger.caseInsensitiveRetrieval("getContact", res[0].id, id, auth);
    }
    return DbContact.toContact(res[0]);
}

export async function updateContact(auth: giftbitRoutes.jwtauth.AuthorizationBadge, id: string, contactUpdates: Partial<Contact>): Promise<Contact> {
    auth.requireIds("userId");

    if (!isSystemId(id)) {
        throw new giftbitRoutes.GiftbitRestError(404, `Contact with id '${id}' not found.`, "ContactNotFound");
    }

    const knex = await getKnexWrite();
    return await knex.transaction(async trx => {
        // Get the master version of the Contact and lock it.
        const selectContactRes: DbContact[] = await trx("Contacts")
            .select()
            .where({
                userId: auth.userId,
                id: id
            })
            .forUpdate();
        if (selectContactRes.length === 0) {
            throw new giftbitRoutes.GiftbitRestError(404, `Contact with id '${id}' not found.`, "ContactNotFound");
        }
        if (selectContactRes.length > 1) {
            throw new Error(`Illegal SELECT query.  Returned ${selectContactRes.length} values.`);
        }
        const existingContact = DbContact.toContact(selectContactRes[0]);
        const updatedContact = {
            ...existingContact,
            ...contactUpdates
        };

        const patchRes: number = await trx("Contacts")
            .where({
                userId: auth.userId,
                id: id
            })
            .update(Contact.toDbContactUpdate(contactUpdates));
        if (patchRes === 0) {
            throw new cassava.RestError(404);
        }
        if (patchRes > 1) {
            throw new Error(`Illegal UPDATE query.  Updated ${patchRes} values.`);
        }
        if (existingContact.id !== id) {
            MetricsLogger.caseInsensitiveRetrieval("updateContact", existingContact.id, id, auth);
        }
        return updatedContact;
    });
}

export async function deleteContact(auth: giftbitRoutes.jwtauth.AuthorizationBadge, id: string): Promise<{ success: true }> {
    auth.requireIds("userId");

    if (!isSystemId(id)) {
        throw new giftbitRoutes.GiftbitRestError(404, `Contact with id '${id}' not found.`, "ContactNotFound");
    }

    try {
        const knex = await getKnexWrite();
        const res: number = await knex("Contacts")
            .where({
                userId: auth.userId,
                id: id
            })
            .delete();
        if (res === 0) {
            throw new cassava.RestError(404);
        }
        if (res > 1) {
            throw new Error(`Illegal DELETE query.  Deleted ${res} values.`);
        }
        return {success: true};
    } catch (err) {
        if (err.code === "ER_ROW_IS_REFERENCED_2") {
            throw new giftbitRoutes.GiftbitRestError(cassava.httpStatusCode.clientError.CONFLICT, `Contact '${id}' is in use.`, "ContactInUse");
        }
        throw err;
    }
}

const contactSchema: jsonschema.Schema = {
    type: "object",
    additionalProperties: false,
    properties: {
        id: {
            type: "string",
            maxLength: 64,
            minLength: 1,
            pattern: isSystemId.regexString
        },
        firstName: {
            type: ["string", "null"],
            maxLength: 255
        },
        lastName: {
            type: ["string", "null"],
            maxLength: 255
        },
        email: {
            type: ["string", "null"],
            maxLength: 320,
            pattern: isSystemId.regexString
        },
        metadata: {
            type: ["object", "null"]
        }
    },
    required: ["id"]
};

const contactUpdateSchema: jsonschema.Schema = {
    ...contactSchema,
    required: []
};<|MERGE_RESOLUTION|>--- conflicted
+++ resolved
@@ -1,18 +1,15 @@
 import * as cassava from "cassava";
 import * as giftbitRoutes from "giftbit-cassava-routes";
 import * as jsonschema from "jsonschema";
+import * as knex from "knex";
 import {Contact, DbContact} from "../../model/Contact";
 import {Pagination, PaginationParams} from "../../model/Pagination";
 import {pick, pickOrDefault} from "../../utils/pick";
 import {csvSerializer} from "../../utils/serializers";
 import {filterAndPaginateQuery, nowInDbPrecision} from "../../utils/dbUtils";
 import {getKnexRead, getKnexWrite} from "../../utils/dbUtils/connection";
-import * as knex from "knex";
-<<<<<<< HEAD
 import {isSystemId} from "../../utils/isSystemId";
-=======
 import {MetricsLogger} from "../../utils/metricsLogger";
->>>>>>> 518b17e6
 
 export function installContactsRest(router: cassava.Router): void {
     router.route("/v2/contacts")
