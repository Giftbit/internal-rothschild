import * as cassava from "cassava";
import * as giftbitRoutes from "giftbit-cassava-routes";
import * as jsonschema from "jsonschema";
import {Contact, DbContact} from "../../model/Contact";
import {Pagination, PaginationParams} from "../../model/Pagination";
import {pick, pickOrDefault} from "../../utils/pick";
import {csvSerializer} from "../../serializers";
import {filterAndPaginateQuery, nowInDbPrecision} from "../../utils/dbUtils";
import {getKnexRead, getKnexWrite} from "../../utils/dbUtils/connection";

export function installContactsRest(router: cassava.Router): void {
    router.route("/v2/contacts")
        .method("GET")
        .serializers({
            "application/json": cassava.serializers.jsonSerializer,
            "text/csv": csvSerializer
        })
        .handler(async evt => {
            const auth: giftbitRoutes.jwtauth.AuthorizationBadge = evt.meta["auth"];
            auth.requireIds("userId");
            auth.requireScopes("lightrailV2:contacts:list");

            const res = await getContacts(auth, evt.queryStringParameters, Pagination.getPaginationParams(evt));
            return {
                headers: Pagination.toHeaders(evt, res.pagination),
                body: res.contacts
            };
        });

    router.route("/v2/contacts")
        .method("POST")
        .handler(async evt => {
            const auth: giftbitRoutes.jwtauth.AuthorizationBadge = evt.meta["auth"];
            auth.requireIds("userId");
            if (auth.hasScope("lightrailV2:contacts:create:self") && auth.contactId === evt.pathParameters.id) {
                // Badge is signed specifically to create this Contact.
            } else {
                auth.requireScopes("lightrailV2:contacts:create");
            }
            evt.validateBody(contactSchema);

            const now = nowInDbPrecision();
            const contact = {
                ...pickOrDefault(evt.body, {
                    id: "",
                    firstName: null,
                    lastName: null,
                    email: null,
                    metadata: null
                }),
                createdDate: now,
                updatedDate: now
            };
            return {
                statusCode: cassava.httpStatusCode.success.CREATED,
                body: await createContact(auth, contact)
            };
        });

    router.route("/v2/contacts/{id}")
        .method("GET")
        .handler(async evt => {
            const auth: giftbitRoutes.jwtauth.AuthorizationBadge = evt.meta["auth"];
            auth.requireIds("userId");
            if (auth.hasScope("lightrailV2:contacts:read:self") && auth.contactId === evt.pathParameters.id) {
                // Badge is signed specifically to read this Contact.
            } else {
                auth.requireScopes("lightrailV2:contacts:read");
            }

            return {
                body: await getContact(auth, evt.pathParameters.id)
            };
        });

    router.route("/v2/contacts/{id}")
        .method("PATCH")
        .handler(async evt => {
            const auth: giftbitRoutes.jwtauth.AuthorizationBadge = evt.meta["auth"];
            auth.requireIds("userId");
            if (auth.hasScope("lightrailV2:contacts:update:self") && auth.contactId === evt.pathParameters.id) {
                // Badge is signed specifically to update this Contact.
            } else {
                auth.requireScopes("lightrailV2:contacts:update");
            }

            evt.validateBody(contactUpdateSchema);
            if (evt.body.id && evt.body.id !== evt.pathParameters.id) {
                throw new giftbitRoutes.GiftbitRestError(422, `The body id '${evt.body.id}' does not match the path id '${evt.pathParameters.id}'.  The id cannot be updated.`);
            }

            const now = nowInDbPrecision();
            const contact = {
                ...pick<Contact>(evt.body, "firstName", "lastName", "email", "metadata"),
                updatedDate: now
            };
            return {
                body: await updateContact(auth, evt.pathParameters.id, contact)
            };
        });

    router.route("/v2/contacts/{id}")
        .method("DELETE")
        .handler(async evt => {
            const auth: giftbitRoutes.jwtauth.AuthorizationBadge = evt.meta["auth"];
            auth.requireIds("userId");
            if (auth.hasScope("lightrailV2:contacts:delete:self") && auth.contactId === evt.pathParameters.id) {
                // Badge is signed specifically to delete this Contact.
            } else {
                auth.requireScopes("lightrailV2:contacts:delete");
            }

            return {
                body: await deleteContact(auth, evt.pathParameters.id)
            };
        });
}

<<<<<<< HEAD
export async function getContacts(auth: giftbitRoutes.jwtauth.AuthorizationBadge, filterParams: { [key: string]: string }, pagination: PaginationParams): Promise<{ contacts: Contact[], pagination: Pagination }> {
    auth.requireIds("giftbitUserId");
=======
export async function getContacts(auth: giftbitRoutes.jwtauth.AuthorizationBadge, filterParams: {[key: string]: string}, pagination: PaginationParams): Promise<{ contacts: Contact[], pagination: Pagination }> {
    auth.requireIds("userId");
>>>>>>> 3388d0cf

    const knex = await getKnexRead();
    const res = await filterAndPaginateQuery<DbContact>(
        knex("Contacts")
            .where({
                userId: auth.userId
            }),
        filterParams,
        {
            properties: {
                "id": {
                    type: "string",
                    operators: ["eq", "in"]
                },
                "firstName": {
                    type: "string"
                },
                "lastName": {
                    type: "string"
                },
                "email": {
                    type: "string"
                }
            }
        },
        pagination
    );
    return {
        contacts: res.body.map(DbContact.toContact),
        pagination: res.pagination
    };
}

export async function createContact(auth: giftbitRoutes.jwtauth.AuthorizationBadge, contact: Contact): Promise<Contact> {
    auth.requireIds("userId");

    try {
        const knex = await getKnexWrite();
        await knex("Contacts")
            .insert(Contact.toDbContact(auth, contact));
        return contact;
    } catch (err) {
        if (err.code === "ER_DUP_ENTRY") {
            throw new cassava.RestError(cassava.httpStatusCode.clientError.CONFLICT, `Contact with id '${contact.id}' already exists.`);
        }
        throw err;
    }
}

export async function getContact(auth: giftbitRoutes.jwtauth.AuthorizationBadge, id: string): Promise<Contact> {
    auth.requireIds("userId");

    const knex = await getKnexRead();
    const res: DbContact[] = await knex("Contacts")
        .select()
        .where({
            userId: auth.userId,
            id: id
        });
    if (res.length === 0) {
        throw new giftbitRoutes.GiftbitRestError(404, `Contact with id '${id}' not found.`, "ContactNotFound");
    }
    if (res.length > 1) {
        throw new Error(`Illegal SELECT query.  Returned ${res.length} values.`);
    }
    return DbContact.toContact(res[0]);
}

export async function updateContact(auth: giftbitRoutes.jwtauth.AuthorizationBadge, id: string, contact: Partial<Contact>): Promise<Contact> {
    auth.requireIds("userId");

    const knex = await getKnexWrite();
    const res: number = await knex("Contacts")
        .where({
            userId: auth.userId,
            id: id
        })
        .update(Contact.toDbContactUpdate(contact));
    if (res === 0) {
        throw new cassava.RestError(404);
    }
    if (res > 1) {
        throw new Error(`Illegal UPDATE query.  Updated ${res} values.`);
    }
    return {
        ...await getContact(auth, id),
        ...contact
    };
}

export async function deleteContact(auth: giftbitRoutes.jwtauth.AuthorizationBadge, id: string): Promise<{ success: true }> {
    auth.requireIds("userId");

    try {
        const knex = await getKnexWrite();
        const res: number = await knex("Contacts")
            .where({
                userId: auth.userId,
                id: id
            })
            .delete();
        if (res === 0) {
            throw new cassava.RestError(404);
        }
        if (res > 1) {
            throw new Error(`Illegal DELETE query.  Deleted ${res} values.`);
        }
        return {success: true};
    } catch (err) {
        if (err.code === "ER_ROW_IS_REFERENCED_2") {
            throw new giftbitRoutes.GiftbitRestError(cassava.httpStatusCode.clientError.CONFLICT, `Contact '${id}' is in use.`, "ContactInUse");
        }
        throw err;
    }
}

const contactSchema: jsonschema.Schema = {
    type: "object",
    additionalProperties: false,
    properties: {
        id: {
            type: "string",
            maxLength: 32,
            minLength: 1
        },
        firstName: {
            type: ["string", "null"],
            maxLength: 255
        },
        lastName: {
            type: ["string", "null"],
            maxLength: 255
        },
        email: {
            type: ["string", "null"],
            maxLength: 320
        },
        metadata: {
            type: ["object", "null"]
        }
    },
    required: ["id"]
};

const contactUpdateSchema: jsonschema.Schema = {
    ...contactSchema,
    required: []
};<|MERGE_RESOLUTION|>--- conflicted
+++ resolved
@@ -116,13 +116,8 @@
         });
 }
 
-<<<<<<< HEAD
-export async function getContacts(auth: giftbitRoutes.jwtauth.AuthorizationBadge, filterParams: { [key: string]: string }, pagination: PaginationParams): Promise<{ contacts: Contact[], pagination: Pagination }> {
-    auth.requireIds("giftbitUserId");
-=======
 export async function getContacts(auth: giftbitRoutes.jwtauth.AuthorizationBadge, filterParams: {[key: string]: string}, pagination: PaginationParams): Promise<{ contacts: Contact[], pagination: Pagination }> {
     auth.requireIds("userId");
->>>>>>> 3388d0cf
 
     const knex = await getKnexRead();
     const res = await filterAndPaginateQuery<DbContact>(
