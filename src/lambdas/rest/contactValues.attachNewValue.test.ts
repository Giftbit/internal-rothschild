--- conflicted
+++ resolved
@@ -222,17 +222,10 @@
                     balanceRule: null,
                     balanceBefore: null,
                     balanceAfter: null,
-<<<<<<< HEAD
                     balanceChange: 0,
                     usesRemainingBefore: null,
                     usesRemainingAfter: null,
                     usesRemainingChange: null
-=======
-                    balanceChange: null,
-                    usesRemainingBefore: createValueResp.body.usesRemaining,
-                    usesRemainingAfter: createValueResp.body.usesRemaining - 1,
-                    usesRemainingChange: -1
->>>>>>> 762591c4
                 },
                 {
                     rail: "lightrail",
@@ -259,90 +252,6 @@
         });
     });
 
-<<<<<<< HEAD
-=======
-    it("can attach a generic-code Value with a balance using attachNewValue=true to create a new Value", async () => {
-        const value: Partial<Value> = {
-            id: generateId(),
-            currency: currency.code,
-            balance: 500,
-            code: generateFullcode(),
-            isGenericCode: true,
-            usesRemaining: 135
-        };
-
-        const createValueResp = await testUtils.testAuthedRequest<Value>(router, "/v2/values", "POST", value);
-        chai.assert.equal(createValueResp.statusCode, 201, `body=${JSON.stringify(createValueResp.body)}`);
-
-        // Should return a new Value.
-        const attachResp = await testUtils.testAuthedRequest<Value>(router, `/v2/contacts/${contact.id}/values/attach`, "POST", {
-            code: value.code,
-            attachGenericAsNewValue: true
-        });
-        chai.assert.equal(attachResp.statusCode, 200, `body=${JSON.stringify(attachResp.body)}`);
-        chai.assert.equal(attachResp.body.currency, createValueResp.body.currency);
-        chai.assert.deepEqual(attachResp.body.balance, createValueResp.body.balance);
-        chai.assert.equal(attachResp.body.contactId, contact.id);
-        chai.assert.equal(attachResp.body.usesRemaining, 1);
-        chai.assert.equal(attachResp.body.code, null);
-        chai.assert.equal(attachResp.body.isGenericCode, false);
-        chai.assert.notEqual(attachResp.body.id, createValueResp.body.id);
-        chai.assert.isNotNull(attachResp.body.updatedContactIdDate);
-        chai.assert.equal(attachResp.body.updatedContactIdDate, attachResp.body.updatedDate);
-
-        // usesRemaining should be decremented on original Value and balance unchanged.
-        const getValueResp = await await testUtils.testAuthedRequest<Value>(router, `/v2/values/${createValueResp.body.id}`, "GET");
-        chai.assert.equal(attachResp.statusCode, 200, `body=${JSON.stringify(getValueResp.body)}`);
-        chai.assert.equal(getValueResp.body.balance, createValueResp.body.balance);
-        chai.assert.equal(getValueResp.body.usesRemaining, createValueResp.body.usesRemaining - 1);
-
-        // Should be a transaction for the attach.
-        const getTxResp = await testUtils.testAuthedRequest<Transaction>(router, `/v2/transactions/${encodeURIComponent(attachResp.body.id)}`, "GET");
-        chai.assert.equal(getTxResp.statusCode, 200, `there should be a transaction for the attach body=${JSON.stringify(attachResp.body)}`);
-        chai.assert.deepEqual(getTxResp.body, {
-            id: attachResp.body.id,
-            transactionType: "attach",
-            currency: attachResp.body.currency,
-            steps: [
-                {
-                    rail: "lightrail",
-                    valueId: createValueResp.body.id,
-                    contactId: null,
-                    code: null,
-                    balanceRule: null,
-                    balanceBefore: createValueResp.body.balance,
-                    balanceAfter: createValueResp.body.balance,
-                    balanceChange: 0,
-                    usesRemainingBefore: createValueResp.body.usesRemaining,
-                    usesRemainingAfter: createValueResp.body.usesRemaining - 1,
-                    usesRemainingChange: -1
-                },
-                {
-                    rail: "lightrail",
-                    valueId: attachResp.body.id,
-                    contactId: attachResp.body.contactId,
-                    code: null,
-                    balanceRule: null,
-                    balanceBefore: 0,
-                    balanceAfter: createValueResp.body.balance,
-                    balanceChange: createValueResp.body.balance,
-                    usesRemainingBefore: 0,
-                    usesRemainingAfter: 1,
-                    usesRemainingChange: 1
-                }
-            ],
-            totals: null,
-            lineItems: null,
-            paymentSources: null,
-            pending: false,
-            createdDate: attachResp.body.createdDate,
-            createdBy: attachResp.body.createdBy,
-            metadata: null,
-            tax: null
-        });
-    });
-
->>>>>>> 762591c4
     it("returns the existing attached Value when a Contact tries to attach an already-attached generic value with 'attachGenericAsNewValue=true'", async () => {
         const value: Partial<Value> = {
             id: generateId(),
