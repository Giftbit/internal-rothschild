import * as cassava from "cassava";
import * as chai from "chai";
import * as testUtils from "../../../utils/testUtils/index";
import {generateFullcode, generateId, setCodeCryptographySecrets} from "../../../utils/testUtils/index";
import {formatCodeForLastFourDisplay, Value} from "../../../model/Value";
import {installRestRoutes} from "../installRestRoutes";
import {createCurrency} from "../currencies";
import {Contact} from "../../../model/Contact";
import {LightrailTransactionStep, Transaction} from "../../../model/Transaction";
import {CheckoutRequest, CreditRequest, ReverseRequest} from "../../../model/TransactionRequest";
import {generateUrlSafeHashFromValueIdContactId} from "../genericCodeWithPerContactOptions";
import {Program} from "../../../model/Program";
import {generateCode} from "../../../utils/codeGenerator";
import {generateLegacyHashForValueIdContactId} from "../contactValues";
import {getKnexWrite} from "../../../utils/dbUtils/connection";
import chaiExclude from "chai-exclude";

chai.use(chaiExclude);

describe("/v2/values - generic code with per contact properties", () => {

    const router = new cassava.Router();

    before(async function () {
        await testUtils.resetDb();
        router.route(testUtils.authRoute);
        installRestRoutes(router);
        await setCodeCryptographySecrets();
        await createCurrency(testUtils.defaultTestUser.auth, {
            code: "USD",
            name: "US Dollars",
            symbol: "$",
            decimalPlaces: 2
        });
    });

    it("balance defaults to null if perContact.balance is set", async () => {
        const genericValue: Partial<Value> = {
            id: generateId(),
            currency: "USD",
            isGenericCode: true,
            code: generateFullcode(),
            genericCodeOptions: {
                perContact: {
                    balance: 500,
                    usesRemaining: 2
                }
            }
        };

        const create = await testUtils.testAuthedRequest<Value>(router, "/v2/values", "POST", genericValue);
        chai.assert.equal(create.statusCode, 201);
        chai.assert.deepInclude(create.body, genericValue);
        chai.assert.isNull(create.body.balance);
    });

    it("balance can be set to null if perContact.balance is set", async () => {
        const genericValue: Partial<Value> = {
            id: generateId(),
            currency: "USD",
            isGenericCode: true,
            code: generateFullcode(),
            balance: null,
            genericCodeOptions: {
                perContact: {
                    balance: 500,
                    usesRemaining: 2
                }
            }
        };

        const create = await testUtils.testAuthedRequest<Value>(router, "/v2/values", "POST", genericValue);
        chai.assert.equal(create.statusCode, 201);
        chai.assert.deepInclude(create.body, genericValue);
        chai.assert.isNull(create.body.balance);
    });

    it("can't set balanceRule and perContact.balance", async () => {
        const genericValue: Partial<Value> = {
            id: generateId(),
            currency: "USD",
            isGenericCode: true,
            code: generateFullcode(),
            genericCodeOptions: {
                perContact: {
                    balance: 500,
                    usesRemaining: 2
                }
            },
            balanceRule: {
                rule: "500",
                explanation: "$5 off each item!"
            },
        };

        const create = await testUtils.testAuthedRequest<cassava.RestError>(router, "/v2/values", "POST", genericValue);
        chai.assert.equal(create.statusCode, 422);
        chai.assert.equal(create.body.message, "Value can't have both a genericCodeOptions.perContact.balance and balanceRule.");
    });

    it("perContact.balance or balanceRule must be set if using perContact properties", async () => {
        const genericValue: Partial<Value> = {
            id: generateId(),
            currency: "USD",
            isGenericCode: true,
            code: generateFullcode(),
            balance: null,
            genericCodeOptions: {
                perContact: {
                    balance: null,
                    usesRemaining: 2
                }
            },
            balanceRule: null
        };

        const create = await testUtils.testAuthedRequest<cassava.RestError>(router, "/v2/values", "POST", genericValue);
        chai.assert.equal(create.statusCode, 422);
        chai.assert.equal(create.body.message, "If using a generic code with genericCodeOption.perContact properties either genericCodeOptions.perContact.balance or balanceRule must be set.");
    });

<<<<<<< HEAD
    it("can't attach generic code with contact usage limits to same contact twice", async () => {
        const genericValue: Partial<Value> = {
            id: generateId(),
            currency: "USD",
            isGenericCode: true,
            code: generateFullcode(),
            genericCodeOptions: {
                perContact: {
                    balance: 500,
                    usesRemaining: 2
                }
            },
            balance: 5000,
            usesRemaining: 10
        };
        const create = await testUtils.testAuthedRequest<Value>(router, "/v2/values", "POST", genericValue);
        chai.assert.equal(create.statusCode, 201);
        chai.assert.deepNestedInclude(create.body, genericValue);

        const contactId = generateId();
        const createContact = await testUtils.testAuthedRequest<Contact>(router, "/v2/contacts", "POST", {
            id: contactId
        });
        chai.assert.equal(createContact.statusCode, 201);

        const attach = await testUtils.testAuthedRequest<Value>(router, `/v2/contacts/${contactId}/values/attach`, "POST", {code: genericValue.code});
        chai.assert.equal(attach.statusCode, 200);
        chai.assert.deepEqualExcluding(attach.body,
            {
                "id": null, // it's hashed
                "currency": "USD",
                "balance": 500,
                "usesRemaining": 2,
                "programId": null,
                "issuanceId": null,
                "contactId": contactId,
                "code": null,
                "attachedFromValueId": genericValue.id,
                "isGenericCode": false,
                "pretax": false,
                "active": true,
                "canceled": false,
                "frozen": false,
                "discount": false,
                "discountSellerLiability": null,
                "discountSellerLiabilityRule": null,
                "redemptionRule": null,
                "balanceRule": null,
                "startDate": null,
                "endDate": null,
                "metadata": {
                    attachedFromGenericValue: {
                        code: genericValue.code
                    }
                },
                "createdDate": null,
                "updatedDate": null,
                "updatedContactIdDate": null,
                "createdBy": "default-test-user-TEST"
            }, ["id", "createdDate", "updatedDate", "updatedContactIdDate"]);

        const attachAgain = await testUtils.testAuthedRequest<cassava.RestError>(router, `/v2/contacts/${contactId}/values/attach`, "POST", {code: genericValue.code});
        chai.assert.equal(attachAgain.statusCode, 409);
        chai.assert.equal(attachAgain.body["messageCode"], "ValueAlreadyAttached");
    });

=======
>>>>>>> 73ef85f3
    it("insufficient balance will cause attach to fail. can credit balance and then attach another contact", async () => {
        const genericValue: Partial<Value> = {
            id: generateId(),
            currency: "USD",
            isGenericCode: true,
            code: generateFullcode(),
            genericCodeOptions: {
                perContact: {
                    balance: 500,
                    usesRemaining: 2
                }
            },
            balance: 1200
        };
        const create = await testUtils.testAuthedRequest<Value>(router, "/v2/values", "POST", genericValue);
        chai.assert.equal(create.statusCode, 201);
        chai.assert.deepNestedInclude(create.body, genericValue);

        // try attaching to 3 contacts
        const contacts: Contact[] = [];
        const values: Value[] = [];
        for (let i = 0; i < 3; i++) {
            const contact: Partial<Contact> = {
                id: generateId()
            };
            const createContact = await testUtils.testAuthedRequest<Contact>(router, "/v2/contacts", "POST", contact);
            chai.assert.equal(createContact.statusCode, 201);
            contacts.push(createContact.body);

            if (i < 2) {
                // succeeds for first 2 contacts
                const attach = await testUtils.testAuthedRequest<Value>(router, `/v2/contacts/${contact.id}/values/attach`, "POST", {code: genericValue.code});
                chai.assert.equal(attach.statusCode, 200);
                values.push(attach.body);
            } else {
                // fails. insufficient funds
                const attach = await testUtils.testAuthedRequest<cassava.RestError>(router, `/v2/contacts/${contact.id}/values/attach`, "POST", {code: genericValue.code});
                chai.assert.equal(attach.statusCode, 409);
                chai.assert.equal(attach.body["messageCode"], "InsufficientBalance");
            }
        }

        // credit generic code's balance
        const creditRequest: CreditRequest = {
            id: generateId(),
            currency: "USD",
            destination: {
                rail: "lightrail",
                valueId: genericValue.id
            },
            amount: 300
        };
        const credit = await testUtils.testAuthedRequest<Transaction>(router, "/v2/transactions/credit", "POST", creditRequest);
        chai.assert.equal(credit.statusCode, 201);

        const attach = await testUtils.testAuthedRequest<Value>(router, `/v2/contacts/${contacts[2].id}/values/attach`, "POST", {code: genericValue.code});
        chai.assert.equal(attach.statusCode, 200);
        values.push(attach.body);

        const getTx = await testUtils.testAuthedRequest<Transaction[]>(router, `/v2/values/${attach.body.id}/transactions?transactionType=attach`, "GET");
        chai.assert.deepEqualExcluding(getTx.body[0],
            {
                "id": null,
                "transactionType": "attach",
                "currency": "USD",
                "totals": null,
                "lineItems": null,
                "paymentSources": null,
                "steps": [
                    {
                        "rail": "lightrail",
                        "valueId": genericValue.id,
                        "contactId": null,
                        "code": formatCodeForLastFourDisplay(genericValue.code),
                        "balanceBefore": 500,
                        "balanceAfter": 0,
                        "balanceChange": -500,
                        "usesRemainingBefore": null,
                        "usesRemainingAfter": null,
                        "usesRemainingChange": null
                    },
                    {
                        "rail": "lightrail",
                        "valueId": attach.body.id,
                        "contactId": contacts[2].id,
                        "code": null,
                        "balanceBefore": 0,
                        "balanceAfter": 500,
                        "balanceChange": 500,
                        "usesRemainingBefore": 0,
                        "usesRemainingAfter": 2,
                        "usesRemainingChange": 2
                    }
                ],
                "metadata": null,
                "tax": null,
                "pending": false,
                "createdDate": null,
                "createdBy": "default-test-user-TEST"
            }, ["id", "createdDate"]);

        const getNewAttachedValues = await testUtils.testAuthedRequest<Value[]>(router, `/v2/values?attachedFromValueId=${genericValue.id}`, "GET");
        chai.assert.sameDeepMembers(getNewAttachedValues.body, values);
        const getAttachedContacts = await testUtils.testAuthedRequest<Contact[]>(router, `/v2/contacts?valueId=${genericValue.id}`, "GET");
        chai.assert.sameDeepMembers(getAttachedContacts.body, contacts);
    });

    it("generic code with per contact properties will fail to attach if insufficient usesRemaining. can credit usesRemaining and then attach another contact", async () => {
        const genericValue: Partial<Value> = {
            id: generateId(),
            currency: "USD",
            isGenericCode: true,
            code: generateFullcode(),
            genericCodeOptions: {
                perContact: {
                    balance: 500,
                    usesRemaining: 2
                }
            },
            usesRemaining: 5,
            balance: null
        };
        const create = await testUtils.testAuthedRequest<Value>(router, "/v2/values", "POST", genericValue);
        chai.assert.equal(create.statusCode, 201);
        chai.assert.deepNestedInclude(create.body, genericValue);

        // try attaching to 3 contacts
        const contacts: Contact[] = [];
        for (let i = 0; i < 3; i++) {
            const contact: Partial<Contact> = {
                id: generateId()
            };
            const createContact = await testUtils.testAuthedRequest<Contact>(router, "/v2/contacts", "POST", contact);
            chai.assert.equal(createContact.statusCode, 201);
            contacts.push(createContact.body);

            if (i < 2) {
                // succeeds for first 2 contacts
                const attach = await testUtils.testAuthedRequest<Value>(router, `/v2/contacts/${contact.id}/values/attach`, "POST", {code: genericValue.code});
                chai.assert.equal(attach.statusCode, 200);
            } else {
                // fails. insufficient funds
                const attach = await testUtils.testAuthedRequest<cassava.RestError>(router, `/v2/contacts/${contact.id}/values/attach`, "POST", {code: genericValue.code});
                chai.assert.equal(attach.statusCode, 409);
                chai.assert.equal(attach.body["messageCode"], "InsufficientUsesRemaining");
            }
        }

        // credit uses remaining
        const creditRequest: CreditRequest = {
            id: generateId(),
            currency: "USD",
            destination: {
                rail: "lightrail",
                valueId: genericValue.id
            },
            uses: 2
        };
        const credit = await testUtils.testAuthedRequest<Transaction>(router, "/v2/transactions/credit", "POST", creditRequest);
        chai.assert.equal(credit.statusCode, 201);

        // try attaching again
        const attach = await testUtils.testAuthedRequest<Value>(router, `/v2/contacts/${contacts[2].id}/values/attach`, "POST", {code: genericValue.code});
        chai.assert.equal(attach.statusCode, 200);
    });

    it("can create a generic value with per contact properties and no balance or usesRemaining liability controls", async () => {
        const genericValue: Partial<Value> = {
            id: generateId(),
            currency: "USD",
            isGenericCode: true,
            code: generateFullcode(),
            genericCodeOptions: {
                perContact: {
                    balance: 500,
                    usesRemaining: 2
                }
            },
            balance: null
        };

        const create = await testUtils.testAuthedRequest<Value>(router, "/v2/values", "POST", genericValue);
        chai.assert.equal(create.statusCode, 201);
        chai.assert.deepNestedInclude(create.body, genericValue);

        const createContact = await testUtils.testAuthedRequest<Contact>(router, "/v2/contacts", "POST", {id: generateId()});
        chai.assert.equal(createContact.statusCode, 201);

        const attach = await testUtils.testAuthedRequest<Value>(router, `/v2/contacts/${createContact.body.id}/values/attach`, "POST", {code: genericValue.code});
        chai.assert.equal(attach.statusCode, 200);

        const getTx = await testUtils.testAuthedRequest<Transaction[]>(router, `/v2/values/${attach.body.id}/transactions?transactionType=attach`, "GET");
        chai.assert.deepEqualExcluding(getTx.body[0],
            {
                "id": null,
                "transactionType": "attach",
                "currency": "USD",
                "totals": null,
                "lineItems": null,
                "paymentSources": null,
                "steps": [
                    {
                        "rail": "lightrail",
                        "valueId": genericValue.id,
                        "contactId": null,
                        "code": formatCodeForLastFourDisplay(genericValue.code),
                        "balanceBefore": null,
                        "balanceAfter": null,
                        "balanceChange": null,
                        "usesRemainingBefore": null,
                        "usesRemainingAfter": null,
                        "usesRemainingChange": null
                    },
                    {
                        "rail": "lightrail",
                        "valueId": attach.body.id,
                        "contactId": createContact.body.id,
                        "code": null,
                        "balanceBefore": 0,
                        "balanceAfter": 500,
                        "balanceChange": 500,
                        "usesRemainingBefore": 0,
                        "usesRemainingAfter": 2,
                        "usesRemainingChange": 2
                    }
                ],
                "metadata": null,
                "tax": null,
                "pending": false,
                "createdDate": null,
                "createdBy": "default-test-user-TEST"
            }, ["id", "createdDate"]);
    });

    it("test hashed id for attach", async () => {
        const genericValue: Partial<Value> = {
            id: "dontChangeValueId",
            currency: "USD",
            isGenericCode: true,
            code: generateFullcode(),
            genericCodeOptions: {
                perContact: {
                    balance: 500,
                    usesRemaining: 2
                }
            },
            balance: null
        };

        const createValue = await testUtils.testAuthedRequest<Value>(router, "/v2/values", "POST", genericValue);
        chai.assert.equal(createValue.statusCode, 201);
        chai.assert.deepNestedInclude(createValue.body, genericValue);

        const createContact = await testUtils.testAuthedRequest<Contact>(router, "/v2/contacts", "POST", {id: "dontChangeContactId"});
        chai.assert.equal(createContact.statusCode, 201);

        const attach = await testUtils.testAuthedRequest<Value>(router, `/v2/contacts/${createContact.body.id}/values/attach`, "POST", {valueId: genericValue.id});
        chai.assert.equal(attach.statusCode, 200);

        chai.assert.equal(createValue.body.id, "dontChangeValueId", "This should equal setValueId. Don't change this. This test checks for a consistent hash which prevents a Contact from attaching a generic code twice.");
        chai.assert.equal(createContact.body.id, "dontChangeContactId", "This should equal setValueId. Don't change this. This test checks for a consistent hash which prevents a Contact from attaching a generic code twice.");
        chai.assert.equal(attach.body.id, "3BzqT3K3VueDcNW7QGRXT-BJ0q4", "The id should equal the expected hash of the contactId and valueId. It's important that this doesn't change since this prevents a Contact from attaching a generic code twice.");
    });

    it("test hashed id for attach - test encoding: + replace with -, / replace with _ and the trailing = dropped", () => {
        // Important: The assertions these tests make should not be changed. If changed, Contacts will be able to attach a generic code they've already attached!
        chai.assert.equal(generateUrlSafeHashFromValueIdContactId("123", "456"), "vi_tcnr5gak5ZKguoofIlgj59yo");
        chai.assert.equal(generateUrlSafeHashFromValueIdContactId("se46ds", "6rdtfs4"), "QrSrg2mt3qeBfh47G1sqnGHOGe4");
        chai.assert.equal(generateUrlSafeHashFromValueIdContactId("/1ar,3a4/3aw4efsredfgs%a3as", "2353a4sadfsert5_2a=dfg"), "mXeuDmmVxP-V_-3K5s_QJIW3hoI");
    });

    it("can list values associated with generic value", async () => {
        const genericValue: Partial<Value> = {
            id: generateId(),
            currency: "USD",
            isGenericCode: true,
            code: generateFullcode(),
            genericCodeOptions: {
                perContact: {
                    balance: null,
                    usesRemaining: 1
                }
            },
            balanceRule: {
                rule: "200 + value.balanceChange",
                explanation: "worth $2 off purchase"
            }
        };

        const create = await testUtils.testAuthedRequest<Value>(router, "/v2/values", "POST", genericValue);
        chai.assert.equal(create.statusCode, 201);
        chai.assert.deepNestedInclude(create.body, genericValue);

        const attachedValues: Value[] = [];
        for (let i = 0; i < 3; i++) {
            const contact: Partial<Contact> = {
                id: generateId()
            };
            const createContact = await testUtils.testAuthedRequest<Contact>(router, "/v2/contacts", "POST", contact);
            chai.assert.equal(createContact.statusCode, 201);

            const attach = await testUtils.testAuthedRequest<Value>(router, `/v2/contacts/${contact.id}/values/attach`, "POST", {code: genericValue.code});
            chai.assert.equal(attach.statusCode, 200);
            attachedValues.push(attach.body);
        }

        const listAttachedValues = await testUtils.testAuthedRequest<Value[]>(router, `/v2/values?attachedFromValueId=${genericValue.id}`, "GET");
        chai.assert.sameDeepMembers(attachedValues, listAttachedValues.body);
    });

    describe("happy path and stats", () => {
        const contact1Id = generateId();
        const contact2Id = generateId();
        const contact3Id = generateId();

        const genericValue: Partial<Value> = {
            id: generateId(),
            currency: "USD",
            isGenericCode: true,
            code: generateFullcode(),
            discount: true,
            genericCodeOptions: {
                perContact: {
                    usesRemaining: 1,
                    balance: null
                }
            },
            balanceRule: {
                rule: "500 + value.balanceChange",
                explanation: "$5 off purchase"
            }
        };

        before(async function () {
            const createContact1 = await testUtils.testAuthedRequest<Contact>(router, "/v2/contacts", "POST", {id: contact1Id});
            chai.assert.equal(createContact1.statusCode, 201);
            const createContact2 = await testUtils.testAuthedRequest<Contact>(router, "/v2/contacts", "POST", {id: contact2Id});
            chai.assert.equal(createContact2.statusCode, 201);
            const createContact3 = await testUtils.testAuthedRequest<Contact>(router, "/v2/contacts", "POST", {id: contact3Id});
            chai.assert.equal(createContact3.statusCode, 201);

            const create = await testUtils.testAuthedRequest<Value>(router, "/v2/values", "POST", genericValue);
            chai.assert.equal(create.statusCode, 201);
            chai.assert.deepNestedInclude(create.body, genericValue);
        });

        let valueAttachedToContact1: Value;
        it("can attach to contact1", async () => {
            const attach = await testUtils.testAuthedRequest<Value>(router, `/v2/contacts/${contact1Id}/values/attach`, "POST", {code: genericValue.code});
            chai.assert.equal(attach.statusCode, 200);
            valueAttachedToContact1 = attach.body;
        });

        it("can lookup attach transaction", async () => {
            chai.assert.isNotNull(valueAttachedToContact1, "Expected this to be set. earlier test must have failed.");
            const getTx = await testUtils.testAuthedRequest<Transaction[]>(router, `/v2/values/${genericValue.id}/transactions?transactionType=attach`, "GET");
            chai.assert.deepInclude(getTx.body[0],
                {
                    "transactionType": "attach",
                    "steps": [
                        {
                            "rail": "lightrail",
                            "valueId": genericValue.id,
                            "contactId": null,
                            "code": formatCodeForLastFourDisplay(genericValue.code),
                            "balanceBefore": null,
                            "balanceAfter": null,
                            "balanceChange": null,
                            "usesRemainingBefore": null,
                            "usesRemainingAfter": null,
                            "usesRemainingChange": null
                        },
                        {
                            "rail": "lightrail",
                            "valueId": valueAttachedToContact1.id,
                            "contactId": valueAttachedToContact1.contactId,
                            "code": null,
                            "balanceBefore": null,
                            "balanceAfter": null,
                            "balanceChange": null,
                            "usesRemainingBefore": 0,
                            "usesRemainingAfter": 1,
                            "usesRemainingChange": 1
                        }
                    ]
                });
        });

        it("can attach to contact2", async () => {
            const attach = await testUtils.testAuthedRequest<Value>(router, `/v2/contacts/${contact2Id}/values/attach`, "POST", {code: genericValue.code});
            chai.assert.equal(attach.statusCode, 200);
        });

        it("can checkout against contact1", async () => {
            const checkoutRequest: CheckoutRequest = {
                id: generateId(),
                currency: "USD",
                sources: [
                    {rail: "lightrail", contactId: contact1Id}
                ],
                lineItems: [
                    {unitPrice: 777}
                ],
                allowRemainder: true
            };

            const checkout = await testUtils.testAuthedRequest<Transaction>(router, "/v2/transactions/checkout", "POST", checkoutRequest);
            chai.assert.equal(checkout.statusCode, 201);
            chai.assert.deepEqual(checkout.body.steps,
                [{
                    "rail": "lightrail",
                    "valueId": valueAttachedToContact1.id,
                    "contactId": contact1Id,
                    "code": null,
                    "balanceBefore": null,
                    "balanceAfter": null,
                    "balanceChange": -500,
                    "usesRemainingBefore": 1,
                    "usesRemainingAfter": 0,
                    "usesRemainingChange": -1
                }]
            );
        });

        it("can get generic code stats after contact1 checkout", async () => {
            const stats = await testUtils.testAuthedRequest(router, `/v2/values/${genericValue.id}/stats`, "GET");
            chai.assert.equal(stats.statusCode, 200);
            chai.assert.deepEqual(stats.body, {
                "redeemed": {
                    "balance": 500,
                    "transactionCount": 1
                },
                "checkout": {
                    "lightrailSpend": 500,
                    "overspend": 277,
                    "transactionCount": 1
                },
                "attachedContacts": {
                    "count": 2
                }
            });
        });

        it("contact 3 auto-attaches via checkout", async () => {
            const checkoutRequest: CheckoutRequest = {
                id: generateId(),
                currency: "USD",
                sources: [
                    {rail: "lightrail", code: genericValue.code},
                    {rail: "lightrail", contactId: contact3Id}
                ],
                lineItems: [
                    {unitPrice: 100},
                    {unitPrice: 125}
                ]
            };
            const checkout = await testUtils.testAuthedRequest<Transaction>(router, "/v2/transactions/checkout", "POST", checkoutRequest);
            chai.assert.equal(checkout.statusCode, 201);
            chai.assert.equal((checkout.body.steps[0] as LightrailTransactionStep).valueId, generateUrlSafeHashFromValueIdContactId(genericValue.id, contact3Id));
            chai.assert.equal((checkout.body.steps[0] as LightrailTransactionStep).balanceChange, -225);
        });

        it("can get stats", async () => {
            const stats = await testUtils.testAuthedRequest(router, `/v2/values/${genericValue.id}/stats`, "GET");
            chai.assert.equal(stats.statusCode, 200);
            chai.assert.deepEqual(stats.body, {
                "redeemed": {
                    "balance": 725,
                    "transactionCount": 2
                },
                "checkout": {
                    "lightrailSpend": 725,
                    "overspend": 277,
                    "transactionCount": 2
                },
                "attachedContacts": {
                    "count": 3
                }
            });
        });

        it("contact stats are correct for other types of generic code attaches", async () => {
            const legacyGenericValue: Partial<Value> = {
                id: generateId(),
                currency: "USD",
                isGenericCode: true,
                code: generateFullcode(),
                discount: true,
                balanceRule: {
                    rule: "500 + value.balanceChange",
                    explanation: "$5 off purchase"
                }
            };
            const create = await testUtils.testAuthedRequest<Value>(router, "/v2/values", "POST", legacyGenericValue);
            chai.assert.equal(create.statusCode, 201);

            // attach as shared
            const attachContact1 = await testUtils.testAuthedRequest<Value>(router, `/v2/contacts/${contact1Id}/values/attach`, "POST", {code: legacyGenericValue.code});
            chai.assert.equal(attachContact1.statusCode, 200);

            // attachGenericAsNewValue
            const attachContact2 = await testUtils.testAuthedRequest<Value>(router, `/v2/contacts/${contact2Id}/values/attach`, "POST", {
                code: legacyGenericValue.code,
                attachGenericAsNewValue: true
            });
            chai.assert.equal(attachContact2.statusCode, 200);

            const stats = await testUtils.testAuthedRequest(router, `/v2/values/${legacyGenericValue.id}/stats`, "GET");
            chai.assert.equal(stats.statusCode, 200);
            chai.assert.deepEqual(stats.body, {
                "redeemed": {
                    "balance": 0,
                    "transactionCount": 0
                },
                "checkout": {
                    "lightrailSpend": 0,
                    "overspend": 0,
                    "transactionCount": 0
                },
                "attachedContacts": {
                    "count": 2
                }
            });
        });
    });

    describe("stats on generic code with balance liability", () => {
        const contact1Id = generateId();

        const genericValue: Partial<Value> = {
            id: generateId(),
            currency: "USD",
            isGenericCode: true,
            code: generateFullcode(),
            discount: true,
            genericCodeOptions: {
                perContact: {
                    usesRemaining: 1,
                    balance: 400
                }
            },
            balance: 1600
        };

        before(async function () {
            const createContact1 = await testUtils.testAuthedRequest<Contact>(router, "/v2/contacts", "POST", {id: contact1Id});
            chai.assert.equal(createContact1.statusCode, 201);

            const create = await testUtils.testAuthedRequest<Value>(router, "/v2/values", "POST", genericValue);
            chai.assert.equal(create.statusCode, 201);
            chai.assert.deepNestedInclude(create.body, genericValue);
        });

        it("stats don't include debits on the generic code itself", async () => {
            // debit balance
            const debit = await testUtils.testAuthedRequest<Transaction>(router, "/v2/transactions/debit", "POST", {
                id: "debit-1",
                source: {
                    rail: "lightrail",
                    valueId: genericValue.id
                },
                amount: 800, // effectively reduces attaches remaining by 2
                currency: "USD"
            });
            chai.assert.equal(debit.statusCode, 201);

            // do checkout (uses auto-attach)
            const checkoutRequest: CheckoutRequest = {
                id: generateId(),
                currency: "USD",
                sources: [
                    {rail: "lightrail", code: genericValue.code},
                    {rail: "lightrail", contactId: contact1Id}
                ],
                lineItems: [
                    {unitPrice: 400}
                ]
            };
            const checkout = await testUtils.testAuthedRequest<Transaction>(router, "/v2/transactions/checkout", "POST", checkoutRequest);
            chai.assert.equal(checkout.statusCode, 201);

            const stats = await testUtils.testAuthedRequest(router, `/v2/values/${genericValue.id}/stats`, "GET");
            chai.assert.equal(stats.statusCode, 200);
            chai.assert.deepEqual(stats.body, {
                "redeemed": {
                    "balance": 400, // debit should not be included.
                    "transactionCount": 1
                },
                "checkout": {
                    "lightrailSpend": 400,
                    "overspend": 0,
                    "transactionCount": 1
                },
                "attachedContacts": {
                    "count": 1
                }
            });
        });
    });

    it("can reverse - the created value persists but the steps are reversed so it's effectively unusable", async () => {
        // create value
        const genericValue: Partial<Value> = {
            id: generateId(),
            currency: "USD",
            balance: 400,
            genericCodeOptions: {
                perContact: {
                    usesRemaining: 1,
                    balance: 100
                }
            },
            usesRemaining: 4,
            discount: true,
            isGenericCode: true
        };
        const postValue = await testUtils.testAuthedRequest<Value>(router, `/v2/values`, "POST", genericValue);
        chai.assert.equal(postValue.statusCode, 201);

        // create contact
        const contact: Partial<Contact> = {
            id: generateId(),
            email: "kevin.bacon@example.com"
        };
        const postContact = await testUtils.testAuthedRequest<Contact>(router, `/v2/contacts`, "POST", contact);
        chai.assert.equal(postContact.statusCode, 201);

        // create attach
        const postAttach = await testUtils.testAuthedRequest<Value>(router, `/v2/contacts/${contact.id}/values/attach`, "POST", {
            valueId: genericValue.id
        });
        chai.assert.equal(postAttach.statusCode, 200, `body=${JSON.stringify(postAttach.body)}`);
        chai.assert.equal(postAttach.body.contactId, contact.id); // returns the new value for the Contact
        chai.assert.equal(postAttach.body.usesRemaining, 1);

        // create reverse
        const attachTx = await testUtils.testAuthedRequest<Transaction[]>(router, `/v2/transactions?valueId=${genericValue.id}&transactionType=attach`, "GET");
        const reverse: Partial<ReverseRequest> = {
            id: generateId()
        };
        const postReverse = await testUtils.testAuthedRequest<Transaction>(router, `/v2/transactions/${encodeURIComponent(attachTx.body[0].id)}/reverse`, "POST", reverse); // attach on generic uses a hash so can have special characters
        chai.assert.equal(postReverse.statusCode, 201, `body=${JSON.stringify(postReverse.body)}`);
        chai.assert.deepEqualExcluding(postReverse.body, {
                "id": reverse.id,
                "transactionType": "reverse",
                "currency": "USD",
                "createdDate": null,
                "totals": null,
                "lineItems": null,
                "tax": null,
                "steps": [
                    {
                        "rail": "lightrail",
                        "valueId": genericValue.id,
                        "contactId": null,
                        "code": null,
                        "balanceBefore": 300,
                        "balanceAfter": 400,
                        "balanceChange": 100,
                        "usesRemainingBefore": 3,
                        "usesRemainingAfter": 4,
                        "usesRemainingChange": 1
                    },
                    {
                        "rail": "lightrail",
                        "valueId": postAttach.body.id,
                        "contactId": contact.id,
                        "code": null,
                        "balanceBefore": 100,
                        "balanceAfter": 0,
                        "balanceChange": -100,
                        "usesRemainingBefore": 1,
                        "usesRemainingAfter": 0,
                        "usesRemainingChange": -1
                    }
                ],
                "paymentSources": null,
                "pending": false,
                "metadata": null,
                "createdBy": "default-test-user-TEST"
            } as Transaction, ["createdDate"]
        );

        // check value is same as before
        const getValue = await testUtils.testAuthedRequest<Value>(router, `/v2/values/${genericValue.id}`, "GET");
        chai.assert.deepEqualExcluding(getValue.body, postValue.body, ["updatedDate", "updatedContactIdDate"]);
    });

    describe("value state (inactive, frozen, cancelled) tests", () => {
        const genericValueTemplate: Partial<Value> = {
            id: generateId(),
            currency: "USD",
            isGenericCode: true,
            genericCodeOptions: {
                perContact: {
                    balance: 10,
                    usesRemaining: 1
                }
            }
        };
        const contactId = generateId();

        before(async function () {
            const createContact1 = await testUtils.testAuthedRequest<Contact>(router, "/v2/contacts", "POST", {id: contactId});
            chai.assert.equal(createContact1.statusCode, 201);
        });

        it("can't attach inactive value", async () => {
            const create = await testUtils.testAuthedRequest<Value>(router, "/v2/values", "POST", {
                ...genericValueTemplate,
                id: generateId(),
                active: false
            } as Partial<Value>);
            chai.assert.equal(create.statusCode, 201);
            chai.assert.isFalse(create.body.active);
            const attach = await testUtils.testAuthedRequest<any>(router, `/v2/contacts/${contactId}/values/attach`, "POST", {
                valueId: create.body.id
            });
            chai.assert.equal(attach.statusCode, 409);
            chai.assert.equal(attach.body.messageCode, "ValueInactive");
        });

        it("can't attach frozen value", async () => {
            const create = await testUtils.testAuthedRequest<Value>(router, "/v2/values", "POST", {
                ...genericValueTemplate,
                id: generateId(),
                frozen: true
            } as Partial<Value>);
            chai.assert.equal(create.statusCode, 201);
            chai.assert.isTrue(create.body.frozen);
            const attach = await testUtils.testAuthedRequest<any>(router, `/v2/contacts/${contactId}/values/attach`, "POST", {
                valueId: create.body.id
            });
            chai.assert.equal(attach.statusCode, 409);
            chai.assert.equal(attach.body.messageCode, "ValueFrozen");
        });

        it("can't attach frozen value", async () => {
            const create = await testUtils.testAuthedRequest<Value>(router, "/v2/values", "POST", {
                ...genericValueTemplate,
                id: generateId(),
            } as Partial<Value>);
            chai.assert.equal(create.statusCode, 201);

            const cancel = await testUtils.testAuthedRequest<Value>(router, `/v2/values/${create.body.id}`, "PATCH", {
                canceled: true
            });
            chai.assert.equal(cancel.statusCode, 200);
            chai.assert.isTrue(cancel.body.canceled);
            const attach = await testUtils.testAuthedRequest<any>(router, `/v2/contacts/${contactId}/values/attach`, "POST", {
                valueId: create.body.id
            });
            chai.assert.equal(attach.statusCode, 409);
            chai.assert.equal(attach.body.messageCode, "ValueCanceled");
        });
    });

    it("can't create generic code with genericCodeOptions and isGenericCode:false", async () => {
        const genericCode: Partial<Value> = {
            id: generateId(),
            currency: "USD",
            isGenericCode: false,
            genericCodeOptions: {
                perContact: {
                    balance: 10,
                    usesRemaining: 1
                }
            }
        };
        const create = await testUtils.testAuthedRequest(router, "/v2/values", "POST", genericCode);
        chai.assert.equal(create.statusCode, 422);
    });

    it("can't create generic code with genericCodeOptions.perContact = null and isGenericCode:false", async () => {
        const genericCode: Partial<Value> = {
            id: generateId(),
            currency: "USD",
            isGenericCode: false,
            genericCodeOptions: {
                perContact: null
            }
        };
        const create = await testUtils.testAuthedRequest(router, "/v2/values", "POST", genericCode);
        chai.assert.equal(create.statusCode, 422);
    });

    describe("program tests", () => {
        const contactId = generateId();

        before(async function () {
            const createContact = await testUtils.testAuthedRequest<Contact>(router, "/v2/contacts", "POST", {id: contactId});
            chai.assert.equal(createContact.statusCode, 201);
        });

        it("program balance range tests", async () => {
            const program: Partial<Program> = {
                id: generateId(),
                name: generateId(10),
                currency: "USD",
                minInitialBalance: 5,
                maxInitialBalance: 10
            };
            const createProgram = await testUtils.testAuthedRequest<Program>(router, "/v2/programs", "POST", program);
            chai.assert.equal(createProgram.statusCode, 201);

            const genericCode: Partial<Value> = {
                id: generateId(),
                currency: "USD",
                isGenericCode: true,
                genericCodeOptions: {
                    perContact: {
                        balance: null,
                        usesRemaining: null
                    }
                },
                programId: program.id
            };

            genericCode.genericCodeOptions.perContact.balance = null;
            let createGenericCode = await testUtils.testAuthedRequest<cassava.RestError>(router, "/v2/values", "POST", genericCode);
            chai.assert.equal(createGenericCode.statusCode, 409, `expected to fail since it is null`);
            chai.assert.include(createGenericCode.body.message, "minInitialBalance");

            genericCode.genericCodeOptions.perContact.balance = 1;
            createGenericCode = await testUtils.testAuthedRequest<cassava.RestError>(router, "/v2/values", "POST", genericCode);
            chai.assert.equal(createGenericCode.statusCode, 409, `expected to fail since it is below allowed range`);
            chai.assert.include(createGenericCode.body.message, "minInitialBalance");

            genericCode.genericCodeOptions.perContact.balance = 11;
            createGenericCode = await testUtils.testAuthedRequest<cassava.RestError>(router, "/v2/values", "POST", genericCode);
            chai.assert.equal(createGenericCode.statusCode, 409, `expected to fail since it is above allowed range`);
            chai.assert.include(createGenericCode.body.message, "maxInitialBalance");

            genericCode.genericCodeOptions.perContact.balance = 7;
            createGenericCode = await testUtils.testAuthedRequest(router, "/v2/values", "POST", genericCode);
            chai.assert.equal(createGenericCode.statusCode, 201, `expected to succeed since it is within allowed range`);

            const attach = await testUtils.testAuthedRequest<any>(router, `/v2/contacts/${contactId}/values/attach`, "POST", {
                valueId: genericCode.id
            });
            chai.assert.equal(attach.statusCode, 200);
        });

        it("program fixedInitialBalance tests", async () => {
            const program: Partial<Program> = {
                id: generateId(),
                name: generateId(10),
                currency: "USD",
                fixedInitialBalances: [5]
            };
            const createProgram = await testUtils.testAuthedRequest<Program>(router, "/v2/programs", "POST", program);
            chai.assert.equal(createProgram.statusCode, 201);

            const genericCode: Partial<Value> = {
                id: generateId(),
                currency: "USD",
                isGenericCode: true,
                genericCodeOptions: {
                    perContact: {
                        balance: null,
                        usesRemaining: null
                    }
                },
                programId: program.id
            };

            genericCode.genericCodeOptions.perContact.balance = null;
            let createGenericCode = await testUtils.testAuthedRequest<cassava.RestError>(router, "/v2/values", "POST", genericCode);
            chai.assert.equal(createGenericCode.statusCode, 409, `expected to fail since it is null`);
            chai.assert.include(createGenericCode.body.message, "fixedInitialBalances");

            genericCode.genericCodeOptions.perContact.balance = 4;
            createGenericCode = await testUtils.testAuthedRequest<cassava.RestError>(router, "/v2/values", "POST", genericCode);
            chai.assert.equal(createGenericCode.statusCode, 409, `expected to fail since it is below allowed range`);
            chai.assert.include(createGenericCode.body.message, "fixedInitialBalances");

            genericCode.genericCodeOptions.perContact.balance = 6;
            createGenericCode = await testUtils.testAuthedRequest<cassava.RestError>(router, "/v2/values", "POST", genericCode);
            chai.assert.equal(createGenericCode.statusCode, 409, `expected to fail since it is above allowed range`);
            chai.assert.include(createGenericCode.body.message, "fixedInitialBalances");

            genericCode.genericCodeOptions.perContact.balance = 5;
            createGenericCode = await testUtils.testAuthedRequest(router, "/v2/values", "POST", genericCode);
            chai.assert.equal(createGenericCode.statusCode, 201, `expected to succeed since it is within allowed range`);

            const attach = await testUtils.testAuthedRequest<any>(router, `/v2/contacts/${contactId}/values/attach`, "POST", {
                valueId: genericCode.id
            });
            chai.assert.equal(attach.statusCode, 200);
        });

        it("program fixedInitialUsesRemaining tests", async () => {
            const program: Partial<Program> = {
                id: generateId(),
                name: generateId(10),
                currency: "USD",
                fixedInitialUsesRemaining: [5],
                balanceRule: {
                    rule: "value.balanceChange + 500",
                    explanation: "5$ off"
                }
            };
            const createProgram = await testUtils.testAuthedRequest<Program>(router, "/v2/programs", "POST", program);
            chai.assert.equal(createProgram.statusCode, 201);

            const genericCode: Partial<Value> = {
                id: generateId(),
                currency: "USD",
                isGenericCode: true,
                genericCodeOptions: {
                    perContact: {
                        balance: null,
                        usesRemaining: null
                    }
                },
                programId: program.id
            };

            genericCode.genericCodeOptions.perContact.usesRemaining = null;
            let createGenericCode = await testUtils.testAuthedRequest<cassava.RestError>(router, "/v2/values", "POST", genericCode);
            chai.assert.equal(createGenericCode.statusCode, 409, `expected to fail since it is null`);
            chai.assert.include(createGenericCode.body.message, "fixedInitialUsesRemaining");

            genericCode.genericCodeOptions.perContact.usesRemaining = 4;
            createGenericCode = await testUtils.testAuthedRequest<cassava.RestError>(router, "/v2/values", "POST", genericCode);
            chai.assert.equal(createGenericCode.statusCode, 409, `expected to fail since it is below allowed range`);
            chai.assert.include(createGenericCode.body.message, "fixedInitialUsesRemaining");

            genericCode.genericCodeOptions.perContact.usesRemaining = 6;
            createGenericCode = await testUtils.testAuthedRequest<cassava.RestError>(router, "/v2/values", "POST", genericCode);
            chai.assert.equal(createGenericCode.statusCode, 409, `expected to fail since it is above allowed range`);
            chai.assert.include(createGenericCode.body.message, "fixedInitialUsesRemaining");

            genericCode.genericCodeOptions.perContact.usesRemaining = 5;
            createGenericCode = await testUtils.testAuthedRequest(router, "/v2/values", "POST", genericCode);
            chai.assert.equal(createGenericCode.statusCode, 201, `expected to succeed since it is within allowed range`);

            const attach = await testUtils.testAuthedRequest<any>(router, `/v2/contacts/${contactId}/values/attach`, "POST", {
                valueId: genericCode.id
            });
            chai.assert.equal(attach.statusCode, 200);
        });
    });

    describe("PATCH genericCodeOptions tests", () => {
        it("can update genericCodeOptions", async () => {
            const genericCode: Partial<Value> = {
                id: generateId(),
                currency: "USD",
                isGenericCode: true,
                genericCodeOptions: {
                    perContact: {
                        balance: 100,
                        usesRemaining: 1
                    }
                },
            };

            const create = await testUtils.testAuthedRequest<Value>(router, "/v2/values", "POST", genericCode);
            chai.assert.equal(create.statusCode, 201);
            chai.assert.equal(create.body.genericCodeOptions.perContact.balance, 100);

            const updateRequest: Partial<Value> = {
                genericCodeOptions: {
                    perContact: {
                        balance: 200,
                        usesRemaining: 2
                    }
                }
            };
            const update = await testUtils.testAuthedRequest<Value>(router, `/v2/values/${genericCode.id}`, "PATCH", updateRequest);
            chai.assert.equal(update.statusCode, 200);
            chai.assert.equal(update.body.genericCodeOptions.perContact.balance, 200);
            chai.assert.equal(update.body.genericCodeOptions.perContact.usesRemaining, 2);

            const get = await testUtils.testAuthedRequest<Value>(router, `/v2/values/${genericCode.id}`, "GET");
            chai.assert.equal(get.statusCode, 200);
            chai.assert.equal(get.body.genericCodeOptions.perContact.balance, 200);
            chai.assert.equal(get.body.genericCodeOptions.perContact.usesRemaining, 2);
        });

        it("can update with undefined property which won't change other value", async () => {
            const genericCode: Partial<Value> = {
                id: generateId(),
                currency: "USD",
                isGenericCode: true,
                genericCodeOptions: {
                    perContact: {
                        balance: 100,
                        usesRemaining: 1
                    }
                },
            };

            const create = await testUtils.testAuthedRequest<Value>(router, "/v2/values", "POST", genericCode);
            chai.assert.equal(create.statusCode, 201);

            // usesRemaining not defined in genericCodeOptions.perContact
            const update = await testUtils.testAuthedRequest<Value>(router, `/v2/values/${genericCode.id}`, "PATCH", {
                genericCodeOptions: {
                    perContact: {
                        balance: 250
                    }
                }
            });
            chai.assert.equal(update.statusCode, 200);
            chai.assert.deepEqual(update.body.genericCodeOptions, {
                perContact: {
                    balance: 250,
                    usesRemaining: 1
                }
            });

            const get = await testUtils.testAuthedRequest<Value>(router, `/v2/values/${genericCode.id}`, "GET");
            chai.assert.equal(get.statusCode, 200);
            chai.assert.deepEqual(get.body.genericCodeOptions, {
                perContact: {
                    balance: 250,
                    usesRemaining: 1
                }
            });
        });

        it("can't update to invalid property combination (balanceRule + perContact.balance)", async () => {
            const genericCode: Partial<Value> = {
                id: generateId(),
                currency: "USD",
                isGenericCode: true,
                genericCodeOptions: {
                    perContact: {
                        balance: null,
                        usesRemaining: 1
                    }
                },
                balanceRule: {
                    rule: "500 + value.balanceChange",
                    explanation: "five bucks"
                }
            };

            const create = await testUtils.testAuthedRequest<Value>(router, "/v2/values", "POST", genericCode);
            chai.assert.equal(create.statusCode, 201);
            chai.assert.isNotNull(create.body.balanceRule);

            const updateRequest: Partial<Value> = {
                genericCodeOptions: {
                    perContact: {
                        balance: 200,
                        usesRemaining: 2
                    }
                }
            };
            const update = await testUtils.testAuthedRequest<cassava.RestError>(router, `/v2/values/${genericCode.id}`, "PATCH", updateRequest);
            chai.assert.equal(update.statusCode, 422);
            chai.assert.equal(update.body.message, "Value can't have both a genericCodeOptions.perContact.balance and balanceRule.");
        });

        it("can't update to invalid property combination (no balanceRule, balance or perContact.balance)", async () => {
            const genericCode: Partial<Value> = {
                id: generateId(),
                currency: "USD",
                isGenericCode: true,
                genericCodeOptions: {
                    perContact: {
                        balance: 100,
                        usesRemaining: null
                    }
                }
            };
            const create = await testUtils.testAuthedRequest<Value>(router, "/v2/values", "POST", genericCode);
            chai.assert.equal(create.statusCode, 201);

            const updateRequest: Partial<Value> = {
                genericCodeOptions: {
                    perContact: {
                        balance: null,
                        usesRemaining: null
                    }
                }
            };
            const update = await testUtils.testAuthedRequest<cassava.RestError>(router, `/v2/values/${genericCode.id}`, "PATCH", updateRequest);
            chai.assert.equal(update.statusCode, 422);
            chai.assert.equal(update.body.message, "If using a generic code with genericCodeOption.perContact properties either genericCodeOptions.perContact.balance or balanceRule must be set.");
        });

        it("can drop perContact.usesRemaining from a generic code that has perContact.balance", async () => {
            const genericCode: Partial<Value> = {
                id: generateId(),
                currency: "USD",
                isGenericCode: true,
                genericCodeOptions: {
                    perContact: {
                        balance: 100,
                        usesRemaining: 1
                    }
                },
            };

            const create = await testUtils.testAuthedRequest<Value>(router, "/v2/values", "POST", genericCode);
            chai.assert.equal(create.statusCode, 201);

            const update = await testUtils.testAuthedRequest<Value>(router, `/v2/values/${genericCode.id}`, "PATCH", {
                genericCodeOptions: {
                    perContact: {
                        usesRemaining: null
                    }
                }
            });
            chai.assert.equal(update.statusCode, 200);
            chai.assert.deepEqual(update.body.genericCodeOptions, {
                perContact: {
                    balance: 100,
                    usesRemaining: null
                }
            });

            const get = await testUtils.testAuthedRequest<Value>(router, `/v2/values/${genericCode.id}`, "GET");
            chai.assert.equal(get.statusCode, 200);
            chai.assert.deepEqual(get.body.genericCodeOptions, {
                perContact: {
                    balance: 100,
                    usesRemaining: null
                }
            });
        });

        it("can't remove genericCodeOptions from a Value", async () => {
            const genericCode: Partial<Value> = {
                id: generateId(),
                currency: "USD",
                isGenericCode: true,
                genericCodeOptions: {
                    perContact: {
                        balance: null,
                        usesRemaining: 1
                    }
                },
                balanceRule: {
                    rule: "500 + value.balanceChange",
                    explanation: "five bucks"
                }
            };

            const create = await testUtils.testAuthedRequest<Value>(router, "/v2/values", "POST", genericCode);
            chai.assert.equal(create.statusCode, 201);
            chai.assert.isNotNull(create.body.balanceRule);

            const updateRequest: Partial<Value> = {
                genericCodeOptions: null
            };
            const update = await testUtils.testAuthedRequest<cassava.RestError>(router, `/v2/values/${genericCode.id}`, "PATCH", updateRequest);
            chai.assert.equal(update.statusCode, 422);
            chai.assert.equal(update.body.message, "A value with genericCodeOptions cannot be updated to no longer have genericCodeOptions.");
        });
    });

    describe("migrate legacy generic code that used attachGenericAsNewValue param to perContact.usesRemaining=1", () => {
        const genericCode: Partial<Value> = {
            id: "genericCodeId54321",
            currency: "USD",
            code: generateCode({}),
            isGenericCode: true,
            balanceRule: {
                rule: "500 + value.balanceChange",
                explanation: "five bucks"
            }
        };
        const contact: Partial<Contact> = {
            id: "contactId54321"
        };

        before(async function () {
            const createCode = await testUtils.testAuthedRequest<Value>(router, "/v2/values", "POST", genericCode);
            chai.assert.equal(createCode.statusCode, 201);

            const knex = await getKnexWrite();
            await knex.transaction(async trx => {
                const updateRes: number = await trx("Values")
                    .where({
                        userId: testUtils.defaultTestUser.userId,
                        id: genericCode.id
                    })
                    .update({
                        createdDate: "2019-06-15 00:00:00.000"
                    });
                if (updateRes === 0) {
                    throw new cassava.RestError(404);
                }
                if (updateRes > 1) {
                    throw new Error(`Illegal UPDATE query.  Updated ${updateRes} values.`);
                }
            });

            const getGenericCode = await testUtils.testAuthedRequest<any>(router, `/v2/values/${encodeURI(genericCode.id)}`, "GET");
            chai.assert.equal(getGenericCode.statusCode, 200);
            chai.assert.equal(getGenericCode.body.createdDate, "2019-06-15T00:00:00.000Z");

            const createContact = await testUtils.testAuthedRequest<Value>(router, "/v2/contacts", "POST", contact);
            chai.assert.equal(createContact.statusCode, 201);

            // replicate how codes used to be attached. once this release goes live, all attached generic codes will use the generateUrlSafeHashFromValueIdContactId
            const attachedValue: Partial<Value> = {
                id: generateLegacyHashForValueIdContactId(genericCode.id, contact.id),
                currency: genericCode.currency,
                balanceRule: genericCode.balanceRule,
                contactId: contact.id,
                usesRemaining: 1
            };
            const attach = await testUtils.testAuthedRequest<Value>(router, "/v2/values", "POST", attachedValue);
            chai.assert.equal(attach.statusCode, 201);

            // manually set attachedFromValueId
            await knex.transaction(async trx => {
                const updateRes: number = await trx("Values")
                    .where({
                        userId: testUtils.defaultTestUser.userId,
                        id: attachedValue.id
                    })
                    .update({
                        attachedFromValueId: genericCode.id,
                        createdDate: "2019-06-15 00:00:00.000"
                    });
                if (updateRes === 0) {
                    throw new cassava.RestError(404);
                }
                if (updateRes > 1) {
                    throw new Error(`Illegal UPDATE query.  Updated ${updateRes} values.`);
                }
            });

            const get = await testUtils.testAuthedRequest<any>(router, `/v2/values/${encodeURI(attachedValue.id)}`, "GET");
            chai.assert.equal(get.statusCode, 200);
            chai.assert.equal(get.body.createdDate, "2019-06-15T00:00:00.000Z");
            chai.assert.equal(get.body.attachedFromValueId, genericCode.id);
        });

        it("can migrate code to have genericCodeOptions and attach 200s", async () => {
            const updateRequest: Partial<Value> = {
                genericCodeOptions: {
                    perContact: {
                        balance: null,
                        usesRemaining: 1
                    }
                }
            };

            const update = await testUtils.testAuthedRequest<Value>(router, `/v2/values/${genericCode.id}`, "PATCH", updateRequest);
            chai.assert.equal(update.statusCode, 200);
            chai.assert.isNull(update.body.genericCodeOptions.perContact.balance);
            chai.assert.equal(update.body.genericCodeOptions.perContact.usesRemaining, 1);

            const get = await testUtils.testAuthedRequest<Value>(router, `/v2/values/${genericCode.id}`, "GET");
            chai.assert.equal(get.body.genericCodeOptions.perContact.usesRemaining, 1);
            chai.assert.isNull(get.body.genericCodeOptions.perContact.balance);

            // can attach migrated generic code to same contact
            const attachAgain = await testUtils.testAuthedRequest<Value>(router, `/v2/contacts/${contact.id}/values/attach`, "POST", {
                code: genericCode.code,
                attachGenericAsNewValue: true
            });
            chai.assert.equal(attachAgain.statusCode, 200);
            chai.assert.equal(attachAgain.body.attachedFromValueId, genericCode.id);
        });
    });

    describe("can't add generic code options to a shared generic code that's been attached to a contact", () => {
        const genericCode: Partial<Value> = {
            id: generateId(),
            currency: "USD",
            code: generateCode({}),
            isGenericCode: true,
            balanceRule: {
                rule: "500 + value.balanceChange",
                explanation: "five bucks"
            }
        };
        const contact: Partial<Contact> = {
            id: generateId()
        };

        before(async function () {
            const createCode = await testUtils.testAuthedRequest<Value>(router, "/v2/values", "POST", genericCode);
            chai.assert.equal(createCode.statusCode, 201);

            const createContact = await testUtils.testAuthedRequest<Value>(router, "/v2/contacts", "POST", contact);
            chai.assert.equal(createContact.statusCode, 201);

            const attach = await testUtils.testAuthedRequest<Value>(router, `/v2/contacts/${contact.id}/values/attach`, "POST", {
                code: genericCode.code
            });
            chai.assert.equal(attach.statusCode, 200);
        });

        it("can't add generic code options", async () => {
            const updateRequest: Partial<Value> = {
                genericCodeOptions: {
                    perContact: {
                        balance: null,
                        usesRemaining: 1
                    }
                }
            };

            const update = await testUtils.testAuthedRequest<any>(router, `/v2/values/${genericCode.id}`, "PATCH", updateRequest);
            chai.assert.equal(update.statusCode, 422);
            chai.assert.equal(update.body.message, "A shared generic value without genericCodeOptions cannot be updated to have genericCodeOptions.");
        });
    });
});<|MERGE_RESOLUTION|>--- conflicted
+++ resolved
@@ -119,75 +119,6 @@
         chai.assert.equal(create.body.message, "If using a generic code with genericCodeOption.perContact properties either genericCodeOptions.perContact.balance or balanceRule must be set.");
     });
 
-<<<<<<< HEAD
-    it("can't attach generic code with contact usage limits to same contact twice", async () => {
-        const genericValue: Partial<Value> = {
-            id: generateId(),
-            currency: "USD",
-            isGenericCode: true,
-            code: generateFullcode(),
-            genericCodeOptions: {
-                perContact: {
-                    balance: 500,
-                    usesRemaining: 2
-                }
-            },
-            balance: 5000,
-            usesRemaining: 10
-        };
-        const create = await testUtils.testAuthedRequest<Value>(router, "/v2/values", "POST", genericValue);
-        chai.assert.equal(create.statusCode, 201);
-        chai.assert.deepNestedInclude(create.body, genericValue);
-
-        const contactId = generateId();
-        const createContact = await testUtils.testAuthedRequest<Contact>(router, "/v2/contacts", "POST", {
-            id: contactId
-        });
-        chai.assert.equal(createContact.statusCode, 201);
-
-        const attach = await testUtils.testAuthedRequest<Value>(router, `/v2/contacts/${contactId}/values/attach`, "POST", {code: genericValue.code});
-        chai.assert.equal(attach.statusCode, 200);
-        chai.assert.deepEqualExcluding(attach.body,
-            {
-                "id": null, // it's hashed
-                "currency": "USD",
-                "balance": 500,
-                "usesRemaining": 2,
-                "programId": null,
-                "issuanceId": null,
-                "contactId": contactId,
-                "code": null,
-                "attachedFromValueId": genericValue.id,
-                "isGenericCode": false,
-                "pretax": false,
-                "active": true,
-                "canceled": false,
-                "frozen": false,
-                "discount": false,
-                "discountSellerLiability": null,
-                "discountSellerLiabilityRule": null,
-                "redemptionRule": null,
-                "balanceRule": null,
-                "startDate": null,
-                "endDate": null,
-                "metadata": {
-                    attachedFromGenericValue: {
-                        code: genericValue.code
-                    }
-                },
-                "createdDate": null,
-                "updatedDate": null,
-                "updatedContactIdDate": null,
-                "createdBy": "default-test-user-TEST"
-            }, ["id", "createdDate", "updatedDate", "updatedContactIdDate"]);
-
-        const attachAgain = await testUtils.testAuthedRequest<cassava.RestError>(router, `/v2/contacts/${contactId}/values/attach`, "POST", {code: genericValue.code});
-        chai.assert.equal(attachAgain.statusCode, 409);
-        chai.assert.equal(attachAgain.body["messageCode"], "ValueAlreadyAttached");
-    });
-
-=======
->>>>>>> 73ef85f3
     it("insufficient balance will cause attach to fail. can credit balance and then attach another contact", async () => {
         const genericValue: Partial<Value> = {
             id: generateId(),
