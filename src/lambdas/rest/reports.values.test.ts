--- conflicted
+++ resolved
@@ -6,14 +6,11 @@
 import * as chai from "chai";
 import sinon from "sinon";
 import * as Reports from "./reports";
-<<<<<<< HEAD
+import parseLinkHeader = require("parse-link-header");
 import {ReportValue} from "./values/ReportValue";
-=======
-import parseLinkHeader = require("parse-link-header");
->>>>>>> 3843f870
-
-
-describe.only("/v2/reports/values/", () => {
+
+
+describe("/v2/reports/values/", () => {
     const router = new cassava.Router();
     const genericValue: Partial<Value> = {
         id: testUtils.generateId(),
@@ -256,7 +253,6 @@
         const createGenericCode = await testUtils.testAuthedRequest<Value>(router, "/v2/values", "POST", genericCode);
         chai.assert.equal(createGenericCode.statusCode, 201);
 
-<<<<<<< HEAD
         const uniqueCode: Partial<Value> = {
             id: testUtils.generateId(),
             currency: "USD",
@@ -268,12 +264,6 @@
         const csv = await testUtils.testAuthedCsvRequest<ReportValue>(router, `/v2/reports/values?id.in=${uniqueCode.id + "," + genericCode.id}&formatCurrencies=true`, "GET");
         const respGenericCode = csv.body.find(v => v.isGenericCode === true);
         chai.assert.deepInclude(respGenericCode, {
-=======
-        const resp = await testUtils.testAuthedCsvRequest<Value>(router, `/v2/reports/values?id=${genericValue.id}&formatCurrencies=true`, "GET");
-        chai.assert.equal(resp.statusCode, 200, `resp.body=${JSON.stringify(resp.body)}`);
-        chai.assert.deepInclude(resp.headers as any, getValueReportHeadersForAssertions(), `resp.headers=${JSON.stringify(resp.headers)}`);
-        chai.assert.deepInclude(resp.body[0], {
->>>>>>> 3843f870
             balance: "$1.50",
             genericCodeOptions_perContact_balance: "$0.50"
         });
