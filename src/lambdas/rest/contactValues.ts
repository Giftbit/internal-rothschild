--- conflicted
+++ resolved
@@ -176,7 +176,6 @@
     }
 
     if (value.isGenericCode) {
-<<<<<<< HEAD
             if (Value.isGenericCodeWithPropertiesPerContact(value)) {
                 try {
                     MetricsLogger.valueAttachment(ValueAttachmentTypes.GenericPerContactProps, auth);
@@ -216,19 +215,6 @@
                 await attachSharedGenericValue(auth, contact.id, value);
                 return value;
             }
-=======
-        if (Value.isGenericCodeWithPropertiesPerContact(value)) {
-            MetricsLogger.valueAttachment(ValueAttachmentTypes.GenericPerContactProps, auth);
-            return await attachGenericCodeWithPerContactOptions(auth, contact.id, value);
-        } else if (params.attachGenericAsNewValue) /* legacy case to eventually be removed */ {
-            MetricsLogger.valueAttachment(ValueAttachmentTypes.GenericAsNew, auth);
-            return await attachGenericValueAsNewValue(auth, contact.id, value);
-        } else {
-            MetricsLogger.valueAttachment(ValueAttachmentTypes.Generic, auth);
-            await attachSharedGenericValue(auth, contact.id, value);
-            return value;
-        }
->>>>>>> 6a438921
     } else {
         MetricsLogger.valueAttachment(ValueAttachmentTypes.Unique, auth);
         return attachUniqueValue(auth, contact.id, value, params.allowOverwrite);
