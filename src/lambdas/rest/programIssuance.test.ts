import * as testUtils from "../../utils/testUtils";
import {generateId} from "../../utils/testUtils";
import * as cassava from "cassava";
import * as chai from "chai";
import {installRestRoutes} from "./installRestRoutes";
import {createCurrency} from "./currencies";
import {Program} from "../../model/Program";
import {Value} from "../../model/Value";
import {initializeCodeCryptographySecrets} from "../../utils/codeCryptoUtils";
import {Issuance} from "../../model/Issuance";
import {getKnexWrite} from "../../utils/dbUtils/connection";
import {Transaction} from "../../model/Transaction";
import chaiExclude = require("chai-exclude");

chai.use(chaiExclude);

describe("/v2/issuances", () => {

    const router = new cassava.Router();

    const program: Partial<Program> = {
        id: generateId(),
        name: "program-name",
        currency: "USD"
    };

    const programWithRulesAndDates: Partial<Program> = {
        id: generateId(),
        name: "program name",
        currency: "USD",
        valueRule: {
            rule: "500",
            explanation: "$5 the hard way"
        },
        redemptionRule: {
            rule: "1 == 1",
            explanation: "always true"
        },
        startDate: new Date("2077-01-01"),
        endDate: new Date("2078-01-01")
    };

    before(async () => {
        await testUtils.resetDb();
        router.route(testUtils.authRoute);
        installRestRoutes(router);
        await initializeCodeCryptographySecrets(Promise.resolve({
            encryptionSecret: "ca7589aef4ffed15783341414fe2f4a5edf9ddad75cf2e96ed2a16aee88673ea",
            lookupHashSecret: "ae8645165cc7533dbcc84aeb21c7d6553a38271b7e3402f99d16b8a8717847e1"
        }));
        await createCurrency(testUtils.defaultTestUser.auth, {
            code: "USD",
            name: "US Dollars",
            symbol: "$",
            decimalPlaces: 2
        });

        const createProgram = await testUtils.testAuthedRequest<Program>(router, "/v2/programs", "POST", program);
        chai.assert.equal(createProgram.statusCode, 201, JSON.stringify(createProgram.body));

        const createProgramWithRulesAndDates = await testUtils.testAuthedRequest<Program>(router, "/v2/programs", "POST", programWithRulesAndDates);
        chai.assert.equal(createProgramWithRulesAndDates.statusCode, 201, JSON.stringify(createProgramWithRulesAndDates.body));
    });

    it(`basic issuances with varying counts. POST, GET and LIST`, async () => {
        const valuesToIssues = [1, 2, 10, 100, 500];
        let issuances: Issuance[] = [];
        for (let num of valuesToIssues) {
            let issuance = {
                id: generateId(),
                count: num,
                generateCode: {}
            };

            const createIssuance = await testUtils.testAuthedRequest<Issuance>(router, `/v2/programs/${program.id}/issuances`, "POST", issuance);
            chai.assert.equal(createIssuance.statusCode, 201, JSON.stringify(createIssuance.body));
            chai.assert.deepEqualExcluding(createIssuance.body, {
                id: issuance.id,
                programId: program.id,
                count: num,
                balance: null,
                redemptionRule: null,
                valueRule: null,
                uses: null,
                startDate: null,
                endDate: null,
                metadata: null
            }, ["createdDate", "updatedDate"]);
            issuances.push(createIssuance.body);

            const getIssuance = await testUtils.testAuthedRequest<Issuance>(router, `/v2/programs/${program.id}/issuances/${issuance.id}`, "GET");
            chai.assert.equal(getIssuance.statusCode, 200, `body=${JSON.stringify(getIssuance.body)}`);
            chai.assert.deepEqual(getIssuance.body, createIssuance.body);

            const listValues = await testUtils.testAuthedRequest<Value[]>(router, `/v2/values?limit=1000&issuanceId=${issuance.id}`, "GET");
            chai.assert.equal(listValues.statusCode, 200, `body=${JSON.stringify(listValues.body)}`);
            chai.assert.equal(listValues.body.length, issuance.count);
        }
        const listIssuances = await testUtils.testAuthedRequest<Issuance[]>(router, `/v2/programs/${program.id}/issuances`, "GET");
        chai.assert.equal(listIssuances.statusCode, 200, `body=${JSON.stringify(listIssuances.body)}`);
        chai.assert.equal(listIssuances.body.length, valuesToIssues.length);
        chai.assert.sameDeepMembers(listIssuances.body, issuances);
    }).timeout(10000);

    it(`issuing from program that has a value rule`, async () => {
        let issuance: Partial<Issuance> = {
            id: generateId(),
            count: 1
        };

        const createIssuance = await testUtils.testAuthedRequest<Issuance>(router, `/v2/programs/${programWithRulesAndDates.id}/issuances`, "POST", issuance);
        chai.assert.equal(createIssuance.statusCode, 201, JSON.stringify(createIssuance.body));
        chai.assert.deepEqual(createIssuance.body.valueRule, programWithRulesAndDates.valueRule, "valueRule from program is copied over to the issuance");
        chai.assert.deepEqual(createIssuance.body.redemptionRule, programWithRulesAndDates.redemptionRule, "redemptionRule from program is copied over to the issuance");
        chai.assert.equal(createIssuance.body.startDate.toString(), programWithRulesAndDates.startDate.toISOString(), "startDate from program is copied over to the issuance");
        chai.assert.equal(createIssuance.body.endDate.toString(), programWithRulesAndDates.endDate.toISOString(), "endDate from program is copied over to the issuance");

        const listResponse = await testUtils.testAuthedRequest<Value[]>(router, `/v2/values?limit=1000&issuanceId=${issuance.id}`, "GET");
        chai.assert.equal(listResponse.statusCode, 200, `body=${JSON.stringify(listResponse.body)}`);
        chai.assert.equal(listResponse.body.length, issuance.count);
        chai.assert.deepEqual(listResponse.body[0].valueRule, programWithRulesAndDates.valueRule, "valueRule from program is copied over to the Value");
        chai.assert.deepEqual(listResponse.body[0].redemptionRule, programWithRulesAndDates.redemptionRule, "redemptionRule from program is copied over to the Value");
        chai.assert.equal(listResponse.body[0].startDate.toString(), programWithRulesAndDates.startDate.toISOString(), "startDate from program is copied over to the Value");
        chai.assert.equal(listResponse.body[0].endDate.toString(), programWithRulesAndDates.endDate.toISOString(), "endDate from program is copied over to the Value");
    });

    it(`can overwrite valueRule, redemptionRule, startDate and endDate`, async () => {
        let issuance: Partial<Issuance> = {
            id: generateId(),
            count: 1,
            valueRule: {
                rule: "700",
                explanation: "$7 the hard way"
            },
            redemptionRule: {
                rule: "2 == 1",
                explanation: "never true"
            },
            startDate: new Date("2177-01-01"),
            endDate: new Date("2178-01-01")
        };
        chai.assert.notDeepEqual(issuance.valueRule, programWithRulesAndDates.valueRule);
        chai.assert.notDeepEqual(issuance.redemptionRule, programWithRulesAndDates.redemptionRule);
        chai.assert.notEqual(programWithRulesAndDates.startDate, issuance.startDate);
        chai.assert.notEqual(programWithRulesAndDates.endDate, issuance.endDate);

        const createIssuance = await testUtils.testAuthedRequest<Issuance>(router, `/v2/programs/${programWithRulesAndDates.id}/issuances`, "POST", issuance);
        chai.assert.equal(createIssuance.statusCode, 201, JSON.stringify(createIssuance.body));
        chai.assert.deepEqual(createIssuance.body.valueRule, issuance.valueRule);
        chai.assert.deepEqual(createIssuance.body.redemptionRule, issuance.redemptionRule);
        chai.assert.equal(createIssuance.body.startDate.toString(), issuance.startDate.toISOString());
        chai.assert.equal(createIssuance.body.endDate.toString(), issuance.endDate.toISOString());

        const listResponse = await testUtils.testAuthedRequest<Value[]>(router, `/v2/values?limit=1000&issuanceId=${issuance.id}`, "GET");
        chai.assert.equal(listResponse.statusCode, 200, `body=${JSON.stringify(listResponse.body)}`);
        chai.assert.equal(listResponse.body.length, issuance.count);
        chai.assert.deepEqual(listResponse.body[0].valueRule, issuance.valueRule);
        chai.assert.deepEqual(listResponse.body[0].redemptionRule, issuance.redemptionRule);
        chai.assert.equal(listResponse.body[0].startDate.toString(), issuance.startDate.toISOString());
        chai.assert.equal(listResponse.body[0].endDate.toString(), issuance.endDate.toISOString());
    });

    it(`issuance with generic code`, async () => {
        let issuance = {
            id: generateId(),
            count: 1,
            isGenericCode: true,
            code: "PRETTY-GENERIC"
        };

        const createIssuance = await testUtils.testAuthedRequest<Issuance>(router, `/v2/programs/${program.id}/issuances`, "POST", issuance);
        chai.assert.equal(createIssuance.statusCode, 201, JSON.stringify(createIssuance.body));

        const listResponse = await testUtils.testAuthedRequest<Value[]>(router, `/v2/values?limit=1000&issuanceId=${issuance.id}`, "GET");
        chai.assert.equal(listResponse.statusCode, 200, `body=${JSON.stringify(listResponse.body)}`);
        chai.assert.equal(listResponse.body.length, issuance.count);
        chai.assert.equal(listResponse.body[0].code, issuance.code);
        chai.assert.isTrue(listResponse.body[0].isGenericCode);
    });

    it(`issuance with code`, async () => {
        let issuance = {
            id: generateId(),
            count: 1,
            code: "IEDKQODLAOWKRJ"
        };

        const createIssuance = await testUtils.testAuthedRequest<Issuance>(router, `/v2/programs/${program.id}/issuances`, "POST", issuance);
        chai.assert.equal(createIssuance.statusCode, 201, JSON.stringify(createIssuance.body));

        const listResponse = await testUtils.testAuthedRequest<Value[]>(router, `/v2/values?limit=1000&issuanceId=${issuance.id}`, "GET");
        chai.assert.equal(listResponse.statusCode, 200, `body=${JSON.stringify(listResponse.body)}`);
        chai.assert.equal(listResponse.body.length, issuance.count);
        chai.assert.equal(listResponse.body[0].code, "…WKRJ");
        chai.assert.isFalse(listResponse.body[0].isGenericCode);
    });

    it(`422 if isGenericCode: true and count > 1`, async () => {
        let issuance = {
            id: generateId(),
            count: 2,
            isGenericCode: true
        };

        const createIssuance = await testUtils.testAuthedRequest<cassava.RestError>(router, `/v2/programs/${program.id}/issuances`, "POST", issuance);
        chai.assert.equal(createIssuance.statusCode, 422, JSON.stringify(createIssuance.body));
        chai.assert.include(createIssuance.body.message, "Issuance count must be 1 if isGenericCode:true.");
    });

    it(`422 if provided code and count > 1`, async () => {
        let issuance = {
            id: generateId(),
            count: 2,
            code: "ABCDEFGHI"
        };

        const createIssuance = await testUtils.testAuthedRequest<cassava.RestError>(router, `/v2/programs/${program.id}/issuances`, "POST", issuance);
        chai.assert.equal(createIssuance.statusCode, 422, JSON.stringify(createIssuance.body));
        chai.assert.include(createIssuance.body.message, "Issuance count must be 1 if code is set");
    });

    it(`422 if generateCode and code parameters are provided`, async () => {
        let issuance = {
            id: generateId(),
            count: 1,
            code: "ABCDEFGHI",
            generateCode: {}
        };

        const createIssuance = await testUtils.testAuthedRequest<cassava.RestError>(router, `/v2/programs/${program.id}/issuances`, "POST", issuance);
        chai.assert.equal(createIssuance.statusCode, 422, JSON.stringify(createIssuance.body));
        chai.assert.include(createIssuance.body.message, "Parameter generateCode is not allowed with parameters code or isGenericCode:true.");
    });

    it(`422 if program has valueRule and try to issue with balance`, async () => {
        const program: Partial<Program> = {
            id: generateId(),
            name: "program-name",
            currency: "USD",
            valueRule: {
                rule: "500",
                explanation: "$5 the hard way"
            }
        };
        const createProgram = await testUtils.testAuthedRequest<Program>(router, "/v2/programs", "POST", program);
        chai.assert.equal(createProgram.statusCode, 201, JSON.stringify(createProgram.body));

        let issuance: Partial<Issuance> = {
            id: generateId(),
            count: 1,
            balance: 1
        };

        const createIssuance = await testUtils.testAuthedRequest<cassava.RestError>(router, `/v2/programs/${program.id}/issuances`, "POST", issuance);
        chai.assert.equal(createIssuance.statusCode, 422, JSON.stringify(createIssuance.body));
        chai.assert.include(createIssuance.body.message, "Value can't have both a balance and valueRule.");
    });

    it(`422 on issuance with id over 26 characters`, async () => {
        let issuance: Partial<Issuance> = {
            id: "123456789012345678901234567",
            count: 1,
            balance: 1
        };

        chai.assert.equal(issuance.id.length, 27);
        const createIssuance = await testUtils.testAuthedRequest<cassava.RestError>(router, `/v2/programs/${generateId()}/issuances`, "POST", issuance);
        chai.assert.equal(createIssuance.statusCode, 422, JSON.stringify(createIssuance.body));
    });

    it(`404 on invalid programId`, async () => {
        let issuance: Partial<Issuance> = {
            id: generateId(),
            count: 1,
            balance: 1
        };

        const createIssuance = await testUtils.testAuthedRequest<cassava.RestError>(router, `/v2/programs/${generateId()}/issuances`, "POST", issuance);
        chai.assert.equal(createIssuance.statusCode, 404, JSON.stringify(createIssuance.body));
    });

<<<<<<< HEAD
    it(`default sorting createdDate`, async () => {
        const program: Partial<Program> = {
            id: generateId(),
            currency: "USD",
            name: "test program"
        };

        const createValueResponse = await testUtils.testAuthedRequest<Value>(router, "/v2/programs", "POST", program);
        chai.assert.equal(createValueResponse.statusCode, 201);

        const idAndDates = [
            {id: generateId(), createdDate: new Date("3030-02-01")},
            {id: generateId(), createdDate: new Date("3030-02-02")},
            {id: generateId(), createdDate: new Date("3030-02-03")},
            {id: generateId(), createdDate: new Date("3030-02-04")}
        ];
        for (let idAndDate of idAndDates) {
            const response = await testUtils.testAuthedRequest<Issuance>(router, `/v2/programs/${program.id}/issuances`, "POST", {
                id: idAndDate.id,
                count: 1,
                balance: 1
            });
            chai.assert.equal(response.statusCode, 201, `body=${JSON.stringify(response.body)}`);
            const knex = await getKnexWrite();
            const res: number = await knex("Issuances")
                .where({
                    userId: testUtils.defaultTestUser.userId,
                    id: idAndDate.id,
                })
                .update(Issuance.toDbIssuance(testUtils.defaultTestUser.auth, {
                    ...response.body,
                    createdDate: idAndDate.createdDate,
                    updatedDate: idAndDate.createdDate
                }));
            if (res === 0) {
                chai.assert.fail(`No row updated. Test data failed during setup..`)
            }
        }
        const resp = await testUtils.testAuthedRequest<Transaction[]>(router, `/v2/programs/${program.id}/issuances?createdDate.gt=3030-01-01`, "GET");
        chai.assert.equal(resp.statusCode, 200);
        chai.assert.equal(resp.body.length, 4);
        chai.assert.sameOrderedMembers(resp.body.map(tx => tx.id), idAndDates.reverse().map(tx => tx.id) /* reversed since createdDate desc*/);
=======
    describe("ensure programId is considered", () => {
        const programA: Partial<Program> = {
            id: generateId(),
            currency: "USD",
            name: "A"
        };
        const programB: Partial<Program> = {
            id: generateId(),
            currency: "USD",
            name: "B"
        };
        let issuanceProgramA, issuanceProgramB;

        before(async function () {
            // setup data. 2 programs and an issuance from each.
            const createProgramA = await testUtils.testAuthedRequest<Program>(router, "/v2/programs", "POST", programA);
            chai.assert.equal(createProgramA.statusCode, 201);
            const createProgramB = await testUtils.testAuthedRequest<Program>(router, "/v2/programs", "POST", programB);
            chai.assert.equal(createProgramB.statusCode, 201);

            issuanceProgramA = await testUtils.testAuthedRequest<Issuance>(router, `/v2/programs/${programA.id}/issuances`, "POST", {
                id: generateId(),
                count: 1
            });
            chai.assert.equal(issuanceProgramA.statusCode, 201);
            issuanceProgramB = await testUtils.testAuthedRequest<Issuance>(router, `/v2/programs/${programB.id}/issuances`, "POST", {
                id: generateId(),
                count: 1
            });
            chai.assert.equal(issuanceProgramB.statusCode, 201);
        });

        it(`GET using wrong programId 404s`, async () => {
            const get = await testUtils.testAuthedRequest<Issuance>(router, `/v2/programs/${programA.id}/issuances/${issuanceProgramB.body.id}`, "GET");
            chai.assert.equal(get.statusCode, 404);
        });

        it(`LIST only returns issuances from provided programId`, async () => {
            const list = await testUtils.testAuthedRequest<Issuance[]>(router, `/v2/programs/${programA.id}/issuances`, "GET");
            chai.assert.equal(list.statusCode, 200);
            chai.assert.equal(list.body.length, 1);
            chai.assert.deepEqual(list.body[0], issuanceProgramA.body, `expected: ${JSON.stringify(list.body[0])} to equal ${JSON.stringify(issuanceProgramA.body)}.`);
        });
>>>>>>> be1ebd43
    });
});<|MERGE_RESOLUTION|>--- conflicted
+++ resolved
@@ -279,7 +279,51 @@
         chai.assert.equal(createIssuance.statusCode, 404, JSON.stringify(createIssuance.body));
     });
 
-<<<<<<< HEAD
+    describe("ensure programId is considered", () => {
+        const programA: Partial<Program> = {
+            id: generateId(),
+            currency: "USD",
+            name: "A"
+        };
+        const programB: Partial<Program> = {
+            id: generateId(),
+            currency: "USD",
+            name: "B"
+        };
+        let issuanceProgramA, issuanceProgramB;
+
+        before(async function () {
+            // setup data. 2 programs and an issuance from each.
+            const createProgramA = await testUtils.testAuthedRequest<Program>(router, "/v2/programs", "POST", programA);
+            chai.assert.equal(createProgramA.statusCode, 201);
+            const createProgramB = await testUtils.testAuthedRequest<Program>(router, "/v2/programs", "POST", programB);
+            chai.assert.equal(createProgramB.statusCode, 201);
+
+            issuanceProgramA = await testUtils.testAuthedRequest<Issuance>(router, `/v2/programs/${programA.id}/issuances`, "POST", {
+                id: generateId(),
+                count: 1
+            });
+            chai.assert.equal(issuanceProgramA.statusCode, 201);
+            issuanceProgramB = await testUtils.testAuthedRequest<Issuance>(router, `/v2/programs/${programB.id}/issuances`, "POST", {
+                id: generateId(),
+                count: 1
+            });
+            chai.assert.equal(issuanceProgramB.statusCode, 201);
+        });
+
+        it(`GET using wrong programId 404s`, async () => {
+            const get = await testUtils.testAuthedRequest<Issuance>(router, `/v2/programs/${programA.id}/issuances/${issuanceProgramB.body.id}`, "GET");
+            chai.assert.equal(get.statusCode, 404);
+        });
+
+        it(`LIST only returns issuances from provided programId`, async () => {
+            const list = await testUtils.testAuthedRequest<Issuance[]>(router, `/v2/programs/${programA.id}/issuances`, "GET");
+            chai.assert.equal(list.statusCode, 200);
+            chai.assert.equal(list.body.length, 1);
+            chai.assert.deepEqual(list.body[0], issuanceProgramA.body, `expected: ${JSON.stringify(list.body[0])} to equal ${JSON.stringify(issuanceProgramA.body)}.`);
+        });
+    });
+
     it(`default sorting createdDate`, async () => {
         const program: Partial<Program> = {
             id: generateId(),
@@ -322,50 +366,5 @@
         chai.assert.equal(resp.statusCode, 200);
         chai.assert.equal(resp.body.length, 4);
         chai.assert.sameOrderedMembers(resp.body.map(tx => tx.id), idAndDates.reverse().map(tx => tx.id) /* reversed since createdDate desc*/);
-=======
-    describe("ensure programId is considered", () => {
-        const programA: Partial<Program> = {
-            id: generateId(),
-            currency: "USD",
-            name: "A"
-        };
-        const programB: Partial<Program> = {
-            id: generateId(),
-            currency: "USD",
-            name: "B"
-        };
-        let issuanceProgramA, issuanceProgramB;
-
-        before(async function () {
-            // setup data. 2 programs and an issuance from each.
-            const createProgramA = await testUtils.testAuthedRequest<Program>(router, "/v2/programs", "POST", programA);
-            chai.assert.equal(createProgramA.statusCode, 201);
-            const createProgramB = await testUtils.testAuthedRequest<Program>(router, "/v2/programs", "POST", programB);
-            chai.assert.equal(createProgramB.statusCode, 201);
-
-            issuanceProgramA = await testUtils.testAuthedRequest<Issuance>(router, `/v2/programs/${programA.id}/issuances`, "POST", {
-                id: generateId(),
-                count: 1
-            });
-            chai.assert.equal(issuanceProgramA.statusCode, 201);
-            issuanceProgramB = await testUtils.testAuthedRequest<Issuance>(router, `/v2/programs/${programB.id}/issuances`, "POST", {
-                id: generateId(),
-                count: 1
-            });
-            chai.assert.equal(issuanceProgramB.statusCode, 201);
-        });
-
-        it(`GET using wrong programId 404s`, async () => {
-            const get = await testUtils.testAuthedRequest<Issuance>(router, `/v2/programs/${programA.id}/issuances/${issuanceProgramB.body.id}`, "GET");
-            chai.assert.equal(get.statusCode, 404);
-        });
-
-        it(`LIST only returns issuances from provided programId`, async () => {
-            const list = await testUtils.testAuthedRequest<Issuance[]>(router, `/v2/programs/${programA.id}/issuances`, "GET");
-            chai.assert.equal(list.statusCode, 200);
-            chai.assert.equal(list.body.length, 1);
-            chai.assert.deepEqual(list.body[0], issuanceProgramA.body, `expected: ${JSON.stringify(list.body[0])} to equal ${JSON.stringify(issuanceProgramA.body)}.`);
-        });
->>>>>>> be1ebd43
     });
 });