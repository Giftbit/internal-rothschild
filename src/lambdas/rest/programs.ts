--- conflicted
+++ resolved
@@ -285,7 +285,14 @@
     return {success: true};
 }
 
-<<<<<<< HEAD
+function checkProgramProperties(program: Program): void {
+    if (program.minInitialBalance != null && program.maxInitialBalance != null && program.minInitialBalance > program.maxInitialBalance) {
+        throw new giftbitRoutes.GiftbitRestError(cassava.httpStatusCode.clientError.UNPROCESSABLE_ENTITY, "Program's minInitialBalance cannot exceed maxInitialBalance.");
+    }
+
+    checkRulesSyntax(program, "Program");
+}
+
 /**
  * This is currently a secret operation only the web app knows about.
  */
@@ -310,14 +317,6 @@
 
     console.log("res=", res);
     // TODO inject so much test data to test this properly
-=======
-function checkProgramProperties(program: Program): void {
-    if (program.minInitialBalance != null && program.maxInitialBalance != null && program.minInitialBalance > program.maxInitialBalance) {
-        throw new giftbitRoutes.GiftbitRestError(cassava.httpStatusCode.clientError.UNPROCESSABLE_ENTITY, "Program's minInitialBalance cannot exceed maxInitialBalance.");
-    }
-
-    checkRulesSyntax(program, "Program");
->>>>>>> e2fe8a0d
 }
 
 const programSchema: jsonschema.Schema = {
