--- conflicted
+++ resolved
@@ -293,15 +293,11 @@
                     }
                 ],
                 metadata: null,
-<<<<<<< HEAD
-                createdDate: null,
-                createdBy: defaultTestUser.auth.teamMemberId,
-=======
                 tax: {
                     "roundingMode": "HALF_EVEN"
                 },
-                createdDate: null
->>>>>>> b30aa6e3
+                createdDate: null,
+                createdBy: defaultTestUser.auth.teamMemberId,
             }, "createdDate");
         });
     });
