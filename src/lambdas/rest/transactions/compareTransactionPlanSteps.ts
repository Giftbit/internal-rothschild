import {
    InternalTransactionPlanStep,
    LightrailTransactionPlanStep,
    StripeTransactionPlanStep,
    TransactionPlanStep
} from "./TransactionPlan";

// Because after 14 years of programming I still get this wrong.
const aFirst = -1;
const bFirst = 1;

/**
 * Comparison function for sorting TransactionPlanSteps into the order they should
 * be drawn down against.  This is key business logic.
 */
export function compareTransactionPlanSteps(a: TransactionPlanStep, b: TransactionPlanStep): number {
    switch (a.rail) {
        case "lightrail":
            switch (b.rail) {
                case "lightrail":
                    return compareLightrailTransactionPlanSteps(a, b);
                case "stripe":
                    return aFirst;
                case "internal":
                    return b.beforeLightrail ? bFirst : aFirst;
            }
            break;
        case "stripe":
            switch (b.rail) {
                case "lightrail":
                    return bFirst;
                case "stripe":
                    return compareStripeTransactionPlanSteps(a, b);
                case "internal":
                    return b.beforeLightrail ? bFirst : aFirst;
            }
            break;
        case "internal":
            switch (b.rail) {
                case "lightrail":
                    return a.beforeLightrail ? aFirst : bFirst;
                case "stripe":
                    return a.beforeLightrail ? aFirst : bFirst;
                case "internal":
                    return compareInternalTransactionPlanSteps(a, b);
            }
            break;
    }
}

function compareLightrailTransactionPlanSteps(a: LightrailTransactionPlanStep, b: LightrailTransactionPlanStep): number {
    // TODO this logic is blocked on defining the value store types
    if (a.value.pretax && !b.value.pretax) {
        return aFirst;
    }
    if (!a.value.pretax && b.value.pretax) {
        return bFirst;
    }
<<<<<<< HEAD
    if (a.valueStore.discount) {
        return aFirst;
    }
    if (b.valueStore.discount) {
        return bFirst;
    }
    return a.valueStore.valueStoreId < b.valueStore.valueStoreId ? aFirst : bFirst;
=======
    return a.value.id < b.value.id ? aFirst : bFirst;
>>>>>>> 0c56cf34
}

function compareStripeTransactionPlanSteps(a: StripeTransactionPlanStep, b: StripeTransactionPlanStep): number {
    return b.priority - a.priority;
}

function compareInternalTransactionPlanSteps(a: InternalTransactionPlanStep, b: InternalTransactionPlanStep): number {
    if (a.pretax && !b.pretax) {
        return aFirst;
    }
    if (!a.pretax && b.pretax) {
        return bFirst;
    }
    if (a.beforeLightrail && !b.beforeLightrail) {
        return aFirst;
    }
    if (b.beforeLightrail && !a.beforeLightrail) {
        return bFirst;
    }
    return a.internalId < b.internalId ? aFirst : bFirst;
}<|MERGE_RESOLUTION|>--- conflicted
+++ resolved
@@ -56,17 +56,13 @@
     if (!a.value.pretax && b.value.pretax) {
         return bFirst;
     }
-<<<<<<< HEAD
     if (a.valueStore.discount) {
         return aFirst;
     }
     if (b.valueStore.discount) {
         return bFirst;
     }
-    return a.valueStore.valueStoreId < b.valueStore.valueStoreId ? aFirst : bFirst;
-=======
     return a.value.id < b.value.id ? aFirst : bFirst;
->>>>>>> 0c56cf34
 }
 
 function compareStripeTransactionPlanSteps(a: StripeTransactionPlanStep, b: StripeTransactionPlanStep): number {
