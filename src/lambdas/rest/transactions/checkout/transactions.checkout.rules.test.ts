import * as cassava from "cassava";
import * as chai from "chai";
import * as transactions from "../transactions";
import * as valueStores from "../../values";
import * as testUtils from "../../../../utils/testUtils";
import {defaultTestUser, generateId} from "../../../../utils/testUtils";
import {Value} from "../../../../model/Value";
import {getRuleFromCache} from "../getRuleFromCache";
import {createCurrency} from "../../currencies";
import {Transaction} from "../../../../model/Transaction";
import chaiExclude = require("chai-exclude");

chai.use(chaiExclude);

describe("/v2/transactions/checkout - valueRule and redemption rule tests", () => {

    const router = new cassava.Router();

    before(async function () {
        await testUtils.resetDb();
        router.route(testUtils.authRoute);
        transactions.installTransactionsRest(router);
        valueStores.installValuesRest(router);
        await createCurrency(testUtils.defaultTestUser.auth, {
            code: "CAD",
            name: "Canadian Tire Money",
            symbol: "$",
            decimalPlaces: 2
        });
    });

    it("test valueRule evaluateToNumber", async () => {
        const promotion: Partial<Value> = {
            id: "test value rule",
            currency: "CAD",
            valueRule: {
                rule: "total*0.5",
                explanation: "testing it out!"
            },
            pretax: true,
            discount: true
        };

        const resp = await testUtils.testAuthedRequest<Value>(router, "/v2/values", "POST", promotion);
        chai.assert.equal(resp.statusCode, 201, `body=${JSON.stringify(resp.body)}`);

        const result: number = getRuleFromCache(promotion.valueRule.rule).evaluateToNumber({total: 50});
        chai.assert.equal(result, 25, `expected result to equal ${25}`);
    });

    it("basic 50% off everything", async () => {
        const promotion: Partial<Value> = {
            id: generateId(),
            currency: "CAD",
            valueRule: {
                rule: "currentLineItem.lineTotal.subtotal*0.5",
                explanation: "50% off everything"
            },
            pretax: true,
            discount: true
        };

        const resp = await testUtils.testAuthedRequest<Value>(router, "/v2/values", "POST", promotion);
        chai.assert.equal(resp.statusCode, 201, `body=${JSON.stringify(resp.body)}`);

        let checkoutRequest: any = {
            id: generateId(),
            allowRemainder: true,
            sources: [
                {
                    rail: "lightrail",
                    valueId: promotion.id
                }
            ],
            lineItems: [
                {
                    type: "product",
                    productId: "p1",
                    unitPrice: 500,
                    taxRate: 0.10
                },
                {
                    type: "product",
                    productId: "p2",
                    unitPrice: 250,
                    quantity: 2,
                    taxRate: 0.10
                }
            ],
            currency: "CAD"
        };

        const postCheckoutResp = await testUtils.testAuthedRequest<Transaction>(router, "/v2/transactions/checkout", "POST", checkoutRequest);
        chai.assert.equal(postCheckoutResp.statusCode, 201, `body=${JSON.stringify(postCheckoutResp.body)}`);
        chai.assert.deepEqualExcluding(postCheckoutResp.body, {
            "id": checkoutRequest.id,
            "transactionType": "checkout",
            "currency": "CAD",
            "totals": {
                "subtotal": 1000,
                "tax": 50,
                "discount": 500,
                "payable": 550,
                "remainder": 550
            },
            "lineItems": [
                {
                    "type": "product",
                    "productId": "p1",
                    "unitPrice": 500,
                    "taxRate": 0.1,
                    "quantity": 1,
                    "lineTotal": {
                        "subtotal": 500,
                        "taxable": 250,
                        "tax": 25,
                        "discount": 250,
                        "remainder": 275,
                        "payable": 275
                    }
                },
                {
                    "type": "product",
                    "productId": "p2",
                    "unitPrice": 250,
                    "quantity": 2,
                    "taxRate": 0.1,
                    "lineTotal": {
                        "subtotal": 500,
                        "taxable": 250,
                        "tax": 25,
                        "discount": 250,
                        "remainder": 275,
                        "payable": 275
                    }
                }
            ],
            "steps": [
                {
                    "rail": "lightrail",
                    "valueId": promotion.id,
                    "contactId": null,
                    "code": null,
                    "balanceBefore": 0,
                    "balanceAfter": 0,
                    "balanceChange": -500
                }
            ],
            "paymentSources": [
                {
                    "rail": "lightrail",
                    "valueId": promotion.id
                }
            ],
            "metadata": null,
<<<<<<< HEAD
            "createdBy": defaultTestUser.auth.teamMemberId
=======
            tax: {
                "roundingMode": "HALF_EVEN"
            },
            "createdDate": null
>>>>>>> b30aa6e3
        }, ["createdDate"]);
    });

    it("basic 25% off select item", async () => {
        const promotion: Partial<Value> = {
            id: generateId(),
            currency: "CAD",
            valueRule: {
                rule: "currentLineItem.lineTotal.subtotal * 0.25",
                explanation: "25% off line item"
            },
            redemptionRule: {
                rule: "currentLineItem.productId == 'p1'",
                explanation: "product must be have productId p1"
            },
            pretax: true,
            discount: true
        };

        const resp = await testUtils.testAuthedRequest<Value>(router, "/v2/values", "POST", promotion);
        chai.assert.equal(resp.statusCode, 201, `body=${JSON.stringify(resp.body)}`);

        let checkoutRequest: any = {
            id: generateId(),
            allowRemainder: true,
            sources: [
                {
                    rail: "lightrail",
                    valueId: promotion.id
                }
            ],
            lineItems: [
                {
                    type: "product",
                    productId: "p1",
                    unitPrice: 500,
                    taxRate: 0.10
                },
                {
                    type: "product",
                    productId: "p2",
                    unitPrice: 250,
                    quantity: 2,
                    taxRate: 0.10
                }
            ],
            currency: "CAD"
        };

        const postCheckoutResp = await testUtils.testAuthedRequest<Transaction>(router, "/v2/transactions/checkout", "POST", checkoutRequest);
        chai.assert.equal(postCheckoutResp.statusCode, 201, `body=${JSON.stringify(postCheckoutResp.body)}`);
        chai.assert.deepEqualExcluding(postCheckoutResp.body, {
            "id": checkoutRequest.id,
            "transactionType": "checkout",
            "currency": "CAD",
            "totals": {
                "subtotal": 1000,
                "tax": 88,
                "discount": 125,
                "payable": 963,
                "remainder": 963
            },
            "lineItems": [
                {
                    "type": "product",
                    "productId": "p1",
                    "unitPrice": 500,
                    "taxRate": 0.1,
                    "quantity": 1,
                    "lineTotal": {
                        "subtotal": 500,
                        "taxable": 375,
                        "tax": 38,
                        "discount": 125,
                        "remainder": 413,
                        "payable": 413
                    }
                },
                {
                    "type": "product",
                    "productId": "p2",
                    "unitPrice": 250,
                    "quantity": 2,
                    "taxRate": 0.1,
                    "lineTotal": {
                        "subtotal": 500,
                        "taxable": 500,
                        "tax": 50,
                        "discount": 0,
                        "remainder": 550,
                        "payable": 550
                    }
                }
            ],
            "steps": [
                {
                    "rail": "lightrail",
                    "valueId": promotion.id,
                    "contactId": null,
                    "code": null,
                    "balanceBefore": 0,
                    "balanceAfter": 0,
                    "balanceChange": -125
                }
            ],
            "paymentSources": [
                {
                    "rail": "lightrail",
                    "valueId": promotion.id
                }
            ],
            "metadata": null,
<<<<<<< HEAD
            "createdBy": defaultTestUser.auth.teamMemberId
=======
            tax: {
                "roundingMode": "HALF_EVEN"
            },
            "createdDate": null
>>>>>>> b30aa6e3
        }, ["createdDate"]);
    });

    it("basic 10% off everything, and 20% off product promotion. ensure promotions don't stack and 20% is used.", async () => {
        const cartPromotion: Partial<Value> = {
            id: generateId(),
            currency: "CAD",
            valueRule: {
                rule: "currentLineItem.lineTotal.subtotal * 0.1",
                explanation: "10% off everything"
            },
            redemptionRule: {
                rule: "currentLineItem.lineTotal.discount == 0",
                explanation: "limited to 1 promotion per item"
            },
            pretax: true,
            discount: true
        };

        const productPromotion: Partial<Value> = {
            id: generateId(),
            currency: "CAD",
            valueRule: {
                rule: "currentLineItem.lineTotal.subtotal * 0.2",
                explanation: "20% off p1"
            },
            redemptionRule: {
                rule: "currentLineItem.lineTotal.discount == 0 && currentLineItem.productId == 'p1'",
                explanation: "limited to 1 promotion per item"
            },
            pretax: true,
            discount: true
        };

        const respCartPromo = await testUtils.testAuthedRequest<Value>(router, "/v2/values", "POST", cartPromotion);
        chai.assert.equal(respCartPromo.statusCode, 201, `body=${JSON.stringify(respCartPromo.body)}`);

        const respProductPromo = await testUtils.testAuthedRequest<Value>(router, "/v2/values", "POST", productPromotion);
        chai.assert.equal(respProductPromo.statusCode, 201, `body=${JSON.stringify(respProductPromo.body)}`);

        let checkoutRequest: any = {
            id: generateId(),
            allowRemainder: true,
            sources: [
                {
                    rail: "lightrail",
                    valueId: cartPromotion.id
                },
                {
                    rail: "lightrail",
                    valueId: productPromotion.id
                }
            ],
            lineItems: [
                {
                    type: "product",
                    productId: "p1",
                    unitPrice: 500,
                    taxRate: 0.10
                },
                {
                    type: "product",
                    productId: "p2",
                    unitPrice: 250,
                    quantity: 1,
                    taxRate: 0.10
                }
            ],
            currency: "CAD"
        };

        const postOrderResp = await testUtils.testAuthedRequest<Transaction>(router, "/v2/transactions/checkout", "POST", checkoutRequest);
        chai.assert.equal(postOrderResp.statusCode, 201, `body=${JSON.stringify(postOrderResp.body)}`);
        chai.assert.deepEqualExcluding(postOrderResp.body, {
            "id": checkoutRequest.id,
            "transactionType": "checkout",
            "currency": "CAD",
            "totals": {
                "subtotal": 750,
                "tax": 62,
                "discount": 125,
                "payable": 687,
                "remainder": 687
            },
            "lineItems": [
                {
                    "type": "product",
                    "productId": "p1",
                    "unitPrice": 500,
                    "taxRate": 0.1,
                    "quantity": 1,
                    "lineTotal": {
                        "subtotal": 500,
                        "taxable": 400,
                        "tax": 40,
                        "discount": 100,
                        "remainder": 440,
                        "payable": 440
                    }
                },
                {
                    "type": "product",
                    "productId": "p2",
                    "unitPrice": 250,
                    "quantity": 1,
                    "taxRate": 0.1,
                    "lineTotal": {
                        "subtotal": 250,
                        "taxable": 225,
                        "tax": 22,
                        "discount": 25,
                        "remainder": 247,
                        "payable": 247
                    }
                }
            ],
            "steps": [
                {
                    "rail": "lightrail",
                    "valueId": productPromotion.id,
                    "contactId": null,
                    "code": null,
                    "balanceBefore": 0,
                    "balanceAfter": 0,
                    "balanceChange": -100
                },
                {
                    "rail": "lightrail",
                    "valueId": cartPromotion.id,
                    "contactId": null,
                    "code": null,
                    "balanceBefore": 0,
                    "balanceAfter": 0,
                    "balanceChange": -25
                }
            ],
            "paymentSources": [
                {
                    "rail": "lightrail",
                    "valueId": cartPromotion.id
                },
                {
                    "rail": "lightrail",
                    "valueId": productPromotion.id
                }
            ],
            "metadata": null,
<<<<<<< HEAD
            "createdBy": defaultTestUser.auth.teamMemberId
=======
            tax: {
                "roundingMode": "HALF_EVEN"
            },
            "createdDate": null
>>>>>>> b30aa6e3
        }, ["createdDate"]);
    });

    it("basic 10% off everything, 20% off product promotion, and remainder on gift card. ensure promotions don't stack and 20% is used.", async () => {
        const cartPromotion: Partial<Value> = {
            id: generateId(),
            currency: "CAD",
            valueRule: {
                rule: "currentLineItem.lineTotal.subtotal * 0.1",
                explanation: "10% off everything"
            },
            redemptionRule: {
                rule: "currentLineItem.lineTotal.discount == 0",
                explanation: "limited to 1 promotion per item"
            },
            pretax: true,
            discount: true
        };

        const productPromotion: Partial<Value> = {
            id: generateId(),
            currency: "CAD",
            valueRule: {
                rule: "currentLineItem.lineTotal.subtotal * 0.2",
                explanation: "20% off p1"
            },
            redemptionRule: {
                rule: "currentLineItem.lineTotal.discount == 0 && currentLineItem.productId == 'p1'",
                explanation: "limited to 1 promotion per item"
            },
            pretax: true,
            discount: true
        };

        const giftCard1: Partial<Value> = {
            id: generateId(),
            currency: "CAD",
            balance: 800
        };

        const createCartPromo = await testUtils.testAuthedRequest<Value>(router, "/v2/values", "POST", cartPromotion);
        chai.assert.equal(createCartPromo.statusCode, 201, `body=${JSON.stringify(createCartPromo.body)}`);

        const createProductPromo = await testUtils.testAuthedRequest<Value>(router, "/v2/values", "POST", productPromotion);
        chai.assert.equal(createProductPromo.statusCode, 201, `body=${JSON.stringify(createProductPromo.body)}`);

        const createGiftCard1 = await testUtils.testAuthedRequest<Value>(router, "/v2/values", "POST", giftCard1);
        chai.assert.equal(createGiftCard1.statusCode, 201, `body=${JSON.stringify(createGiftCard1.body)}`);

        let checkoutRequest: any = {
            id: generateId(),
            sources: [
                {
                    rail: "lightrail",
                    valueId: cartPromotion.id
                },
                {
                    rail: "lightrail",
                    valueId: productPromotion.id
                },
                {
                    rail: "lightrail",
                    valueId: giftCard1.id
                }
            ],
            lineItems: [
                {
                    type: "product",
                    productId: "p1",
                    unitPrice: 199,
                    taxRate: 0.05
                },
                {
                    type: "product",
                    productId: "p2",
                    unitPrice: 299,
                    taxRate: 0.07
                },
                {
                    type: "product",
                    productId: "p2",
                    unitPrice: 349
                }
            ],
            currency: "CAD"
        };

        const postOrderResp = await testUtils.testAuthedRequest<Transaction>(router, "/v2/transactions/checkout", "POST", checkoutRequest);
        chai.assert.equal(postOrderResp.statusCode, 201, `body=${JSON.stringify(postOrderResp.body)}`);
        chai.assert.deepEqualExcluding(postOrderResp.body, {
            "id": checkoutRequest.id,
            "transactionType": "checkout",
            "currency": "CAD",
            "totals": {
                "subtotal": 847,
                "tax": 27,
                "discount": 105,
                "payable": 769,
                "remainder": 0
            },
            "lineItems": [
                {
                    "type": "product",
                    "productId": "p2",
                    "unitPrice": 349,
                    "quantity": 1,
                    "lineTotal": {
                        "subtotal": 349,
                        "taxable": 314,
                        "tax": 0,
                        "discount": 35,
                        "remainder": 0,
                        "payable": 314
                    }
                },
                {
                    "type": "product",
                    "productId": "p2",
                    "unitPrice": 299,
                    "taxRate": 0.07,
                    "quantity": 1,
                    "lineTotal": {
                        "subtotal": 299,
                        "taxable": 269,
                        "tax": 19,
                        "discount": 30,
                        "remainder": 0,
                        "payable": 288
                    }
                },
                {
                    "type": "product",
                    "productId": "p1",
                    "unitPrice": 199,
                    "taxRate": 0.05,
                    "quantity": 1,
                    "lineTotal": {
                        "subtotal": 199,
                        "taxable": 159,
                        "tax": 8,
                        "discount": 40,
                        "remainder": 0,
                        "payable": 167
                    }
                }
            ],
            "steps": [
                {
                    "rail": "lightrail",
                    "valueId": productPromotion.id,
                    "contactId": null,
                    "code": null,
                    "balanceBefore": 0,
                    "balanceAfter": 0,
                    "balanceChange": -40
                },
                {
                    "rail": "lightrail",
                    "valueId": cartPromotion.id,
                    "contactId": null,
                    "code": null,
                    "balanceBefore": 0,
                    "balanceAfter": 0,
                    "balanceChange": -65
                },
                {
                    "rail": "lightrail",
                    "valueId": giftCard1.id,
                    "contactId": null,
                    "code": null,
                    "balanceBefore": 800,
                    "balanceAfter": 31,
                    "balanceChange": -769
                }
            ],
            "paymentSources": [
                {
                    "rail": "lightrail",
                    "valueId": cartPromotion.id
                },
                {
                    "rail": "lightrail",
                    "valueId": productPromotion.id
                },
                {
                    "rail": "lightrail",
                    "valueId": giftCard1.id
                }
            ],
            "metadata": null,
<<<<<<< HEAD
            "createdBy": defaultTestUser.auth.teamMemberId
=======
            tax: {
                "roundingMode": "HALF_EVEN"
            },
            "createdDate": null
>>>>>>> b30aa6e3
        }, ["createdDate"]);
    });

    it("basic 32% off select item, single use. test it can't be transacted against again.", async () => {
        const promotion: Partial<Value> = {
            id: generateId(),
            currency: "CAD",
            valueRule: {
                rule: "currentLineItem.lineTotal.subtotal * 0.32",
                explanation: "32% off line item"
            },
            redemptionRule: {
                rule: "currentLineItem.productId == 'p1'",
                explanation: "product must be have productId p1"
            },
            pretax: true,
            discount: true,
            uses: 1
        };

        const resp = await testUtils.testAuthedRequest<Value>(router, "/v2/values", "POST", promotion);
        chai.assert.equal(resp.statusCode, 201, `body=${JSON.stringify(resp.body)}`);

        let checkoutRequest: any = {
            id: generateId(),
            allowRemainder: true,
            sources: [
                {
                    rail: "lightrail",
                    valueId: promotion.id
                }
            ],
            lineItems: [
                {
                    type: "product",
                    productId: "p1",
                    unitPrice: 1200,
                    taxRate: 0.10
                },
                {
                    type: "product",
                    productId: "p1",
                    unitPrice: 1200,
                    taxRate: 0.10
                }
            ],
            currency: "CAD"
        };

        const postCheckoutResp = await testUtils.testAuthedRequest<Transaction>(router, "/v2/transactions/checkout", "POST", checkoutRequest);
        chai.assert.equal(postCheckoutResp.statusCode, 201, `body=${JSON.stringify(postCheckoutResp.body)}`);
        chai.assert.deepEqualExcluding(postCheckoutResp.body, {
            "id": checkoutRequest.id,
            "transactionType": "checkout",
            "currency": "CAD",
            "totals": {
                "subtotal": 2400,
                "tax": 164,
                "discount": 768,
                "payable": 1796,
                "remainder": 1796
            },
            "lineItems": [
                {
                    "type": "product",
                    "productId": "p1",
                    "unitPrice": 1200,
                    "taxRate": 0.1,
                    "quantity": 1,
                    "lineTotal": {
                        "subtotal": 1200,
                        "taxable": 816,
                        "tax": 82,
                        "discount": 384,
                        "remainder": 898,
                        "payable": 898
                    }
                },
                {
                    "type": "product",
                    "productId": "p1",
                    "unitPrice": 1200,
                    "taxRate": 0.1,
                    "quantity": 1,
                    "lineTotal": {
                        "subtotal": 1200,
                        "taxable": 816,
                        "tax": 82,
                        "discount": 384,
                        "remainder": 898,
                        "payable": 898
                    }
                }
            ],
            "steps": [
                {
                    "rail": "lightrail",
                    "valueId": promotion.id,
                    "contactId": null,
                    "code": null,
                    "balanceBefore": 0,
                    "balanceAfter": 0,
                    "balanceChange": -768
                }
            ],
            "paymentSources": [
                {
                    "rail": "lightrail",
                    "valueId": promotion.id
                }
            ],
            "metadata": null,
<<<<<<< HEAD
            "createdBy": defaultTestUser.auth.teamMemberId
=======
            tax: {
                "roundingMode": "HALF_EVEN"
            },
            "createdDate": null
>>>>>>> b30aa6e3
        }, ["createdDate"]);

        const lookupAfterCheckout = await testUtils.testAuthedRequest<Value>(router, `/v2/values/${promotion.id}`, "GET", promotion);
        chai.assert.equal(lookupAfterCheckout.statusCode, 200, `body=${JSON.stringify(lookupAfterCheckout.body)}`);
        chai.assert.equal(lookupAfterCheckout.body.uses, 0, `body=${JSON.stringify(lookupAfterCheckout.body)}`);

        const checkoutRequestTwo = {
            ...checkoutRequest,
            id: generateId()
        };

        const checkoutResponseTwo = await testUtils.testAuthedRequest<Transaction>(router, "/v2/transactions/checkout", "POST", checkoutRequestTwo);
        chai.assert.deepEqualExcluding(checkoutResponseTwo.body, {
            "id": checkoutRequestTwo.id,
            "transactionType": "checkout",
            "currency": "CAD",
            "totals": {
                "subtotal": 2400,
                "tax": 240,
                "discount": 0,
                "payable": 2640,
                "remainder": 2640
            },
            "lineItems": [
                {
                    "type": "product",
                    "productId": "p1",
                    "unitPrice": 1200,
                    "taxRate": 0.1,
                    "quantity": 1,
                    "lineTotal": {
                        "subtotal": 1200,
                        "taxable": 1200,
                        "tax": 120,
                        "discount": 0,
                        "remainder": 1320,
                        "payable": 1320
                    }
                },
                {
                    "type": "product",
                    "productId": "p1",
                    "unitPrice": 1200,
                    "taxRate": 0.1,
                    "quantity": 1,
                    "lineTotal": {
                        "subtotal": 1200,
                        "taxable": 1200,
                        "tax": 120,
                        "discount": 0,
                        "remainder": 1320,
                        "payable": 1320
                    }
                }
            ],
            "steps": [],
            "paymentSources": [
                {
                    "rail": "lightrail",
                    "valueId": promotion.id
                }
            ],
            "metadata": null,
<<<<<<< HEAD
            "createdBy": defaultTestUser.auth.teamMemberId
=======
            tax: {
                "roundingMode": "HALF_EVEN"
            },
            "createdDate": null
>>>>>>> b30aa6e3
        }, ["createdDate"]);
    });

    it("stacking promotions: basic 10% off subtotal, 20% off remainder. ensure promotion that operates on remainder is used first", async () => {
        // promotion off remainder should be applied first.
        const promotion10PercentOffSubtotal: Partial<Value> = {
            id: generateId() + "_p10",
            currency: "CAD",
            valueRule: {
                rule: "currentLineItem.lineTotal.subtotal*0.1",
                explanation: "10% off everything"
            },
            pretax: true,
            discount: true,
            uses: 1
        };

        const promotion20PercentOffRemainder: Partial<Value> = {
            id: generateId() + "_p20",
            currency: "CAD",
            valueRule: {
                rule: "currentLineItem.lineTotal.remainder*0.2",
                explanation: "20% off everything"
            },
            pretax: true,
            discount: true,
            uses: 1
        };

        const createPromo10PercentOffSubtotal = await testUtils.testAuthedRequest<Value>(router, "/v2/values", "POST", promotion10PercentOffSubtotal);
        chai.assert.equal(createPromo10PercentOffSubtotal.statusCode, 201, `body=${JSON.stringify(createPromo10PercentOffSubtotal.body)}`);

        const createPromo20PercentOffRemainder = await testUtils.testAuthedRequest<Value>(router, "/v2/values", "POST", promotion20PercentOffRemainder);
        chai.assert.equal(createPromo20PercentOffRemainder.statusCode, 201, `body=${JSON.stringify(createPromo20PercentOffRemainder.body)}`);

        let checkoutRequest: any = {
            id: generateId(),
            allowRemainder: true,
            sources: [
                {
                    rail: "lightrail",
                    valueId: promotion10PercentOffSubtotal.id
                },
                {
                    rail: "lightrail",
                    valueId: promotion20PercentOffRemainder.id
                }
            ],
            lineItems: [
                {
                    type: "product",
                    productId: "p1",
                    unitPrice: 2399
                }
            ],
            currency: "CAD"
        };

        const postCheckoutResp = await testUtils.testAuthedRequest<Transaction>(router, "/v2/transactions/checkout", "POST", checkoutRequest);
        chai.assert.equal(postCheckoutResp.statusCode, 201, `body=${JSON.stringify(postCheckoutResp.body)}`);
        chai.assert.deepEqualExcluding(postCheckoutResp.body, {
            "id": checkoutRequest.id,
            "transactionType": "checkout",
            "currency": "CAD",
            "totals": {
                "subtotal": 2399,
                "tax": 0,
                "discount": 720,
                "payable": 1679,
                "remainder": 1679
            },
            "lineItems": [
                {
                    "type": "product",
                    "productId": "p1",
                    "unitPrice": 2399,
                    "quantity": 1,
                    "lineTotal": {
                        "subtotal": 2399,
                        "taxable": 1679,
                        "tax": 0,
                        "discount": 720,
                        "remainder": 1679,
                        "payable": 1679
                    }
                }
            ],
            "steps": [
                {
                    "rail": "lightrail",
                    "valueId": promotion20PercentOffRemainder.id,
                    "contactId": null,
                    "code": null,
                    "balanceBefore": 0,
                    "balanceAfter": 0,
                    "balanceChange": -480
                },
                {
                    "rail": "lightrail",
                    "valueId": promotion10PercentOffSubtotal.id,
                    "contactId": null,
                    "code": null,
                    "balanceBefore": 0,
                    "balanceAfter": 0,
                    "balanceChange": -240
                }
            ],
            "paymentSources": [
                {
                    "rail": "lightrail",
                    "valueId": promotion10PercentOffSubtotal.id
                },
                {
                    "rail": "lightrail",
                    "valueId": promotion20PercentOffRemainder.id
                }
            ],
            "metadata": null,
<<<<<<< HEAD
            "createdBy": defaultTestUser.auth.teamMemberId
=======
            tax: {
                "roundingMode": "HALF_EVEN"
            },
            "createdDate": null
>>>>>>> b30aa6e3
        }, ["createdDate"]);
    });
});<|MERGE_RESOLUTION|>--- conflicted
+++ resolved
@@ -153,14 +153,11 @@
                 }
             ],
             "metadata": null,
-<<<<<<< HEAD
-            "createdBy": defaultTestUser.auth.teamMemberId
-=======
             tax: {
                 "roundingMode": "HALF_EVEN"
             },
-            "createdDate": null
->>>>>>> b30aa6e3
+            "createdDate": null,
+            "createdBy": defaultTestUser.auth.teamMemberId
         }, ["createdDate"]);
     });
 
@@ -273,14 +270,11 @@
                 }
             ],
             "metadata": null,
-<<<<<<< HEAD
-            "createdBy": defaultTestUser.auth.teamMemberId
-=======
             tax: {
                 "roundingMode": "HALF_EVEN"
             },
-            "createdDate": null
->>>>>>> b30aa6e3
+            "createdDate": null,
+            "createdBy": defaultTestUser.auth.teamMemberId
         }, ["createdDate"]);
     });
 
@@ -428,14 +422,11 @@
                 }
             ],
             "metadata": null,
-<<<<<<< HEAD
-            "createdBy": defaultTestUser.auth.teamMemberId
-=======
             tax: {
                 "roundingMode": "HALF_EVEN"
             },
-            "createdDate": null
->>>>>>> b30aa6e3
+            "createdDate": null,
+            "createdBy": defaultTestUser.auth.teamMemberId
         }, ["createdDate"]);
     });
 
@@ -626,14 +617,11 @@
                 }
             ],
             "metadata": null,
-<<<<<<< HEAD
-            "createdBy": defaultTestUser.auth.teamMemberId
-=======
             tax: {
                 "roundingMode": "HALF_EVEN"
             },
-            "createdDate": null
->>>>>>> b30aa6e3
+            "createdDate": null,
+            "createdBy": defaultTestUser.auth.teamMemberId
         }, ["createdDate"]);
     });
 
@@ -746,14 +734,11 @@
                 }
             ],
             "metadata": null,
-<<<<<<< HEAD
-            "createdBy": defaultTestUser.auth.teamMemberId
-=======
             tax: {
                 "roundingMode": "HALF_EVEN"
             },
-            "createdDate": null
->>>>>>> b30aa6e3
+            "createdDate": null,
+            "createdBy": defaultTestUser.auth.teamMemberId
         }, ["createdDate"]);
 
         const lookupAfterCheckout = await testUtils.testAuthedRequest<Value>(router, `/v2/values/${promotion.id}`, "GET", promotion);
@@ -817,14 +802,11 @@
                 }
             ],
             "metadata": null,
-<<<<<<< HEAD
-            "createdBy": defaultTestUser.auth.teamMemberId
-=======
             tax: {
                 "roundingMode": "HALF_EVEN"
             },
-            "createdDate": null
->>>>>>> b30aa6e3
+            "createdDate": null,
+            "createdBy": defaultTestUser.auth.teamMemberId
         }, ["createdDate"]);
     });
 
@@ -943,14 +925,11 @@
                 }
             ],
             "metadata": null,
-<<<<<<< HEAD
-            "createdBy": defaultTestUser.auth.teamMemberId
-=======
             tax: {
                 "roundingMode": "HALF_EVEN"
             },
-            "createdDate": null
->>>>>>> b30aa6e3
+            "createdDate": null,
+            "createdBy": defaultTestUser.auth.teamMemberId
         }, ["createdDate"]);
     });
 });