import * as cassava from "cassava";
import * as chai from "chai";
import * as transactions from "../transactions";
import * as valueStores from "../../values";
import * as currencies from "../../currencies";
import * as giftbitRoutes from "giftbit-cassava-routes";
import * as sinon from "sinon";
import {Value} from "../../../../model/Value";
import {StripeTransactionStep, Transaction} from "../../../../model/Transaction";
import {Currency} from "../../../../model/Currency";
import * as kvsAccess from "../../../../utils/kvsAccess";
import {TransactionPlanError} from "../TransactionPlanError";
import * as insertTransaction from "../insertTransactions";
import * as testUtils from "../../../../utils/testUtils";
<<<<<<< HEAD
import {defaultTestUser, generateId} from "../../../../utils/testUtils";
=======
import {generateId} from "../../../../utils/testUtils";
>>>>>>> fb48b792
import {after} from "mocha";
import * as stripeTransactions from "../../../../utils/stripeUtils/stripeTransactions";
import {
    setStubsForStripeTests,
    stripeEnvVarsPresent,
    unsetStubsForStripeTests
} from "../../../../utils/testUtils/stripeTestUtils";
import {StripeRestError} from "../../../../utils/stripeUtils/StripeRestError";
import chaiExclude = require("chai-exclude");
import Stripe = require("stripe");
import ICharge = Stripe.charges.ICharge;

chai.use(chaiExclude);

require("dotenv").config();

describe("split tender checkout with Stripe", () => {
    const router = new cassava.Router();

    const value: Partial<Value> = {
        id: "value-for-checkout-w-stripe",
        currency: "CAD",
        balance: 100
    };
    const source: string = "tok_visa";
    const basicRequest = {
        id: generateId(),
        sources: [
            {
                rail: "lightrail",
                valueId: value.id
            },
            {
                rail: "stripe",
                source: source
            }
        ],
        lineItems: [
            {
                type: "product",
                productId: "xyz-123",
                unitPrice: 500
            }
        ],
        currency: "CAD"
    };

    const testStripeLive: boolean = !!process.env["TEST_STRIPE_LIVE"];

    before(async function () {
        if (!stripeEnvVarsPresent() && testStripeLive) {
            this.skip();
            return;
        }

        await testUtils.resetDb();
        router.route(new giftbitRoutes.jwtauth.JwtAuthorizationRoute(Promise.resolve({secretkey: "secret"})));
        transactions.installTransactionsRest(router);
        valueStores.installValuesRest(router);
        currencies.installCurrenciesRest(router);

        const currency: Currency = {
            code: "CAD",
            name: "Monopoly Money",
            symbol: "$",
            decimalPlaces: 2
        };
        const resp1 = await testUtils.testAuthedRequest<Value>(router, "/v2/currencies", "POST", currency);
        chai.assert.equal(resp1.statusCode, 201, `body=${JSON.stringify(resp1.body)}`);

        const createValue = await testUtils.testAuthedRequest<Value>(router, "/v2/values", "POST", value);
        chai.assert.equal(createValue.statusCode, 201, `body=${JSON.stringify(createValue.body)}`);

        setStubsForStripeTests();
    });

    after(() => {
        unsetStubsForStripeTests();
    });

    afterEach(() => {
        if (!testStripeLive) {
            if ((stripeTransactions.createStripeCharge as sinon).restore) {
                (stripeTransactions.createStripeCharge as sinon).restore();
            }
        }
    });

    it("processes basic checkout with Stripe only", async () => {
        const request = {
            id: generateId(),
            sources: [
                {
                    rail: "stripe",
                    source: source
                }
            ],
            lineItems: [
                {
                    type: "product",
                    productId: "xyz-123",
                    unitPrice: 123
                }
            ],
            currency: "CAD"
        };

        const exampleStripeResponse: ICharge = {
            "id": "ch_1CruzHG3cz9DRdBtUyQrTT7L",
            "object": "charge",
            "amount": 123,
            "amount_refunded": 0,
            "application": "ca_D5LfFkNWh8XbFWxIcEx6N9FXaNmfJ9Fr",
            "application_fee": null,
            "balance_transaction": "txn_1CruzHG3cz9DRdBtQFbULLwg",
            "captured": true,
            "created": 1532555859,
            "currency": "cad",
            "customer": null,
            "description": null,
            "destination": null,
            "dispute": null,
            "failure_code": null,
            "failure_message": null,
            "fraud_details": {},
            "invoice": null,
            "livemode": false,
            "metadata": {
                "lightrailTransactionId": "CO-stripe-only",
                "lightrailTransactionSources": "[]",
                "lightrailUserId": "default-test-user-TEST"
            },
            "on_behalf_of": null,
            "order": null,
            "outcome": {
                "network_status": "approved_by_network",
                "reason": null,
                "risk_level": "normal",
                "seller_message": "Payment complete.",
                "type": "authorized"
            },
            "paid": true,
            "receipt_email": null,
            "receipt_number": null,
            "refunded": false,
            "refunds": {
                "object": "list",
                "data": [],
                "has_more": false,
                "total_count": 0,
                "url": "/v1/charges/ch_1CruzHG3cz9DRdBtUyQrTT7L/refunds"
            },
            "review": null,
            "shipping": null,
            "source": {
                "id": "card_1CruzHG3cz9DRdBtBFFtS5hy",
                "object": "card",
                "address_city": null,
                "address_country": null,
                "address_line1": null,
                "address_line1_check": null,
                "address_line2": null,
                "address_state": null,
                "address_zip": null,
                "address_zip_check": null,
                "brand": "Visa",
                "country": "US",
                "customer": null,
                "cvc_check": null,
                "dynamic_last4": null,
                "exp_month": 7,
                "exp_year": 2019,
                "fingerprint": "LMHNXKv7kEbxUNL9",
                "funding": "credit",
                "last4": "4242",
                "metadata": {},
                "name": null,
                "tokenization_method": null
            },
            "source_transfer": null,
            "statement_descriptor": null,
            "status": "succeeded",
            "transfer_group": null
        };
        if (!testStripeLive) {
            const stripeStub = sinon.stub(stripeTransactions, "createStripeCharge");
            stripeStub.withArgs(sinon.match({
                "amount": 123,
                "currency": request.currency,
                "metadata": {
                    "lightrailTransactionId": request.id,
                    "lightrailTransactionSources": "[]",
                    "lightrailUserId": defaultTestUser.userId
                },
                "source": "tok_visa"
            }), sinon.match("test"), sinon.match("test"), sinon.match(`${request.id}-0`)).resolves(exampleStripeResponse);
        }

        const postCheckoutResp = await testUtils.testAuthedRequest<Transaction>(router, "/v2/transactions/checkout", "POST", request);

        chai.assert.equal(postCheckoutResp.statusCode, 201, `body=${JSON.stringify(postCheckoutResp.body)}`);
        chai.assert.equal(postCheckoutResp.body.id, request.id);
        chai.assert.deepEqual(postCheckoutResp.body.totals, {
            subtotal: 123,
            tax: 0,
            discount: 0,
            payable: 123,
            remainder: 0
        }, `body.totals=${JSON.stringify(postCheckoutResp.body.totals)}`);
        chai.assert.deepEqual(postCheckoutResp.body.lineItems, [
            {
                type: "product",
                productId: "xyz-123",
                unitPrice: 123,
                quantity: 1,
                lineTotal: {
                    subtotal: 123,
                    taxable: 123,
                    tax: 0,
                    discount: 0,
                    payable: 123,
                    remainder: 0
                }
            }
        ], `body.lineItems=${JSON.stringify(postCheckoutResp.body.lineItems)}`);
        chai.assert.deepEqualExcluding(postCheckoutResp.body.steps, [
            {
                rail: "stripe",
                chargeId: "exampleStripeResponse.id",
                amount: -123,
                charge: null
            }
        ], ["chargeId", "charge"], `body.steps=${JSON.stringify(postCheckoutResp.body.steps)}`);
        chai.assert.deepEqual(postCheckoutResp.body.paymentSources[0], {
            rail: "stripe",
            source: "tok_visa",
        }, `body.paymentSources=${JSON.stringify(postCheckoutResp.body.paymentSources)}`);

        if (!testStripeLive) {
            chai.assert.equal((postCheckoutResp.body.steps[0] as StripeTransactionStep).chargeId, exampleStripeResponse.id);
            chai.assert.deepEqual((postCheckoutResp.body.steps[0] as StripeTransactionStep).charge, exampleStripeResponse, `body.steps=${JSON.stringify(postCheckoutResp.body.steps)}`);
        }

        const getCheckoutResp = await testUtils.testAuthedRequest<Transaction>(router, `/v2/transactions/${request.id}`, "GET");
        chai.assert.equal(getCheckoutResp.statusCode, 200, `body=${JSON.stringify(getCheckoutResp.body)}`);
        chai.assert.deepEqualExcluding(getCheckoutResp.body, postCheckoutResp.body, ["statusCode"], `GET body=${JSON.stringify(getCheckoutResp.body, null, 4)}`);
    });

    it("processes basic checkout with Stripe only - `customer` as payment source", async () => {
        const request = {
            id: generateId(),
            sources: [
                {
                    rail: "stripe",
                    customer: process.env["STRIPE_CUSTOMER_ID"]
                }
            ],
            lineItems: [
                {
                    type: "product",
                    productId: "xyz-123",
                    unitPrice: 123
                }
            ],
            currency: "CAD"
        };

        const exampleStripeResponse: ICharge = {
            "id": "ch_1CsHqTG3cz9DRdBtw5jcQdu2",
            "object": "charge",
            "amount": 123,
            "amount_refunded": 0,
            "application": "ca_D5LfFkNWh8XbFWxIcEx6N9FXaNmfJ9Fr",
            "application_fee": null,
            "balance_transaction": "txn_1CsHqUG3cz9DRdBti9r3om5w",
            "captured": true,
            "created": 1532643725,
            "currency": "cad",
            "customer": "cus_D7DGMRDFa4BV4U",
            "description": null,
            "destination": null,
            "dispute": null,
            "failure_code": null,
            "failure_message": null,
            "fraud_details": {},
            "invoice": null,
            "livemode": false,
            "metadata": {
                "lightrailTransactionId": "CO-stripe-cust",
                "lightrailTransactionSources": "[]",
                "lightrailUserId": "default-test-user-TEST"
            },
            "on_behalf_of": null,
            "order": null,
            "outcome": {
                "network_status": "approved_by_network",
                "reason": null,
                "risk_level": "normal",
                "seller_message": "Payment complete.",
                "type": "authorized"
            },
            "paid": true,
            "receipt_email": null,
            "receipt_number": null,
            "refunded": false,
            "refunds": {
                "object": "list",
                "data": [],
                "has_more": false,
                "total_count": 0,
                "url": "/v1/charges/ch_1CsHqTG3cz9DRdBtw5jcQdu2/refunds"
            },
            "review": null,
            "shipping": null,
            "source": {
                "id": "card_1CgypnG3cz9DRdBtQRfxFg4A",
                "object": "card",
                "address_city": null,
                "address_country": null,
                "address_line1": null,
                "address_line1_check": null,
                "address_line2": null,
                "address_state": null,
                "address_zip": null,
                "address_zip_check": null,
                "brand": "Visa",
                "country": "US",
                "customer": "cus_D7DGMRDFa4BV4U",
                "cvc_check": null,
                "dynamic_last4": null,
                "exp_month": 4,
                "exp_year": 2024,
                "fingerprint": "LMHNXKv7kEbxUNL9",
                "funding": "credit",
                "last4": "4242",
                "metadata": {},
                "name": null,
                "tokenization_method": null
            },
            "source_transfer": null,
            "statement_descriptor": null,
            "status": "succeeded",
            "transfer_group": null
        };
        if (!testStripeLive) {
            const stripeStub = sinon.stub(stripeTransactions, "createStripeCharge");
            stripeStub.withArgs(sinon.match({
                "amount": 123,
                "currency": request.currency,
                "metadata": {
                    "lightrailTransactionId": `${request.id}`,
                    "lightrailTransactionSources": "[]",
                    "lightrailUserId": defaultTestUser.userId
                },
                "customer": request.sources[0].customer
            }), sinon.match("test"), sinon.match("test"), sinon.match(`${request.id}-0`)).resolves(exampleStripeResponse);
        }

        const postCheckoutResp = await testUtils.testAuthedRequest<Transaction>(router, "/v2/transactions/checkout", "POST", request);

        chai.assert.equal(postCheckoutResp.statusCode, 201, `body=${JSON.stringify(postCheckoutResp.body)}`);
        chai.assert.equal(postCheckoutResp.body.id, request.id);
        chai.assert.deepEqual(postCheckoutResp.body.totals, {
            subtotal: 123,
            tax: 0,
            discount: 0,
            payable: 123,
            remainder: 0
        }, `body.totals=${JSON.stringify(postCheckoutResp.body.totals)}`);
        chai.assert.deepEqual(postCheckoutResp.body.lineItems, [
            {
                type: "product",
                productId: "xyz-123",
                unitPrice: 123,
                quantity: 1,
                lineTotal: {
                    subtotal: 123,
                    taxable: 123,
                    tax: 0,
                    discount: 0,
                    payable: 123,
                    remainder: 0
                }
            }
        ], `body.lineItems=${JSON.stringify(postCheckoutResp.body.lineItems)}`);
        chai.assert.deepEqualExcluding(postCheckoutResp.body.steps, [
            {
                rail: "stripe",
                chargeId: "",
                amount: -123,
                charge: null
            }
        ], ["chargeId", "charge"], `body.steps=${JSON.stringify(postCheckoutResp.body.steps)}`);
        chai.assert.deepEqual(postCheckoutResp.body.paymentSources[0], {
            rail: "stripe",
            customer: process.env["STRIPE_CUSTOMER_ID"],
        }, `body.paymentSources=${JSON.stringify(postCheckoutResp.body.paymentSources)}`);

        if (!testStripeLive) {
            chai.assert.equal((postCheckoutResp.body.steps[0] as StripeTransactionStep).chargeId, exampleStripeResponse.id);
            chai.assert.deepEqual((postCheckoutResp.body.steps[0] as StripeTransactionStep).charge, exampleStripeResponse, `body.steps=${JSON.stringify(postCheckoutResp.body.steps)}`);
        }

        const getCheckoutResp = await testUtils.testAuthedRequest<Transaction>(router, `/v2/transactions/${request.id}`, "GET");
        chai.assert.equal(getCheckoutResp.statusCode, 200, `body=${JSON.stringify(getCheckoutResp.body)}`);
        chai.assert.deepEqualExcluding(getCheckoutResp.body, postCheckoutResp.body, ["statusCode"], `body=${JSON.stringify(getCheckoutResp.body, null, 4)}`);
    });

    it("process basic split tender checkout", async () => {
        const exampleStripeResponse: ICharge = {
            "id": "ch_1CsIaFG3cz9DRdBtUZz7KeWp",
            "object": "charge",
            "amount": 400,
            "amount_refunded": 0,
            "application": "ca_D5LfFkNWh8XbFWxIcEx6N9FXaNmfJ9Fr",
            "application_fee": null,
            "balance_transaction": "txn_1CsIaFG3cz9DRdBtK4nhlltC",
            "captured": true,
            "created": 1532646563,
            "currency": "cad",
            "customer": null,
            "description": null,
            "destination": null,
            "dispute": null,
            "failure_code": null,
            "failure_message": null,
            "fraud_details": {},
            "invoice": null,
            "livemode": false,
            "metadata": {
                "lightrailTransactionId": "CO-stripe",
                "lightrailTransactionSources": "[{\"rail\":\"lightrail\",\"valueId\":\"value-for-checkout-w-stripe\"}]",
                "lightrailUserId": "default-test-user-TEST"
            },
            "on_behalf_of": null,
            "order": null,
            "outcome": {
                "network_status": "approved_by_network",
                "reason": null,
                "risk_level": "normal",
                "seller_message": "Payment complete.",
                "type": "authorized"
            },
            "paid": true,
            "receipt_email": null,
            "receipt_number": null,
            "refunded": false,
            "refunds": {
                "object": "list",
                "data": [],
                "has_more": false,
                "total_count": 0,
                "url": "/v1/charges/ch_1CsIaFG3cz9DRdBtUZz7KeWp/refunds"
            },
            "review": null,
            "shipping": null,
            "source": {
                "id": "card_1CsIaFG3cz9DRdBtrYRgnCOM",
                "object": "card",
                "address_city": null,
                "address_country": null,
                "address_line1": null,
                "address_line1_check": null,
                "address_line2": null,
                "address_state": null,
                "address_zip": null,
                "address_zip_check": null,
                "brand": "Visa",
                "country": "US",
                "customer": null,
                "cvc_check": null,
                "dynamic_last4": null,
                "exp_month": 7,
                "exp_year": 2019,
                "fingerprint": "LMHNXKv7kEbxUNL9",
                "funding": "credit",
                "last4": "4242",
                "metadata": {},
                "name": null,
                "tokenization_method": null
            },
            "source_transfer": null,
            "statement_descriptor": null,
            "status": "succeeded",
            "transfer_group": null
        };
        if (!testStripeLive) {
            const stripeStub = sinon.stub(stripeTransactions, "createStripeCharge");
            stripeStub.withArgs(sinon.match({
                "amount": 400,
                "currency": basicRequest.currency,
                "metadata": {
                    "lightrailTransactionId": basicRequest.id,
                    "lightrailTransactionSources": `[{\"rail\":\"lightrail\",\"valueId\":\"${value.id}\"}]`,
                    "lightrailUserId": defaultTestUser.userId
                },
                "source": "tok_visa"
            }), sinon.match("test"), sinon.match("test"), sinon.match(`${basicRequest.id}-0`)).resolves(exampleStripeResponse);
        }

        const postCheckoutResp = await testUtils.testAuthedRequest<Transaction>(router, "/v2/transactions/checkout", "POST", basicRequest);
        chai.assert.equal(postCheckoutResp.statusCode, 201, `body=${JSON.stringify(postCheckoutResp.body)}`);
        chai.assert.equal(postCheckoutResp.body.id, basicRequest.id);
        chai.assert.deepEqual(postCheckoutResp.body.totals, {
            subtotal: 500,
            tax: 0,
            discount: 0,
            payable: 500,
            remainder: 0
        }, `body.totals=${JSON.stringify(postCheckoutResp.body.totals)}`);
        chai.assert.deepEqual(postCheckoutResp.body.lineItems, [
            {
                type: "product",
                productId: "xyz-123",
                unitPrice: 500,
                quantity: 1,
                lineTotal: {
                    subtotal: 500,
                    taxable: 500,
                    tax: 0,
                    discount: 0,
                    payable: 500,
                    remainder: 0
                }
            }
        ], `body.lineItems=${JSON.stringify(postCheckoutResp.body.lineItems)}`);
        chai.assert.deepEqualExcluding(postCheckoutResp.body.steps, [
            {
                rail: "lightrail",
                valueId: value.id,
                code: null,
                contactId: null,
                balanceBefore: 100,
                balanceAfter: 0,
                balanceChange: -100
            },
            {
                rail: "stripe",
                chargeId: "",
                amount: -400,
                charge: null
            }
        ], ["chargeId", "charge"], `body.steps=${JSON.stringify(postCheckoutResp.body.steps)}`);
        chai.assert.deepEqual(postCheckoutResp.body.paymentSources[0], {
            rail: "lightrail",
            valueId: value.id
        }, `body.paymentSources=${JSON.stringify(postCheckoutResp.body.paymentSources)}`);
        chai.assert.deepEqual(postCheckoutResp.body.paymentSources[1], {
            rail: "stripe",
            source: "tok_visa",
        }, `body.paymentSources=${JSON.stringify(postCheckoutResp.body.paymentSources)}`);

        if (!testStripeLive) {
            chai.assert.equal((postCheckoutResp.body.steps.find(step => step.rail === "stripe") as StripeTransactionStep).chargeId, exampleStripeResponse.id);
            chai.assert.deepEqual((postCheckoutResp.body.steps.find(step => step.rail === "stripe") as StripeTransactionStep).charge, exampleStripeResponse, `body.steps=${JSON.stringify(postCheckoutResp.body.steps)}`);
        }

        const getValueResp = await testUtils.testAuthedRequest<Value>(router, `/v2/values/${value.id}`, "GET");
        chai.assert.equal(getValueResp.statusCode, 200, `body=${JSON.stringify(getValueResp.body)}`);
        chai.assert.equal(getValueResp.body.balance, 0);

        const getCheckoutResp = await testUtils.testAuthedRequest<Transaction>(router, `/v2/transactions/${basicRequest.id}`, "GET");
        chai.assert.equal(getCheckoutResp.statusCode, 200, `body=${JSON.stringify(getCheckoutResp.body)}`);
        chai.assert.deepEqualExcluding(getCheckoutResp.body, postCheckoutResp.body, ["statusCode"], `body=${JSON.stringify(getCheckoutResp.body, null, 4)}`);
    });

    it("does not charge Stripe when Lightrail value is sufficient", async () => {
        if (!testStripeLive) {
            const stripeStub = sinon.stub(stripeTransactions, "createStripeCharge");
            stripeStub.rejects(new Error("The Stripe stub should never be called in this test"));
        }

        const sufficientValue: Partial<Value> = {
            id: "CO-sufficient-value",
            currency: "CAD",
            balance: 1000
        };
        const createValue = await testUtils.testAuthedRequest<Value>(router, "/v2/values", "POST", sufficientValue);
        chai.assert.equal(createValue.statusCode, 201, `body=${JSON.stringify(createValue.body)}`);

        const request = {
            id: "checkout-stripe-not-charged",
            sources: [
                {
                    rail: "lightrail",
                    valueId: sufficientValue.id
                },
                {
                    rail: "stripe",
                    source: source
                }
            ],
            lineItems: [
                {
                    type: "product",
                    productId: "xyz-123",
                    unitPrice: 500
                }
            ],
            currency: "CAD"
        };
        const postCheckoutResp = await testUtils.testAuthedRequest<Transaction>(router, "/v2/transactions/checkout", "POST", request);
        chai.assert.equal(postCheckoutResp.statusCode, 201, `body=${JSON.stringify(postCheckoutResp.body)}`);
        chai.assert.equal(postCheckoutResp.body.id, request.id);
        chai.assert.deepEqual(postCheckoutResp.body.totals, {
            subtotal: 500,
            tax: 0,
            discount: 0,
            payable: 500,
            remainder: 0
        }, `body.totals=${JSON.stringify(postCheckoutResp.body.totals)}`);
        chai.assert.deepEqual(postCheckoutResp.body.lineItems, [
            {
                type: "product",
                productId: "xyz-123",
                unitPrice: 500,
                quantity: 1,
                lineTotal: {
                    subtotal: 500,
                    taxable: 500,
                    tax: 0,
                    discount: 0,
                    payable: 500,
                    remainder: 0
                }
            }
        ], `body.lineItems=${JSON.stringify(postCheckoutResp.body.lineItems)}`);
        chai.assert.deepEqual(postCheckoutResp.body.steps, [
            {
                rail: "lightrail",
                valueId: sufficientValue.id,
                code: null,
                contactId: null,
                balanceBefore: 1000,
                balanceAfter: 500,
                balanceChange: -500
            }
        ], `body.steps=${JSON.stringify(postCheckoutResp.body.steps)}`);
        chai.assert.deepEqual(postCheckoutResp.body.paymentSources, [
            {
                rail: "lightrail",
                valueId: sufficientValue.id
            },
            {
                rail: "stripe",
                source: "tok_visa",
            }
        ], `body.paymentSources=${JSON.stringify(postCheckoutResp.body.paymentSources)}`);

        const getValueResp = await testUtils.testAuthedRequest<Value>(router, `/v2/values/${sufficientValue.id}`, "GET");
        chai.assert.equal(getValueResp.statusCode, 200, `body=${JSON.stringify(getValueResp.body)}`);
        chai.assert.equal(getValueResp.body.balance, 500);

        const getCheckoutResp = await testUtils.testAuthedRequest<Transaction>(router, `/v2/transactions/${request.id}`, "GET");
        chai.assert.equal(getCheckoutResp.statusCode, 200, `body=${JSON.stringify(getCheckoutResp.body)}`);
        chai.assert.deepEqualExcluding(getCheckoutResp.body, postCheckoutResp.body, ["statusCode"], `body=${JSON.stringify(getCheckoutResp.body, null, 4)}`);

    });

    it("posts the LR transaction identifier as metadata on the Stripe charge", async function () {  // oldschool function syntax: need 'this' in order to skip test if not running live
        // depends on first split tender test

        if (!testStripeLive) {
            console.log("this test verifies that Lightrail transaction information is saved to Stripe charges. Must be run live.");
            this.skip();
            return;
        }

        const lrCheckoutTransaction = await testUtils.testAuthedRequest<Transaction>(router, `/v2/transactions/${basicRequest.id}`, "GET");  // created in first split tender test

        const lightrailStripe = require("stripe")(process.env["STRIPE_PLATFORM_KEY"]);
        const stripeChargeId = (lrCheckoutTransaction.body.steps.find(step => step.rail === "stripe") as StripeTransactionStep).charge.id;
        const stripeCharge = await lightrailStripe.charges.retrieve(stripeChargeId, {
            stripe_account: process.env["STRIPE_CONNECTED_ACCOUNT_ID"]
        });

        chai.assert.deepEqual(stripeCharge.metadata, {
            lightrailTransactionId: basicRequest.id,
            "lightrailTransactionSources": `[{\"rail\":\"lightrail\",\"valueId\":\"${value.id}\"}]`,
            "lightrailUserId": defaultTestUser.userId
        });
    });

    it("writes metadata to both LR & Stripe transactions", async function () {   // oldschool function syntax: need 'this' in order to skip test if not running live
        const request = {
<<<<<<< HEAD
            id: generateId(),
            sources: [
                {
                    rail: "stripe",
                    source: source
                }
            ],
            lineItems: [
                {
                    type: "product",
                    productId: "xyz-123",
                    unitPrice: 500
                }
            ],
            currency: "CAD",
=======
            ...basicRequest,
            id: generateId(),
>>>>>>> fb48b792
            metadata: {"meta": "data"}
        };
        const exampleStripeResponse = {
            "id": "ch_1Ctjy5G3cz9DRdBthqHMBUoh",
            "object": "charge",
            "amount": 500,
            "amount_refunded": 0,
            "application": "ca_D5LfFkNWh8XbFWxIcEx6N9FXaNmfJ9Fr",
            "application_fee": null,
            "balance_transaction": "txn_1Ctjy5G3cz9DRdBtoTRcm2z6",
            "captured": true,
            "created": 1532990157,
            "currency": "cad",
            "customer": null,
            "description": null,
            "destination": null,
            "dispute": null,
            "failure_code": null,
            "failure_message": null,
            "fraud_details": {},
            "invoice": null,
            "livemode": false,
            "metadata": {
                "meta": "data",
                "lightrailTransactionId": "5da970ea-80db-4c91-9",
                "lightrailTransactionSources": "[]",
                "lightrailUserId": "default-test-user-TEST"
            },
            "on_behalf_of": null,
            "order": null,
            "outcome": {
                "network_status": "approved_by_network",
                "reason": null,
                "risk_level": "normal",
                "seller_message": "Payment complete.",
                "type": "authorized"
            },
            "paid": true,
            "receipt_email": null,
            "receipt_number": null,
            "refunded": false,
            "refunds": {
                "object": "list",
                "data": [],
                "has_more": false,
                "total_count": 0,
                "url": "/v1/charges/ch_1Ctjy5G3cz9DRdBthqHMBUoh/refunds"
            },
            "review": null,
            "shipping": null,
            "source": {
                "id": "card_1Ctjy5G3cz9DRdBtwIkIcTsK",
                "object": "card",
                "address_city": null,
                "address_country": null,
                "address_line1": null,
                "address_line1_check": null,
                "address_line2": null,
                "address_state": null,
                "address_zip": null,
                "address_zip_check": null,
                "brand": "Visa",
                "country": "US",
                "customer": null,
                "cvc_check": null,
                "dynamic_last4": null,
                "exp_month": 7,
                "exp_year": 2019,
                "fingerprint": "LMHNXKv7kEbxUNL9",
                "funding": "credit",
                "last4": "4242",
                "metadata": {},
                "name": null,
                "tokenization_method": null
            },
            "source_transfer": null,
            "statement_descriptor": null,
            "status": "succeeded",
            "transfer_group": null
        };

        if (!testStripeLive) {
            const stripeStub = sinon.stub(stripeTransactions, "createStripeCharge");
            stripeStub.withArgs(sinon.match({
                "amount": 500,
                "currency": request.currency,
                "metadata": {
                    ...request.metadata,
                    "lightrailTransactionId": `${request.id}`,
                    "lightrailTransactionSources": "[]",
                    "lightrailUserId": defaultTestUser.userId,
                }
            }), sinon.match("test"), sinon.match("test"), sinon.match(`${request.id}-0`)).resolves(exampleStripeResponse);
        }

        const postCheckoutResp = await testUtils.testAuthedRequest<Transaction>(router, "/v2/transactions/checkout", "POST", request);

        chai.assert.equal(postCheckoutResp.statusCode, 201, `body=${JSON.stringify(postCheckoutResp.body)}`);
        chai.assert.equal(postCheckoutResp.body.id, request.id);
        chai.assert.deepEqual(postCheckoutResp.body.metadata, request.metadata, `body.metadata=${postCheckoutResp.body.metadata}`);

        const stripeStep = postCheckoutResp.body.steps.find(step => step.rail === "stripe") as StripeTransactionStep;

<<<<<<< HEAD
        if (testStripeLive) {
            chai.assert.deepEqual(stripeStep.charge.metadata, {
                ...request.metadata,
                lightrailTransactionId: request.id,
                lightrailTransactionSources: "[]",
                lightrailUserId: defaultTestUser.userId
            });
        } else {
            chai.assert.deepEqualExcluding(stripeStep.charge.metadata, {
                ...request.metadata,
                lightrailTransactionSources: "[]",
                lightrailUserId: defaultTestUser.userId
            }, "lightrailTransactionId");
        }
=======
        const lightrailStripe = require("stripe")(process.env["STRIPE_PLATFORM_KEY"]);
        const stripeChargeId = (postCheckoutResp.body.steps.find(step => step.rail === "stripe") as StripeTransactionStep).charge.id;
        const stripeCharge = await lightrailStripe.charges.retrieve(stripeChargeId, {
            stripe_account: process.env["STRIPE_CONNECTED_ACCOUNT_ID"]
        });

        chai.assert.deepEqual(stripeCharge.metadata, stripeStep.charge.metadata);
    });

    it.skip("processes split tender checkout with prepaid & discount LR value, plus Stripe");
>>>>>>> fb48b792

        if (testStripeLive) {
            const lightrailStripe = require("stripe")(process.env["STRIPE_PLATFORM_KEY"]);
            const stripeChargeId = (postCheckoutResp.body.paymentSources.find(source => source.rail === "stripe") as StripeTransactionStep).chargeId;
            const stripeCharge = await lightrailStripe.charges.retrieve(stripeChargeId, {
                stripe_account: process.env["STRIPE_CONNECTED_ACCOUNT_ID"]
            });
            chai.assert.deepEqual(stripeCharge.metadata, stripeStep.charge.metadata);
        }
    });

    it("does not charge Stripe when 'simulate: true'", async () => {
        if (testStripeLive) {
            unsetStubsForStripeTests();
        }

        const valueForSimulate: Partial<Value> = {
            id: "value-for-checkout-simulation",
            currency: "CAD",
            balance: 100
        };

        const createValue = await testUtils.testAuthedRequest<Value>(router, "/v2/values", "POST", valueForSimulate);
        chai.assert.equal(createValue.statusCode, 201, `body=${JSON.stringify(createValue.body)}`);
        chai.assert.equal(createValue.body.balance, 100, `body=${JSON.stringify(createValue.body)}`);

        let request = {
            ...basicRequest,
            id: "CO-simulation-w-stripe",
            simulate: true
        };
        request.sources[0] = {
            rail: "lightrail",
            valueId: valueForSimulate.id
        };
        const postCheckoutResp = await testUtils.testAuthedRequest<Transaction>(router, "/v2/transactions/checkout", "POST", request);

        chai.assert.equal(postCheckoutResp.statusCode, 200, `body=${JSON.stringify(postCheckoutResp.body)}`);
        chai.assert.equal(postCheckoutResp.body.id, request.id);
        chai.assert.deepEqual(postCheckoutResp.body.totals, {
            subtotal: 500,
            tax: 0,
            discount: 0,
            payable: 500,
            remainder: 0
        }, `body.totals=${JSON.stringify(postCheckoutResp.body.totals)}`);
        chai.assert.deepEqual(postCheckoutResp.body.lineItems, [
            {
                type: "product",
                productId: "xyz-123",
                unitPrice: 500,
                quantity: 1,
                lineTotal: {
                    subtotal: 500,
                    taxable: 500,
                    tax: 0,
                    discount: 0,
                    payable: 500,
                    remainder: 0
                }
            }
        ], `body.lineItems=${JSON.stringify(postCheckoutResp.body.lineItems)}`);
        chai.assert.deepEqual(postCheckoutResp.body.steps, [
            {
                rail: "lightrail",
                valueId: valueForSimulate.id,
                code: null,
                contactId: null,
                balanceBefore: 100,
                balanceAfter: 0,
                balanceChange: -100
            },
            {
                rail: "stripe",
                chargeId: null,
                amount: -400,
                charge: null
            }
        ], `body.steps=${JSON.stringify(postCheckoutResp.body.steps)}`);
        chai.assert.deepEqual(postCheckoutResp.body.paymentSources[0], {
            rail: "lightrail",
            valueId: valueForSimulate.id
        }, `body.paymentSources=${JSON.stringify(postCheckoutResp.body.paymentSources)}`);
        chai.assert.deepEqual(postCheckoutResp.body.paymentSources[1], {
            rail: "stripe",
            source: "tok_visa",
        }, `body.paymentSources=${JSON.stringify(postCheckoutResp.body.paymentSources)}`);


        const getValueResp = await testUtils.testAuthedRequest<Value>(router, `/v2/values/${valueForSimulate.id}`, "GET");
        chai.assert.equal(getValueResp.statusCode, 200, `body=${JSON.stringify(getValueResp.body)}`);
        chai.assert.equal(getValueResp.body.balance, 100, "the value did not actually change");

        const getCheckoutResp = await testUtils.testAuthedRequest<Transaction>(router, `/v2/transactions/${request.id}`, "GET");
        chai.assert.equal(getCheckoutResp.statusCode, 404, "the transaction was not actually created");

        if (testStripeLive) {
            setStubsForStripeTests();
            chai.assert.deepEqual(await giftbitRoutes.secureConfig.fetchFromS3ByEnvVar("SECURE_CONFIG_BUCKET", "SECURE_CONFIG_KEY_STRIPE"), {
                email: "test@test.com",
                test: {
                    clientId: "test-client-id",
                    secretKey: process.env["STRIPE_PLATFORM_KEY"],
                    publishableKey: "test-pk",
                },
                live: {},
            });
            chai.assert.deepEqual(await kvsAccess.kvsGet("this-is-an-assume-token", "stripeAuth", ""), {
                token_type: "bearer",
                stripe_user_id: process.env["STRIPE_CONNECTED_ACCOUNT_ID"],
            });
        }
    });

    it.skip("creates a charge auth in Stripe when 'pending: true'");

    it.skip("captures Lightrail and Stripe charges together");

    describe("rollback", () => {
        before(function () {
            if (!stripeEnvVarsPresent() && testStripeLive) {
                this.skip();
                return;
            }
        });

        it("passes on the Stripe error", async () => {
            const request = {
                ...basicRequest,
                id: "bad-idempotent-key"
            };

            if (testStripeLive) {
                const stripeChargeRequest = {
                    amount: 55,
                    currency: "CAD",
                    source: "tok_visa"
                };
                const lightrailStripe = require("stripe")(process.env["STRIPE_PLATFORM_KEY"]);
                await lightrailStripe.charges.create(stripeChargeRequest, {
                    stripe_account: process.env["STRIPE_CONNECTED_ACCOUNT_ID"],
                    idempotency_key: "bad-idempotent-key-0"
                });
            } else {
                const exampleStripeError = {
                    "type": "StripeIdempotencyError",
                    "stack": "Error: Keys for idempotent requests can only be used with the same parameters they were first used with. Try using a key other than 'bad-idempotent-key-0' if you meant to execute a different request.\n    at Constructor._Error (/Users/tanajukes/code/v2/internal-rothschild/node_modules/stripe/lib/Error.js:12:17)\n    at Constructor (/Users/tanajukes/code/v2/internal-rothschild/node_modules/stripe/lib/utils.js:124:13)\n    at Constructor (/Users/tanajukes/code/v2/internal-rothschild/node_modules/stripe/lib/utils.js:124:13)\n    at Function.StripeError.generate (/Users/tanajukes/code/v2/internal-rothschild/node_modules/stripe/lib/Error.js:61:12)\n    at IncomingMessage.<anonymous> (/Users/tanajukes/code/v2/internal-rothschild/node_modules/stripe/lib/StripeResource.js:170:39)\n    at emitNone (events.js:110:20)\n    at IncomingMessage.emit (events.js:207:7)\n    at endReadableNT (_stream_readable.js:1059:12)\n    at _combinedTickCallback (internal/process/next_tick.js:138:11)\n    at process._tickDomainCallback (internal/process/next_tick.js:218:9)",
                    "rawType": "idempotency_error",
                    "message": "Keys for idempotent requests can only be used with the same parameters they were first used with. Try using a key other than 'bad-idempotent-key-0' if you meant to execute a different request.",
                    "raw": {
                        "message": "Keys for idempotent requests can only be used with the same parameters they were first used with. Try using a key other than 'bad-idempotent-key-0' if you meant to execute a different request.",
                        "type": "idempotency_error",
                        "headers": {
                            "server": "nginx",
                            "date": "Thu, 26 Jul 2018 23:46:18 GMT",
                            "content-type": "application/json",
                            "content-length": "243",
                            "connection": "close",
                            "access-control-allow-credentials": "true",
                            "access-control-allow-methods": "GET, POST, HEAD, OPTIONS, DELETE",
                            "access-control-allow-origin": "*",
                            "access-control-expose-headers": "Request-Id, Stripe-Manage-Version, X-Stripe-External-Auth-Required, X-Stripe-Privileged-Session-Required",
                            "access-control-max-age": "300",
                            "cache-control": "no-cache, no-store",
                            "idempotency-key": "bad-idempotent-key-0",
                            "request-id": "req_pKaP2QTnOweLxJ",
                            "stripe-account": "acct_1CfBBRG3cz9DRdBt",
                            "stripe-version": "2018-05-21",
                            "strict-transport-security": "max-age=31556926; includeSubDomains; preload"
                        },
                        "statusCode": 400,
                        "requestId": "req_pKaP2QTnOweLxJ"
                    },
                    "headers": {
                        "server": "nginx",
                        "date": "Thu, 26 Jul 2018 23:46:18 GMT",
                        "content-type": "application/json",
                        "content-length": "243",
                        "connection": "close",
                        "access-control-allow-credentials": "true",
                        "access-control-allow-methods": "GET, POST, HEAD, OPTIONS, DELETE",
                        "access-control-allow-origin": "*",
                        "access-control-expose-headers": "Request-Id, Stripe-Manage-Version, X-Stripe-External-Auth-Required, X-Stripe-Privileged-Session-Required",
                        "access-control-max-age": "300",
                        "cache-control": "no-cache, no-store",
                        "idempotency-key": "bad-idempotent-key-0",
                        "request-id": "req_pKaP2QTnOweLxJ",
                        "stripe-account": "acct_1CfBBRG3cz9DRdBt",
                        "stripe-version": "2018-05-21",
                        "strict-transport-security": "max-age=31556926; includeSubDomains; preload"
                    },
                    "requestId": "req_pKaP2QTnOweLxJ",
                    "statusCode": 400
                };
                const exampleErrorResponse = new StripeRestError(409, "Error for tests", null, exampleStripeError);
                const stripeStub = sinon.stub(stripeTransactions, "createStripeCharge");
                stripeStub.withArgs(sinon.match.has("metadata", sinon.match.has("lightrailTransactionId", request.id)), sinon.match("test"), sinon.match("test"), sinon.match(`${request.id}-0`)).rejects(exampleErrorResponse);
            }

            const postCheckoutResp = await testUtils.testAuthedRequest<Transaction>(router, "/v2/transactions/checkout", "POST", request);
            chai.assert.equal(postCheckoutResp.statusCode, 409, `body=${JSON.stringify(postCheckoutResp.body, null, 4)}`);
        }).timeout(4000);

        it("rolls back the Stripe transaction when the Lightrail transaction fails", async function () {
            if (!testStripeLive) {
                console.log("Skipping test that requires live call to Stripe with current logic: logic changes in PR #49 and the test should be updated after it's merged");
                this.skip();
                return;
            }

            let stubProcessLightrailTransactionSteps = sinon.stub(insertTransaction, "insertLightrailTransactionSteps");
            stubProcessLightrailTransactionSteps.throws(new TransactionPlanError("error for tests", {isReplanable: false}));

            const request = {
                ...basicRequest,
                id: `rollback-${Math.random()}`  // needs to be generated for every test so the Stripe refund succeeds (charges use idempotency keys, refunds can't)
            };
            const postCheckoutResp = await testUtils.testAuthedRequest<Transaction>(router, "/v2/transactions/checkout", "POST", request);
            chai.assert.equal(postCheckoutResp.statusCode, 500, `body=${JSON.stringify(postCheckoutResp.body, null, 4)}`);
            // todo check that metadata on Stripe charge gets updated with refund note

            (insertTransaction.insertLightrailTransactionSteps as any).restore();
        }).timeout(3500);

        it("throws 409 'transaction already exists' if the Lightrail transaction fails for idempotency reasons", async function () {
            if (!testStripeLive) {
                console.log("Skipping test that requires live call to Stripe with current logic: logic changes in PR #49 and the test should be updated after it's merged");
                this.skip();
                return;
            }

            let stubInsertTransaction = sinon.stub(insertTransaction, "insertTransaction");
            stubInsertTransaction.withArgs(sinon.match.any, sinon.match.any, sinon.match.any).throws(new giftbitRoutes.GiftbitRestError(409, `A transaction with transactionId 'TEST-ID-IRRELEVANT' already exists.`, "TransactionExists"));
            const request = {
                ...basicRequest,
                id: `rollback-test-2-${Math.random()}`  // needs to be generated for every test so the Stripe refund succeeds (charges use idempotency keys, refunds can't)
            };

            const postCheckoutResp = await testUtils.testAuthedRequest<Transaction>(router, "/v2/transactions/checkout", "POST", request);
            chai.assert.equal(postCheckoutResp.statusCode, 409, `body=${JSON.stringify(postCheckoutResp.body, null, 4)}`);
            chai.assert.equal((postCheckoutResp.body as any).messageCode, "TransactionExists", `messageCode=${(postCheckoutResp.body as any).messageCode}`);

            (insertTransaction.insertTransaction as any).restore();
        }).timeout(3000);

        it("handles idempotency errors: fails the repeated transaction but doesn't roll back the original Stripe charge", async function () {
            if (!testStripeLive) {
                console.log("Skipping test that currently requires live call to Stripe");
                this.skip();
                return;
            }

            const request = {
                id: "idempotency-check-7",
                sources: [
                    {
                        rail: "stripe",
                        source: source
                    }
                ],
                lineItems: [
                    {
                        type: "product",
                        productId: "xyz-123",
                        unitPrice: 123
                    }
                ],
                currency: "CAD"
            };
            const postCheckoutResp = await testUtils.testAuthedRequest<Transaction>(router, "/v2/transactions/checkout", "POST", request);
            chai.assert.equal(postCheckoutResp.statusCode, 201, `body=${JSON.stringify(postCheckoutResp.body)}`);

            // post the same charge a second time to trigger LR idempotency failure
            const postCheckoutResp2 = await testUtils.testAuthedRequest<Transaction>(router, "/v2/transactions/checkout", "POST", request);
            chai.assert.equal(postCheckoutResp2.statusCode, 409, `body=${JSON.stringify(postCheckoutResp2.body)}`);

            // get the stripe charge and make sure that it hasn't been refunded
            const lightrailStripe = require("stripe")(process.env["STRIPE_PLATFORM_KEY"]);
            const stripeChargeId = (postCheckoutResp.body.steps.find(steps => steps.rail === "stripe") as StripeTransactionStep).charge.id;
            const stripeCharge = await lightrailStripe.charges.retrieve(stripeChargeId, {
                stripe_account: process.env["STRIPE_CONNECTED_ACCOUNT_ID"]
            });
            chai.assert.equal(stripeCharge.refunded, false, `stripeCharge first GET: check 'refunded': ${JSON.stringify(stripeCharge)}`);
            chai.assert.equal(stripeCharge.amount_refunded, 0, `stripeCharge first GET: check 'amount_refunded': ${JSON.stringify(stripeCharge)}`);

            // post the same charge a third time - if the stripe charge got refunded, this will crash and burn
            const postCheckoutResp3 = await testUtils.testAuthedRequest<Transaction>(router, "/v2/transactions/checkout", "POST", request);
            chai.assert.equal(postCheckoutResp3.statusCode, 409, `body=${JSON.stringify(postCheckoutResp3.body)}`);

            // make sure the original stripe charge still hasn't been affected
            const stripeCharge2 = await lightrailStripe.charges.retrieve(stripeChargeId, {
                stripe_account: process.env["STRIPE_CONNECTED_ACCOUNT_ID"]
            });
            chai.assert.equal(stripeCharge2.refunded, 0, `stripeCharge second GET: check 'refunded': ${JSON.stringify(stripeCharge)}`);
            chai.assert.equal(stripeCharge2.amount_refunded, false, `stripeCharge second GET: check 'amount_refunded': ${JSON.stringify(stripeCharge)}`);
        }).timeout(4000);
    });

    it("processes split tender checkout with two Stripe sources", async () => {
        // todo - if we keep 'priority' in requested Stripe sources, check that sources are charged in the right order

        const exampleStripeResponse1: ICharge = {
            "id": "ch_1CsIaIG3cz9DRdBtLhgwcYtV",
            "object": "charge",
            "amount": 100,
            "amount_refunded": 0,
            "application": "ca_D5LfFkNWh8XbFWxIcEx6N9FXaNmfJ9Fr",
            "application_fee": null,
            "balance_transaction": "txn_1CsIaIG3cz9DRdBtCSH0yxJr",
            "captured": true,
            "created": 1532646566,
            "currency": "cad",
            "customer": null,
            "description": null,
            "destination": null,
            "dispute": null,
            "failure_code": null,
            "failure_message": null,
            "fraud_details": {},
            "invoice": null,
            "livemode": false,
            "metadata": {
                "lightrailTransactionId": "CO-2-stripe-srcs",
                "lightrailTransactionSources": "[{\"rail\":\"lightrail\",\"valueId\":\"value-for-checkout2\"},{\"rail\":\"stripe\",\"source\":\"tok_mastercard\"}]",
                "lightrailUserId": "default-test-user-TEST"
            },
            "on_behalf_of": null,
            "order": null,
            "outcome": {
                "network_status": "approved_by_network",
                "reason": null,
                "risk_level": "normal",
                "seller_message": "Payment complete.",
                "type": "authorized"
            },
            "paid": true,
            "receipt_email": null,
            "receipt_number": null,
            "refunded": false,
            "refunds": {
                "object": "list",
                "data": [],
                "has_more": false,
                "total_count": 0,
                "url": "/v1/charges/ch_1CsIaIG3cz9DRdBtLhgwcYtV/refunds"
            },
            "review": null,
            "shipping": null,
            "source": {
                "id": "card_1CsIaIG3cz9DRdBtyqDybWJC",
                "object": "card",
                "address_city": null,
                "address_country": null,
                "address_line1": null,
                "address_line1_check": null,
                "address_line2": null,
                "address_state": null,
                "address_zip": null,
                "address_zip_check": null,
                "brand": "Visa",
                "country": "US",
                "customer": null,
                "cvc_check": null,
                "dynamic_last4": null,
                "exp_month": 7,
                "exp_year": 2019,
                "fingerprint": "LMHNXKv7kEbxUNL9",
                "funding": "credit",
                "last4": "4242",
                "metadata": {},
                "name": null,
                "tokenization_method": null
            },
            "source_transfer": null,
            "statement_descriptor": null,
            "status": "succeeded",
            "transfer_group": null
        };
        const exampleStripeResponse2: ICharge = {
            "id": "ch_1CsIaJG3cz9DRdBtBZ32vP6Z",
            "object": "charge",
            "amount": 300,
            "amount_refunded": 0,
            "application": "ca_D5LfFkNWh8XbFWxIcEx6N9FXaNmfJ9Fr",
            "application_fee": null,
            "balance_transaction": "txn_1CsIaJG3cz9DRdBtGahzywqj",
            "captured": true,
            "created": 1532646567,
            "currency": "cad",
            "customer": null,
            "description": null,
            "destination": null,
            "dispute": null,
            "failure_code": null,
            "failure_message": null,
            "fraud_details": {},
            "invoice": null,
            "livemode": false,
            "metadata": {
                "lightrailTransactionId": "CO-2-stripe-srcs",
                "lightrailTransactionSources": "[{\"rail\":\"lightrail\",\"valueId\":\"value-for-checkout2\"},{\"rail\":\"stripe\",\"source\":\"tok_visa\"}]",
                "lightrailUserId": "default-test-user-TEST"
            },
            "on_behalf_of": null,
            "order": null,
            "outcome": {
                "network_status": "approved_by_network",
                "reason": null,
                "risk_level": "normal",
                "seller_message": "Payment complete.",
                "type": "authorized"
            },
            "paid": true,
            "receipt_email": null,
            "receipt_number": null,
            "refunded": false,
            "refunds": {
                "object": "list",
                "data": [],
                "has_more": false,
                "total_count": 0,
                "url": "/v1/charges/ch_1CsIaJG3cz9DRdBtBZ32vP6Z/refunds"
            },
            "review": null,
            "shipping": null,
            "source": {
                "id": "card_1CsIaJG3cz9DRdBtVmGKbpuX",
                "object": "card",
                "address_city": null,
                "address_country": null,
                "address_line1": null,
                "address_line1_check": null,
                "address_line2": null,
                "address_state": null,
                "address_zip": null,
                "address_zip_check": null,
                "brand": "MasterCard",
                "country": "US",
                "customer": null,
                "cvc_check": null,
                "dynamic_last4": null,
                "exp_month": 7,
                "exp_year": 2019,
                "fingerprint": "0VsQjdIRLOfd1eWk",
                "funding": "credit",
                "last4": "4444",
                "metadata": {},
                "name": null,
                "tokenization_method": null
            },
            "source_transfer": null,
            "statement_descriptor": null,
            "status": "succeeded",
            "transfer_group": null
        };
        let stripeStub: sinon;
        if (!testStripeLive) {
            stripeStub = sinon.stub(stripeTransactions, "createStripeCharge");
            stripeStub.onFirstCall().resolves(exampleStripeResponse1);
            stripeStub.onSecondCall().resolves(exampleStripeResponse2);
        }

        const value2: Partial<Value> = {
            id: "value-for-checkout2",
            currency: "CAD",
            balance: 100
        };
        const createValue = await testUtils.testAuthedRequest<Value>(router, "/v2/values", "POST", value2);
        chai.assert.equal(createValue.statusCode, 201, `body=${JSON.stringify(createValue.body)}`);

        const source2 = "tok_mastercard";
        const request = {
            id: generateId(),
            sources: [
                {
                    rail: "lightrail",
                    valueId: value2.id
                },
                {
                    rail: "stripe",
                    source: source,
                    maxAmount: 100
                },
                {
                    rail: "stripe",
                    source: source2
                }
            ],
            lineItems: [
                {
                    type: "product",
                    productId: "xyz-123",
                    unitPrice: 500
                }
            ],
            currency: "CAD"
        };
        const postCheckoutResp = await testUtils.testAuthedRequest<Transaction>(router, "/v2/transactions/checkout", "POST", request);
        chai.assert.equal(postCheckoutResp.statusCode, 201, `body=${JSON.stringify(postCheckoutResp.body)}`);
        chai.assert.equal(postCheckoutResp.body.id, request.id);
        chai.assert.deepEqual(postCheckoutResp.body.totals, {
            subtotal: 500,
            tax: 0,
            discount: 0,
            payable: 500,
            remainder: 0
        }, `body.totals=${JSON.stringify(postCheckoutResp.body.totals)}`);
        chai.assert.deepEqual(postCheckoutResp.body.lineItems, [
            {
                type: "product",
                productId: "xyz-123",
                unitPrice: 500,
                quantity: 1,
                lineTotal: {
                    subtotal: 500,
                    taxable: 500,
                    tax: 0,
                    discount: 0,
                    payable: 500,
                    remainder: 0
                }
            }
        ], `body.lineItems=${JSON.stringify(postCheckoutResp.body.lineItems)}`);
        chai.assert.deepEqualExcluding(postCheckoutResp.body.steps, [
            {
                rail: "lightrail",
                valueId: value2.id,
                code: null,
                contactId: null,
                balanceBefore: 100,
                balanceAfter: 0,
                balanceChange: -100
            },
            {
                rail: "stripe",
                chargeId: "",
                amount: -100,
                charge: null
            },
            {
                rail: "stripe",
                chargeId: "",
                amount: -300,
                charge: null
            }
        ], ["chargeId", "charge"], `body.steps=${JSON.stringify(postCheckoutResp.body.steps)}`);
        chai.assert.isNotNull(postCheckoutResp.body.steps[1]["chargeId"]);
        chai.assert.isNotNull(postCheckoutResp.body.steps[1]["charge"]);
        chai.assert.isNotNull(postCheckoutResp.body.steps[2]["chargeId"]);
        chai.assert.isNotNull(postCheckoutResp.body.steps[2]["charge"]);
        chai.assert.deepEqual(postCheckoutResp.body.paymentSources[0], {
            rail: "lightrail",
            valueId: value2.id
        }, `body.paymentSources=${JSON.stringify(postCheckoutResp.body.paymentSources)}`);
        chai.assert.deepEqual(postCheckoutResp.body.paymentSources[1], {
            rail: "stripe",
            source: "tok_visa",
            maxAmount: 100,
        }, `body.paymentSources=${JSON.stringify(postCheckoutResp.body.paymentSources)}`);
        chai.assert.deepEqual(postCheckoutResp.body.paymentSources[2], {
            rail: "stripe",
            source: "tok_mastercard",
        }, `body.paymentSources=${JSON.stringify(postCheckoutResp.body.paymentSources)}`);

        if (!testStripeLive) {
            chai.assert.deepEqual((postCheckoutResp.body.steps[1] as StripeTransactionStep).charge, exampleStripeResponse1);
            chai.assert.deepEqual((postCheckoutResp.body.steps[2] as StripeTransactionStep).charge, exampleStripeResponse2);
            // check that the stub was called with the right arguments, in the right order
            chai.assert.deepEqual(stripeStub.getCall(0).args[0], {
                "amount": 100,
                "currency": request.currency,
                "metadata": {
                    "lightrailTransactionId": request.id,
                    "lightrailTransactionSources": `[{\"rail\":\"lightrail\",\"valueId\":\"${value2.id}\"},{\"rail\":\"stripe\",\"source\":\"tok_mastercard\"}]`,
                    "lightrailUserId": defaultTestUser.userId
                },
                "source": "tok_visa"
            });
            chai.assert.deepEqual(stripeStub.getCall(1).args[0], {
                "amount": 300,
                "currency": request.currency,
                "metadata": {
                    "lightrailTransactionId": request.id,
                    "lightrailTransactionSources": `[{\"rail\":\"lightrail\",\"valueId\":\"${value2.id}\"},{\"rail\":\"stripe\",\"source\":\"tok_visa\"}]`,
                    "lightrailUserId": defaultTestUser.userId
                },
                "source": "tok_mastercard"
            });
        }

        const getValueResp = await testUtils.testAuthedRequest<Value>(router, `/v2/values/${value2.id}`, "GET");
        chai.assert.equal(getValueResp.statusCode, 200, `body=${JSON.stringify(getValueResp.body, null, 4)}`);
        chai.assert.equal(getValueResp.body.balance, 0);

        const getCheckoutResp = await testUtils.testAuthedRequest<Transaction>(router, `/v2/transactions/${request.id}`, "GET");
        chai.assert.equal(getCheckoutResp.statusCode, 200, `body=${JSON.stringify(getCheckoutResp.body)}`);
        chai.assert.deepEqualExcluding(getCheckoutResp.body, postCheckoutResp.body, ["statusCode"], `body=${JSON.stringify(getCheckoutResp.body, null, 4)}`);
    }).timeout(3000);

    describe("respects Stripe minimum charge of $0.50", () => {
        before(function () {
            if (!stripeEnvVarsPresent()) {
                this.skip();
                return;
            }
        });

        it("fails the transaction by default", async () => {
            const value3: Partial<Value> = {
                id: "value-for-checkout3",
                currency: "CAD",
                balance: 100
            };
            const request = {
                id: generateId(),
                sources: [
                    {
                        rail: "lightrail",
                        valueId: value3.id
                    },
                    {
                        rail: "stripe",
                        source: source,
                    },
                ],
                lineItems: [
                    {
                        type: "product",
                        productId: "xyz-123",
                        unitPrice: 125
                    }
                ],
                currency: "CAD"
            };

            const exampleStripeError = {
                "type": "StripeInvalidRequestError",
                "stack": "Error: Amount must be at least 50 cents\n    at Constructor._Error (/Users/tanajukes/code/v2/internal-rothschild/node_modules/stripe/lib/Error.js:12:17)\n    at Constructor (/Users/tanajukes/code/v2/internal-rothschild/node_modules/stripe/lib/utils.js:124:13)\n    at Constructor (/Users/tanajukes/code/v2/internal-rothschild/node_modules/stripe/lib/utils.js:124:13)\n    at Function.StripeError.generate (/Users/tanajukes/code/v2/internal-rothschild/node_modules/stripe/lib/Error.js:57:12)\n    at IncomingMessage.<anonymous> (/Users/tanajukes/code/v2/internal-rothschild/node_modules/stripe/lib/StripeResource.js:170:39)\n    at emitNone (events.js:110:20)\n    at IncomingMessage.emit (events.js:207:7)\n    at endReadableNT (_stream_readable.js:1059:12)\n    at _combinedTickCallback (internal/process/next_tick.js:138:11)\n    at process._tickDomainCallback (internal/process/next_tick.js:218:9)",
                "rawType": "invalid_request_error",
                "code": "amount_too_small",
                "param": "amount",
                "message": "Amount must be at least 50 cents",
                "raw": {
                    "code": "amount_too_small",
                    "doc_url": "https://stripe.com/docs/error-codes/amount-too-small",
                    "message": "Amount must be at least 50 cents",
                    "param": "amount",
                    "type": "invalid_request_error",
                    "headers": {
                        "server": "nginx",
                        "date": "Fri, 27 Jul 2018 16:46:00 GMT",
                        "content-type": "application/json",
                        "content-length": "234",
                        "connection": "close",
                        "access-control-allow-credentials": "true",
                        "access-control-allow-methods": "GET, POST, HEAD, OPTIONS, DELETE",
                        "access-control-allow-origin": "*",
                        "access-control-expose-headers": "Request-Id, Stripe-Manage-Version, X-Stripe-External-Auth-Required, X-Stripe-Privileged-Session-Required",
                        "access-control-max-age": "300",
                        "cache-control": "no-cache, no-store",
                        "idempotency-key": "checkout-w-stripe-2-sources-0",
                        "original-request": "req_aNgELeJU4iIOu9",
                        "request-id": "req_TiojpYyiiKcPYA",
                        "stripe-account": "acct_1CfBBRG3cz9DRdBt",
                        "stripe-version": "2018-05-21",
                        "strict-transport-security": "max-age=31556926; includeSubDomains; preload"
                    },
                    "statusCode": 400,
                    "requestId": "req_TiojpYyiiKcPYA"
                },
                "headers": {
                    "server": "nginx",
                    "date": "Fri, 27 Jul 2018 16:46:00 GMT",
                    "content-type": "application/json",
                    "content-length": "234",
                    "connection": "close",
                    "access-control-allow-credentials": "true",
                    "access-control-allow-methods": "GET, POST, HEAD, OPTIONS, DELETE",
                    "access-control-allow-origin": "*",
                    "access-control-expose-headers": "Request-Id, Stripe-Manage-Version, X-Stripe-External-Auth-Required, X-Stripe-Privileged-Session-Required",
                    "access-control-max-age": "300",
                    "cache-control": "no-cache, no-store",
                    "idempotency-key": "checkout-w-stripe-2-sources-0",
                    "original-request": "req_aNgELeJU4iIOu9",
                    "request-id": "req_TiojpYyiiKcPYA",
                    "stripe-account": "acct_1CfBBRG3cz9DRdBt",
                    "stripe-version": "2018-05-21",
                    "strict-transport-security": "max-age=31556926; includeSubDomains; preload"
                },
                "requestId": "req_TiojpYyiiKcPYA",
                "statusCode": 400
            };
            const exampleErrorResponse = new StripeRestError(422, "Error for tests", null, exampleStripeError);
            if (!testStripeLive) {
                const stripeStub = sinon.stub(stripeTransactions, "createStripeCharge");
                stripeStub.withArgs(sinon.match.has("amount", 25), sinon.match("test"), sinon.match("test"), sinon.match(`${request.id}-0`)).rejects(exampleErrorResponse);
            }

            const createValue = await testUtils.testAuthedRequest<Value>(router, "/v2/values", "POST", value3);
            chai.assert.equal(createValue.statusCode, 201, `body=${JSON.stringify(createValue.body)}`);

            const postCheckoutResp = await testUtils.testAuthedRequest<Transaction>(router, "/v2/transactions/checkout", "POST", request);
            chai.assert.equal(postCheckoutResp.statusCode, 422, `body=${JSON.stringify(postCheckoutResp.body)}`);

            if (!testStripeLive) {
                chai.assert.deepEqual((postCheckoutResp.body as any).stripeError, exampleStripeError);
            } else {
                chai.assert.isNotNull((postCheckoutResp.body as any).stripeError);
            }
        });
    });
});<|MERGE_RESOLUTION|>--- conflicted
+++ resolved
@@ -12,11 +12,7 @@
 import {TransactionPlanError} from "../TransactionPlanError";
 import * as insertTransaction from "../insertTransactions";
 import * as testUtils from "../../../../utils/testUtils";
-<<<<<<< HEAD
 import {defaultTestUser, generateId} from "../../../../utils/testUtils";
-=======
-import {generateId} from "../../../../utils/testUtils";
->>>>>>> fb48b792
 import {after} from "mocha";
 import * as stripeTransactions from "../../../../utils/stripeUtils/stripeTransactions";
 import {
@@ -702,7 +698,6 @@
 
     it("writes metadata to both LR & Stripe transactions", async function () {   // oldschool function syntax: need 'this' in order to skip test if not running live
         const request = {
-<<<<<<< HEAD
             id: generateId(),
             sources: [
                 {
@@ -718,10 +713,6 @@
                 }
             ],
             currency: "CAD",
-=======
-            ...basicRequest,
-            id: generateId(),
->>>>>>> fb48b792
             metadata: {"meta": "data"}
         };
         const exampleStripeResponse = {
@@ -825,7 +816,6 @@
 
         const stripeStep = postCheckoutResp.body.steps.find(step => step.rail === "stripe") as StripeTransactionStep;
 
-<<<<<<< HEAD
         if (testStripeLive) {
             chai.assert.deepEqual(stripeStep.charge.metadata, {
                 ...request.metadata,
@@ -840,18 +830,6 @@
                 lightrailUserId: defaultTestUser.userId
             }, "lightrailTransactionId");
         }
-=======
-        const lightrailStripe = require("stripe")(process.env["STRIPE_PLATFORM_KEY"]);
-        const stripeChargeId = (postCheckoutResp.body.steps.find(step => step.rail === "stripe") as StripeTransactionStep).charge.id;
-        const stripeCharge = await lightrailStripe.charges.retrieve(stripeChargeId, {
-            stripe_account: process.env["STRIPE_CONNECTED_ACCOUNT_ID"]
-        });
-
-        chai.assert.deepEqual(stripeCharge.metadata, stripeStep.charge.metadata);
-    });
-
-    it.skip("processes split tender checkout with prepaid & discount LR value, plus Stripe");
->>>>>>> fb48b792
 
         if (testStripeLive) {
             const lightrailStripe = require("stripe")(process.env["STRIPE_PLATFORM_KEY"]);
