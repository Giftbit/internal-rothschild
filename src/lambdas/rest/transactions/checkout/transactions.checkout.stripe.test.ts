--- conflicted
+++ resolved
@@ -693,13 +693,8 @@
 
         chai.assert.deepEqual(stripeCharge.metadata, {
             lightrailTransactionId: basicRequest.id,
-<<<<<<< HEAD
-            "lightrailTransactionSources": "[{\"rail\":\"lightrail\",\"valueId\":\"value-for-checkout-w-stripe\"}]",
-            "lightrailUserId": defaultTestUser.auth.userId
-=======
             "lightrailTransactionSources": `[{\"rail\":\"lightrail\",\"valueId\":\"${value.id}\"}]`,
             "lightrailUserId": defaultTestUser.userId
->>>>>>> b30aa6e3
         });
     });
 
@@ -822,15 +817,12 @@
         chai.assert.deepEqual(postCheckoutResp.body.metadata, request.metadata, `body.metadata=${postCheckoutResp.body.metadata}`);
 
         const stripeStep = postCheckoutResp.body.steps.find(step => step.rail === "stripe") as StripeTransactionStep;
-<<<<<<< HEAD
         chai.assert.deepEqual(stripeStep.charge.metadata, {
             ...request.metadata,
             lightrailTransactionId: request.id,
             "lightrailTransactionSources": "[]", // lightrail value is used up by now
             "lightrailUserId": defaultTestUser.auth.userId
         });
-=======
->>>>>>> b30aa6e3
 
         if (testStripeLive()) {
             chai.assert.deepEqual(stripeStep.charge.metadata, {
