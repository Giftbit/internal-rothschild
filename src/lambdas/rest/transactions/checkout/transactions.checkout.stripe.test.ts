--- conflicted
+++ resolved
@@ -704,25 +704,6 @@
 
         const getCheckoutResp = await testUtils.testAuthedRequest<Transaction>(router, `/v2/transactions/${request.id}`, "GET");
         chai.assert.equal(getCheckoutResp.statusCode, 404, "the transaction was not actually created");
-
-<<<<<<< HEAD
-=======
-        if (testStripeLive()) {
-            chai.assert.deepEqual(await giftbitRoutes.secureConfig.fetchFromS3ByEnvVar("SECURE_CONFIG_BUCKET", "SECURE_CONFIG_KEY_STRIPE"), {
-                email: "test@test.com",
-                test: {
-                    clientId: "test-client-id",
-                    secretKey: stripeLiveLightrailConfig.secretKey,
-                    publishableKey: "test-pk",
-                },
-                live: {},
-            });
-            chai.assert.deepEqual(await kvsAccess.kvsGet("this-is-an-assume-token", "stripeAuth", ""), {
-                token_type: "bearer",
-                stripe_user_id: stripeLiveMerchantConfig.stripeUserId,
-            });
-        }
->>>>>>> 6548d89a
     });
 
     describe("rollback", () => {
