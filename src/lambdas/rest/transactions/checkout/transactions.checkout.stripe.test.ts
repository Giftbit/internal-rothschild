--- conflicted
+++ resolved
@@ -551,13 +551,8 @@
                 id: "bad-idempotent-key"
             };
             const postCheckoutResp = await testUtils.testAuthedRequest<Transaction>(router, "/v2/transactions/checkout", "POST", request);
-<<<<<<< HEAD
-            chai.assert.equal(postCheckoutResp.statusCode, 400, `body=${JSON.stringify(postCheckoutResp.body, null, 4)}`);
+            chai.assert.equal(postCheckoutResp.statusCode, 409, `body=${JSON.stringify(postCheckoutResp.body, null, 4)}`);
         }).timeout(4000);
-=======
-            chai.assert.equal(postCheckoutResp.statusCode, 409, `body=${JSON.stringify(postCheckoutResp.body, null, 4)}`);
-        }).timeout(3500);
->>>>>>> f8a4590c
 
         it("rolls back the Stripe transaction when the Lightrail transaction fails", async () => {
             let stubProcessLightrailTransactionSteps = sinon.stub(insertTransaction, "insertLightrailTransactionSteps");
@@ -591,7 +586,7 @@
 
         it("handles idempotency errors: fails the repeated transaction but doesn't roll back the original Stripe charge", async () => {
             const request = {
-                id: "idempotency-check-6",
+                id: "idempotency-check-7",
                 sources: [
                     {
                         rail: "stripe",
