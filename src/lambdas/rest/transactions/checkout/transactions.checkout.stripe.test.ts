import * as cassava from "cassava";
import * as chai from "chai";
import * as transactions from "../transactions";
import * as valueStores from "../../values";
import * as currencies from "../../currencies";
import * as giftbitRoutes from "giftbit-cassava-routes";
import * as sinon from "sinon";
import {Value} from "../../../../model/Value";
import {StripeTransactionStep, Transaction} from "../../../../model/Transaction";
import {Currency} from "../../../../model/Currency";
import * as kvsAccess from "../../../../utils/kvsAccess";
import {TransactionPlanError} from "../TransactionPlanError";
import * as insertTransaction from "../insertTransactions";
import * as testUtils from "../../../../utils/testUtils";
import {generateId} from "../../../../utils/testUtils";
import {after} from "mocha";

import {
    setStubsForStripeTests,
    stripeEnvVarsPresent,
    unsetStubsForStripeTests
} from "../../../../utils/testUtils/stripeTestUtils";
import chaiExclude = require("chai-exclude");

chai.use(chaiExclude);

require("dotenv").config();

describe("split tender checkout with Stripe", () => {
    const router = new cassava.Router();

    const value: Partial<Value> = {
        id: "value-for-checkout-w-stripe",
        currency: "CAD",
        balance: 100
    };
    const source: string = "tok_visa";
    const basicRequest = {
        id: "CO-stripe",
        sources: [
            {
                rail: "lightrail",
                valueId: value.id
            },
            {
                rail: "stripe",
                source: source
            }
        ],
        lineItems: [
            {
                type: "product",
                productId: "xyz-123",
                unitPrice: 500
            }
        ],
        currency: "CAD"
    };

    before(async function () {
        if (!stripeEnvVarsPresent()) {
            this.skip();
            return;
        }

        await testUtils.resetDb();
        router.route(testUtils.authRoute);
        transactions.installTransactionsRest(router);
        valueStores.installValuesRest(router);
        currencies.installCurrenciesRest(router);

        const currency: Currency = {
            code: "CAD",
            name: "Monopoly Money",
            symbol: "$",
            decimalPlaces: 2
        };
        const resp1 = await testUtils.testAuthedRequest<Value>(router, "/v2/currencies", "POST", currency);
        chai.assert.equal(resp1.statusCode, 201, `body=${JSON.stringify(resp1.body)}`);

        const createValue = await testUtils.testAuthedRequest<Value>(router, "/v2/values", "POST", value);
        chai.assert.equal(createValue.statusCode, 201, `body=${JSON.stringify(createValue.body)}`);

        setStubsForStripeTests();
    });

    after(() => {
        unsetStubsForStripeTests();
    });

    it("processes basic checkout with Stripe only", async () => {
        const request = {
            id: "CO-stripe-only",
            sources: [
                {
                    rail: "stripe",
                    source: source
                }
            ],
            lineItems: [
                {
                    type: "product",
                    productId: "xyz-123",
                    unitPrice: 123
                }
            ],
            currency: "CAD"
        };

        const postCheckoutResp = await testUtils.testAuthedRequest<Transaction>(router, "/v2/transactions/checkout", "POST", request);

        chai.assert.equal(postCheckoutResp.statusCode, 201, `body=${JSON.stringify(postCheckoutResp.body)}`);
        chai.assert.equal(postCheckoutResp.body.id, request.id);
        chai.assert.deepEqual(postCheckoutResp.body.totals, {
            subtotal: 123,
            tax: 0,
            discount: 0,
            payable: 123,
            remainder: 0
        }, `body.totals=${JSON.stringify(postCheckoutResp.body.totals)}`);
        chai.assert.deepEqual(postCheckoutResp.body.lineItems, [
            {
                type: "product",
                productId: "xyz-123",
                unitPrice: 123,
                quantity: 1,
                lineTotal: {
                    subtotal: 123,
                    taxable: 123,
                    tax: 0,
                    discount: 0,
                    payable: 123,
                    remainder: 0
                }
            }
        ], `body.lineItems=${JSON.stringify(postCheckoutResp.body.lineItems)}`);
        chai.assert.deepEqualExcluding(postCheckoutResp.body.steps, [
            {
                rail: "stripe",
                chargeId: "",
                amount: -123,
                charge: null
            }
        ], ["chargeId", "charge"], `body.steps=${JSON.stringify(postCheckoutResp.body.steps)}`);
        chai.assert.deepEqual(postCheckoutResp.body.paymentSources[0], {
            rail: "stripe",
            source: "tok_visa",
        }, `body.paymentSources=${JSON.stringify(postCheckoutResp.body.paymentSources)}`);

        const getCheckoutResp = await testUtils.testAuthedRequest<Transaction>(router, `/v2/transactions/${request.id}`, "GET");
        chai.assert.equal(getCheckoutResp.statusCode, 200, `body=${JSON.stringify(getCheckoutResp.body)}`);
<<<<<<< HEAD
        chai.assert.deepEqualExcluding(getCheckoutResp.body, postCheckoutResp.body, ["statusCode"], `body=${JSON.stringify(getCheckoutResp.body, null, 4)}`);
    }).timeout(4000);
=======
        chai.assert.deepEqualExcluding(getCheckoutResp.body, postCheckoutResp.body, ["statusCode"], `GET body=${JSON.stringify(getCheckoutResp.body, null, 4)}`);
    });
>>>>>>> 3388d0cf

    it("processes basic checkout with Stripe only - `customer` as payment source", async () => {
        const request = {
            id: "CO-stripe-cust",
            sources: [
                {
                    rail: "stripe",
                    customer: process.env["STRIPE_CUSTOMER_ID"]
                }
            ],
            lineItems: [
                {
                    type: "product",
                    productId: "xyz-123",
                    unitPrice: 123
                }
            ],
            currency: "CAD"
        };

        const postCheckoutResp = await testUtils.testAuthedRequest<Transaction>(router, "/v2/transactions/checkout", "POST", request);

        chai.assert.equal(postCheckoutResp.statusCode, 201, `body=${JSON.stringify(postCheckoutResp.body)}`);
        chai.assert.equal(postCheckoutResp.body.id, request.id);
        chai.assert.deepEqual(postCheckoutResp.body.totals, {
            subtotal: 123,
            tax: 0,
            discount: 0,
            payable: 123,
            remainder: 0
        }, `body.totals=${JSON.stringify(postCheckoutResp.body.totals)}`);
        chai.assert.deepEqual(postCheckoutResp.body.lineItems, [
            {
                type: "product",
                productId: "xyz-123",
                unitPrice: 123,
                quantity: 1,
                lineTotal: {
                    subtotal: 123,
                    taxable: 123,
                    tax: 0,
                    discount: 0,
                    payable: 123,
                    remainder: 0
                }
            }
        ], `body.lineItems=${JSON.stringify(postCheckoutResp.body.lineItems)}`);
        chai.assert.deepEqualExcluding(postCheckoutResp.body.steps, [
            {
                rail: "stripe",
                chargeId: "",
                amount: -123,
                charge: null
            }
        ], ["chargeId", "charge"], `body.steps=${JSON.stringify(postCheckoutResp.body.steps)}`);
        chai.assert.deepEqual(postCheckoutResp.body.paymentSources[0], {
            rail: "stripe",
            customer: process.env["STRIPE_CUSTOMER_ID"],
        }, `body.paymentSources=${JSON.stringify(postCheckoutResp.body.paymentSources)}`);

        const getCheckoutResp = await testUtils.testAuthedRequest<Transaction>(router, `/v2/transactions/${request.id}`, "GET");
        chai.assert.equal(getCheckoutResp.statusCode, 200, `body=${JSON.stringify(getCheckoutResp.body)}`);
        chai.assert.deepEqualExcluding(getCheckoutResp.body, postCheckoutResp.body, ["statusCode"], `body=${JSON.stringify(getCheckoutResp.body, null, 4)}`);
    });

    it("process basic split tender checkout", async () => {
        const postCheckoutResp = await testUtils.testAuthedRequest<Transaction>(router, "/v2/transactions/checkout", "POST", basicRequest);
        chai.assert.equal(postCheckoutResp.statusCode, 201, `body=${JSON.stringify(postCheckoutResp.body)}`);
        chai.assert.equal(postCheckoutResp.body.id, basicRequest.id);
        chai.assert.deepEqual(postCheckoutResp.body.totals, {
            subtotal: 500,
            tax: 0,
            discount: 0,
            payable: 500,
            remainder: 0
        }, `body.totals=${JSON.stringify(postCheckoutResp.body.totals)}`);
        chai.assert.deepEqual(postCheckoutResp.body.lineItems, [
            {
                type: "product",
                productId: "xyz-123",
                unitPrice: 500,
                quantity: 1,
                lineTotal: {
                    subtotal: 500,
                    taxable: 500,
                    tax: 0,
                    discount: 0,
                    payable: 500,
                    remainder: 0
                }
            }
        ], `body.lineItems=${JSON.stringify(postCheckoutResp.body.lineItems)}`);
        chai.assert.deepEqualExcluding(postCheckoutResp.body.steps, [
            {
                rail: "lightrail",
                valueId: value.id,
                code: null,
                contactId: null,
                balanceBefore: 100,
                balanceAfter: 0,
                balanceChange: -100
            },
            {
                rail: "stripe",
                chargeId: "",
                amount: -400,
                charge: null
            }
        ], ["chargeId", "charge"], `body.steps=${JSON.stringify(postCheckoutResp.body.steps)}`);
        chai.assert.deepEqual(postCheckoutResp.body.paymentSources[0], {
            rail: "lightrail",
            valueId: value.id
        }, `body.paymentSources=${JSON.stringify(postCheckoutResp.body.paymentSources)}`);
        chai.assert.deepEqual(postCheckoutResp.body.paymentSources[1], {
            rail: "stripe",
            source: "tok_visa",
        }, `body.paymentSources=${JSON.stringify(postCheckoutResp.body.paymentSources)}`);

        const getValueResp = await testUtils.testAuthedRequest<Value>(router, `/v2/values/${value.id}`, "GET");
        chai.assert.equal(getValueResp.statusCode, 200, `body=${JSON.stringify(getValueResp.body)}`);
        chai.assert.equal(getValueResp.body.balance, 0);

        const getCheckoutResp = await testUtils.testAuthedRequest<Transaction>(router, `/v2/transactions/${basicRequest.id}`, "GET");
        chai.assert.equal(getCheckoutResp.statusCode, 200, `body=${JSON.stringify(getCheckoutResp.body)}`);
        chai.assert.deepEqualExcluding(getCheckoutResp.body, postCheckoutResp.body, ["statusCode"], `body=${JSON.stringify(getCheckoutResp.body, null, 4)}`);
    });

    it("does not charge Stripe when Lightrail value is sufficient", async () => {
        const sufficientValue: Partial<Value> = {
            id: "CO-sufficient-value",
            currency: "CAD",
            balance: 1000
        };
        const createValue = await testUtils.testAuthedRequest<Value>(router, "/v2/values", "POST", sufficientValue);
        chai.assert.equal(createValue.statusCode, 201, `body=${JSON.stringify(createValue.body)}`);

        const request = {
            id: "checkout-stripe-not-charged",
            sources: [
                {
                    rail: "lightrail",
                    valueId: sufficientValue.id
                },
                {
                    rail: "stripe",
                    source: source
                }
            ],
            lineItems: [
                {
                    type: "product",
                    productId: "xyz-123",
                    unitPrice: 500
                }
            ],
            currency: "CAD"
        };
        const postCheckoutResp = await testUtils.testAuthedRequest<Transaction>(router, "/v2/transactions/checkout", "POST", request);
        chai.assert.equal(postCheckoutResp.statusCode, 201, `body=${JSON.stringify(postCheckoutResp.body)}`);
        chai.assert.equal(postCheckoutResp.body.id, request.id);
        chai.assert.deepEqual(postCheckoutResp.body.totals, {
            subtotal: 500,
            tax: 0,
            discount: 0,
            payable: 500,
            remainder: 0
        }, `body.totals=${JSON.stringify(postCheckoutResp.body.totals)}`);
        chai.assert.deepEqual(postCheckoutResp.body.lineItems, [
            {
                type: "product",
                productId: "xyz-123",
                unitPrice: 500,
                quantity: 1,
                lineTotal: {
                    subtotal: 500,
                    taxable: 500,
                    tax: 0,
                    discount: 0,
                    payable: 500,
                    remainder: 0
                }
            }
        ], `body.lineItems=${JSON.stringify(postCheckoutResp.body.lineItems)}`);
        chai.assert.deepEqual(postCheckoutResp.body.steps, [
            {
                rail: "lightrail",
                valueId: sufficientValue.id,
                code: null,
                contactId: null,
                balanceBefore: 1000,
                balanceAfter: 500,
                balanceChange: -500
            }
        ], `body.steps=${JSON.stringify(postCheckoutResp.body.steps)}`);
        chai.assert.deepEqual(postCheckoutResp.body.paymentSources, [
            {
                rail: "lightrail",
                valueId: sufficientValue.id
            },
            {
                rail: "stripe",
                source: "tok_visa",
            }
        ], `body.paymentSources=${JSON.stringify(postCheckoutResp.body.paymentSources)}`);

        const getValueResp = await testUtils.testAuthedRequest<Value>(router, `/v2/values/${sufficientValue.id}`, "GET");
        chai.assert.equal(getValueResp.statusCode, 200, `body=${JSON.stringify(getValueResp.body)}`);
        chai.assert.equal(getValueResp.body.balance, 500);

        const getCheckoutResp = await testUtils.testAuthedRequest<Transaction>(router, `/v2/transactions/${request.id}`, "GET");
        chai.assert.equal(getCheckoutResp.statusCode, 200, `body=${JSON.stringify(getCheckoutResp.body)}`);
        chai.assert.deepEqualExcluding(getCheckoutResp.body, postCheckoutResp.body, ["statusCode"], `body=${JSON.stringify(getCheckoutResp.body, null, 4)}`);

    });

    it("posts the LR transaction identifier as metadata on the Stripe charge", async () => {
        const lrCheckoutTransaction = await testUtils.testAuthedRequest<Transaction>(router, `/v2/transactions/${basicRequest.id}`, "GET");  // created in first split tender test

        const lightrailStripe = require("stripe")(process.env["STRIPE_PLATFORM_KEY"]);
        const stripeChargeId = (lrCheckoutTransaction.body.steps.find(step => step.rail === "stripe") as StripeTransactionStep).charge.id;
        const stripeCharge = await lightrailStripe.charges.retrieve(stripeChargeId, {
            stripe_account: process.env["STRIPE_CONNECTED_ACCOUNT_ID"]
        });

        chai.assert.deepEqual(stripeCharge.metadata, {
            lightrailTransactionId: basicRequest.id,
            "lightrailTransactionSources": "[{\"rail\":\"lightrail\",\"valueId\":\"value-for-checkout-w-stripe\"}]",
            "lightrailUserId": "default-test-user-TEST"
        });
    });

    it("writes metadata to both LR & Stripe transactions", async () => {
        const request = {
            ...basicRequest,
            id: generateId(),
            metadata: {"meta": "data"}
        };
        const postCheckoutResp = await testUtils.testAuthedRequest<Transaction>(router, "/v2/transactions/checkout", "POST", request);
        chai.assert.equal(postCheckoutResp.statusCode, 201, `body=${JSON.stringify(postCheckoutResp.body)}`);
        chai.assert.equal(postCheckoutResp.body.id, request.id);
        chai.assert.deepEqual(postCheckoutResp.body.metadata, request.metadata, `body.metadata=${postCheckoutResp.body.metadata}`);

        const stripeStep = postCheckoutResp.body.steps.find(step => step.rail === "stripe") as StripeTransactionStep;
        chai.assert.deepEqual(stripeStep.charge.metadata, {
            ...request.metadata,
            lightrailTransactionId: request.id,
            "lightrailTransactionSources": "[]", // lightrail value is used up by now
            "lightrailUserId": "default-test-user-TEST"
        });

        const lightrailStripe = require("stripe")(process.env["STRIPE_PLATFORM_KEY"]);
        const stripeChargeId = (postCheckoutResp.body.steps.find(step => step.rail === "stripe") as StripeTransactionStep).charge.id;
        const stripeCharge = await lightrailStripe.charges.retrieve(stripeChargeId, {
            stripe_account: process.env["STRIPE_CONNECTED_ACCOUNT_ID"]
        });

        chai.assert.deepEqual(stripeCharge.metadata, stripeStep.charge.metadata);
    });

    it.skip("processes split tender checkout with prepaid & discount LR value, plus Stripe");

    describe.skip("respects 'maxAmount' limit on Stripe source", async () => {
        // Should handle multiple cases:
        // - if LR value is sufficient, Stripe shouldn't even be assessed for its maxAmount
        // - if LR value is not sufficient and Stripe maxAmount is hit, throw a clear error
        // - if multiple Stripe sources are specified, use them in order and respect the maxAmount on each
        // These calculations happen during plan step calculation
    });

    it("does not charge Stripe when 'simulate: true'", async () => {
        unsetStubsForStripeTests();

        const valueForSimulate: Partial<Value> = {
            id: "value-for-checkout-simulation",
            currency: "CAD",
            balance: 100
        };

        const createValue = await testUtils.testAuthedRequest<Value>(router, "/v2/values", "POST", valueForSimulate);
        chai.assert.equal(createValue.statusCode, 201, `body=${JSON.stringify(createValue.body)}`);
        chai.assert.equal(createValue.body.balance, 100, `body=${JSON.stringify(createValue.body)}`);

        let request = {
            ...basicRequest,
            id: "CO-simulation-w-stripe",
            simulate: true
        };
        request.sources[0] = {
            rail: "lightrail",
            valueId: valueForSimulate.id
        };
        const postCheckoutResp = await testUtils.testAuthedRequest<Transaction>(router, "/v2/transactions/checkout", "POST", request);

        chai.assert.equal(postCheckoutResp.statusCode, 200, `body=${JSON.stringify(postCheckoutResp.body)}`);
        chai.assert.equal(postCheckoutResp.body.id, request.id);
        chai.assert.deepEqual(postCheckoutResp.body.totals, {
            subtotal: 500,
            tax: 0,
            discount: 0,
            payable: 500,
            remainder: 0
        }, `body.totals=${JSON.stringify(postCheckoutResp.body.totals)}`);
        chai.assert.deepEqual(postCheckoutResp.body.lineItems, [
            {
                type: "product",
                productId: "xyz-123",
                unitPrice: 500,
                quantity: 1,
                lineTotal: {
                    subtotal: 500,
                    taxable: 500,
                    tax: 0,
                    discount: 0,
                    payable: 500,
                    remainder: 0
                }
            }
        ], `body.lineItems=${JSON.stringify(postCheckoutResp.body.lineItems)}`);
        chai.assert.deepEqual(postCheckoutResp.body.steps, [
            {
                rail: "lightrail",
                valueId: valueForSimulate.id,
                code: null,
                contactId: null,
                balanceBefore: 100,
                balanceAfter: 0,
                balanceChange: -100
            },
            {
                rail: "stripe",
                chargeId: null,
                amount: -400,
                charge: null
            }
        ], `body.steps=${JSON.stringify(postCheckoutResp.body.steps)}`);
        chai.assert.deepEqual(postCheckoutResp.body.paymentSources[0], {
            rail: "lightrail",
            valueId: valueForSimulate.id
        }, `body.paymentSources=${JSON.stringify(postCheckoutResp.body.paymentSources)}`);
        chai.assert.deepEqual(postCheckoutResp.body.paymentSources[1], {
            rail: "stripe",
            source: "tok_visa",
        }, `body.paymentSources=${JSON.stringify(postCheckoutResp.body.paymentSources)}`);


        const getValueResp = await testUtils.testAuthedRequest<Value>(router, `/v2/values/${valueForSimulate.id}`, "GET");
        chai.assert.equal(getValueResp.statusCode, 200, `body=${JSON.stringify(getValueResp.body)}`);
        chai.assert.equal(getValueResp.body.balance, 100, "the value did not actually change");

        const getCheckoutResp = await testUtils.testAuthedRequest<Transaction>(router, `/v2/transactions/${request.id}`, "GET");
        chai.assert.equal(getCheckoutResp.statusCode, 404, "the transaction was not actually created");

        setStubsForStripeTests();
        chai.assert.deepEqual(await giftbitRoutes.secureConfig.fetchFromS3ByEnvVar("SECURE_CONFIG_BUCKET", "SECURE_CONFIG_KEY_STRIPE"), {
            email: "test@test.com",
            test: {
                clientId: "test-client-id",
                secretKey: process.env["STRIPE_PLATFORM_KEY"],
                publishableKey: "test-pk",
            },
            live: {},
        });
        chai.assert.deepEqual(await kvsAccess.kvsGet("this-is-an-assume-token", "stripeAuth", ""), {
            token_type: "bearer",
            stripe_user_id: process.env["STRIPE_CONNECTED_ACCOUNT_ID"],
        });
    });

    it.skip("creates a charge auth in Stripe when 'pending: true'");

    it.skip("captures Lightrail and Stripe charges together");

    describe("rollback", () => {
        before(function () {
            if (!stripeEnvVarsPresent()) {
                this.skip();
                return;
            }
        });

        it("passes on the Stripe error", async () => {
            // covers Stripe idempotency errors
            const stripeChargeRequest = {
                amount: 55,
                currency: "CAD",
                source: "tok_visa"
            };
            const lightrailStripe = require("stripe")(process.env["STRIPE_PLATFORM_KEY"]);
            await lightrailStripe.charges.create(stripeChargeRequest, {
                stripe_account: process.env["STRIPE_CONNECTED_ACCOUNT_ID"],
                idempotency_key: "bad-idempotent-key-0"
            });

            const request = {
                ...basicRequest,
                id: "bad-idempotent-key"
            };
            const postCheckoutResp = await testUtils.testAuthedRequest<Transaction>(router, "/v2/transactions/checkout", "POST", request);
            chai.assert.equal(postCheckoutResp.statusCode, 409, `body=${JSON.stringify(postCheckoutResp.body, null, 4)}`);
        }).timeout(4000);

        it("rolls back the Stripe transaction when the Lightrail transaction fails", async () => {
            let stubProcessLightrailTransactionSteps = sinon.stub(insertTransaction, "insertLightrailTransactionSteps");
            stubProcessLightrailTransactionSteps.throws(new TransactionPlanError("error for tests", {isReplanable: false}));

            const request = {
                ...basicRequest,
                id: `rollback-${Math.random()}`  // needs to be generated for every test so the Stripe refund succeeds (charges use idempotency keys, refunds can't)
            };
            const postCheckoutResp = await testUtils.testAuthedRequest<Transaction>(router, "/v2/transactions/checkout", "POST", request);
            chai.assert.equal(postCheckoutResp.statusCode, 500, `body=${JSON.stringify(postCheckoutResp.body, null, 4)}`);
            // todo check that metadata on Stripe charge gets updated with refund note

            (insertTransaction.insertLightrailTransactionSteps as any).restore();
        }).timeout(4000);

        it("throws 409 'transaction already exists' if the Lightrail transaction fails for idempotency reasons", async () => {
            let stubInsertTransaction = sinon.stub(insertTransaction, "insertTransaction");
            stubInsertTransaction.withArgs(sinon.match.any, sinon.match.any, sinon.match.any).throws(new giftbitRoutes.GiftbitRestError(409, `A transaction with transactionId 'TEST-ID-IRRELEVANT' already exists.`, "TransactionExists"));
            const request = {
                ...basicRequest,
                id: `rollback-test-2-${Math.random()}`  // needs to be generated for every test so the Stripe refund succeeds (charges use idempotency keys, refunds can't)
            };

            const postCheckoutResp = await testUtils.testAuthedRequest<Transaction>(router, "/v2/transactions/checkout", "POST", request);
            chai.assert.equal(postCheckoutResp.statusCode, 409, `body=${JSON.stringify(postCheckoutResp.body, null, 4)}`);
            chai.assert.equal((postCheckoutResp.body as any).messageCode, "TransactionExists", `messageCode=${(postCheckoutResp.body as any).messageCode}`);

            (insertTransaction.insertTransaction as any).restore();
        }).timeout(3000);

        it("handles idempotency errors: fails the repeated transaction but doesn't roll back the original Stripe charge", async () => {
            const request = {
                id: "idempotency-check-7",
                sources: [
                    {
                        rail: "stripe",
                        source: source
                    }
                ],
                lineItems: [
                    {
                        type: "product",
                        productId: "xyz-123",
                        unitPrice: 123
                    }
                ],
                currency: "CAD"
            };
            const postCheckoutResp = await testUtils.testAuthedRequest<Transaction>(router, "/v2/transactions/checkout", "POST", request);
            chai.assert.equal(postCheckoutResp.statusCode, 201, `body=${JSON.stringify(postCheckoutResp.body)}`);

            // post the same charge a second time to trigger LR idempotency failure
            const postCheckoutResp2 = await testUtils.testAuthedRequest<Transaction>(router, "/v2/transactions/checkout", "POST", request);
            chai.assert.equal(postCheckoutResp2.statusCode, 409, `body=${JSON.stringify(postCheckoutResp2.body)}`);

            // get the stripe charge and make sure that it hasn't been refunded
            const lightrailStripe = require("stripe")(process.env["STRIPE_PLATFORM_KEY"]);
            const stripeChargeId = (postCheckoutResp.body.steps.find(steps => steps.rail === "stripe") as StripeTransactionStep).charge.id;
            const stripeCharge = await lightrailStripe.charges.retrieve(stripeChargeId, {
                stripe_account: process.env["STRIPE_CONNECTED_ACCOUNT_ID"]
            });
            chai.assert.equal(stripeCharge.refunded, false, `stripeCharge first GET: check 'refunded': ${JSON.stringify(stripeCharge)}`);
            chai.assert.equal(stripeCharge.amount_refunded, 0, `stripeCharge first GET: check 'amount_refunded': ${JSON.stringify(stripeCharge)}`);

            // post the same charge a third time - if the stripe charge got refunded, this will crash and burn
            const postCheckoutResp3 = await testUtils.testAuthedRequest<Transaction>(router, "/v2/transactions/checkout", "POST", request);
            chai.assert.equal(postCheckoutResp3.statusCode, 409, `body=${JSON.stringify(postCheckoutResp3.body)}`);

            // make sure the original stripe charge still hasn't been affected
            const stripeCharge2 = await lightrailStripe.charges.retrieve(stripeChargeId, {
                stripe_account: process.env["STRIPE_CONNECTED_ACCOUNT_ID"]
            });
            chai.assert.equal(stripeCharge2.refunded, 0, `stripeCharge second GET: check 'refunded': ${JSON.stringify(stripeCharge)}`);
            chai.assert.equal(stripeCharge2.amount_refunded, false, `stripeCharge second GET: check 'amount_refunded': ${JSON.stringify(stripeCharge)}`);
        }).timeout(4000);
    });

    it("processes split tender checkout with two Stripe sources", async () => {
        // todo - if we keep 'priority' in requested Stripe sources, check that sources are charged in the right order
        const value2: Partial<Value> = {
            id: "value-for-checkout2",
            currency: "CAD",
            balance: 100
        };
        const createValue = await testUtils.testAuthedRequest<Value>(router, "/v2/values", "POST", value2);
        chai.assert.equal(createValue.statusCode, 201, `body=${JSON.stringify(createValue.body)}`);

        const source2 = "tok_mastercard";
        const request = {
            id: "CO-2-stripe-srcs",
            sources: [
                {
                    rail: "lightrail",
                    valueId: value2.id
                },
                {
                    rail: "stripe",
                    source: source,
                    maxAmount: 100
                },
                {
                    rail: "stripe",
                    source: source2
                }
            ],
            lineItems: [
                {
                    type: "product",
                    productId: "xyz-123",
                    unitPrice: 500
                }
            ],
            currency: "CAD"
        };
        const postCheckoutResp = await testUtils.testAuthedRequest<Transaction>(router, "/v2/transactions/checkout", "POST", request);
        chai.assert.equal(postCheckoutResp.statusCode, 201, `body=${JSON.stringify(postCheckoutResp.body)}`);
        chai.assert.equal(postCheckoutResp.body.id, request.id);
        chai.assert.deepEqual(postCheckoutResp.body.totals, {
            subtotal: 500,
            tax: 0,
            discount: 0,
            payable: 500,
            remainder: 0
        }, `body.totals=${JSON.stringify(postCheckoutResp.body.totals)}`);
        chai.assert.deepEqual(postCheckoutResp.body.lineItems, [
            {
                type: "product",
                productId: "xyz-123",
                unitPrice: 500,
                quantity: 1,
                lineTotal: {
                    subtotal: 500,
                    taxable: 500,
                    tax: 0,
                    discount: 0,
                    payable: 500,
                    remainder: 0
                }
            }
        ], `body.lineItems=${JSON.stringify(postCheckoutResp.body.lineItems)}`);
        chai.assert.deepEqualExcluding(postCheckoutResp.body.steps, [
            {
                rail: "lightrail",
                valueId: value2.id,
                code: null,
                contactId: null,
                balanceBefore: 100,
                balanceAfter: 0,
                balanceChange: -100
            },
            {
                rail: "stripe",
                chargeId: "",
                amount: -100,
                charge: null
            },
            {
                rail: "stripe",
                chargeId: "",
                amount: -300,
                charge: null
            }
        ], ["chargeId", "charge"], `body.steps=${JSON.stringify(postCheckoutResp.body.steps)}`);
        chai.assert.isNotNull(postCheckoutResp.body.steps[1]["chargeId"]);
        chai.assert.isNotNull(postCheckoutResp.body.steps[1]["charge"]);
        chai.assert.isNotNull(postCheckoutResp.body.steps[2]["chargeId"]);
        chai.assert.isNotNull(postCheckoutResp.body.steps[2]["charge"]);
        chai.assert.deepEqual(postCheckoutResp.body.paymentSources[0], {
            rail: "lightrail",
            valueId: value2.id
        }, `body.paymentSources=${JSON.stringify(postCheckoutResp.body.paymentSources)}`);
        chai.assert.deepEqual(postCheckoutResp.body.paymentSources[1], {
            rail: "stripe",
            source: "tok_visa",
            maxAmount: 100,
        }, `body.paymentSources=${JSON.stringify(postCheckoutResp.body.paymentSources)}`);
        chai.assert.deepEqual(postCheckoutResp.body.paymentSources[2], {
            rail: "stripe",
            source: "tok_mastercard",
        }, `body.paymentSources=${JSON.stringify(postCheckoutResp.body.paymentSources)}`);

        const getValueResp = await testUtils.testAuthedRequest<Value>(router, `/v2/values/${value2.id}`, "GET");
        chai.assert.equal(getValueResp.statusCode, 200, `body=${JSON.stringify(getValueResp.body, null, 4)}`);
        chai.assert.equal(getValueResp.body.balance, 0);

        const getCheckoutResp = await testUtils.testAuthedRequest<Transaction>(router, `/v2/transactions/${request.id}`, "GET");
        chai.assert.equal(getCheckoutResp.statusCode, 200, `body=${JSON.stringify(getCheckoutResp.body)}`);
        chai.assert.deepEqualExcluding(getCheckoutResp.body, postCheckoutResp.body, ["statusCode"], `body=${JSON.stringify(getCheckoutResp.body, null, 4)}`);
    }).timeout(3000);

    describe("respects Stripe minimum charge of $0.50", () => {
        before(function () {
            if (!stripeEnvVarsPresent()) {
                this.skip();
                return;
            }
        });

        it("fails the transaction by default", async () => {
            const value3: Partial<Value> = {
                id: "value-for-checkout3",
                currency: "CAD",
                balance: 100
            };
            const createValue = await testUtils.testAuthedRequest<Value>(router, "/v2/values", "POST", value3);
            chai.assert.equal(createValue.statusCode, 201, `body=${JSON.stringify(createValue.body)}`);

            const request = {
                id: "checkout-w-stripe-2-sources",
                sources: [
                    {
                        rail: "lightrail",
                        valueId: value3.id
                    },
                    {
                        rail: "stripe",
                        source: source,
                    },
                ],
                lineItems: [
                    {
                        type: "product",
                        productId: "xyz-123",
                        unitPrice: 125
                    }
                ],
                currency: "CAD"
            };
            const postCheckoutResp = await testUtils.testAuthedRequest<Transaction>(router, "/v2/transactions/checkout", "POST", request);
            chai.assert.equal(postCheckoutResp.statusCode, 422, `body=${JSON.stringify(postCheckoutResp.body)}`);

        });
    });
});<|MERGE_RESOLUTION|>--- conflicted
+++ resolved
@@ -149,13 +149,8 @@
 
         const getCheckoutResp = await testUtils.testAuthedRequest<Transaction>(router, `/v2/transactions/${request.id}`, "GET");
         chai.assert.equal(getCheckoutResp.statusCode, 200, `body=${JSON.stringify(getCheckoutResp.body)}`);
-<<<<<<< HEAD
-        chai.assert.deepEqualExcluding(getCheckoutResp.body, postCheckoutResp.body, ["statusCode"], `body=${JSON.stringify(getCheckoutResp.body, null, 4)}`);
-    }).timeout(4000);
-=======
         chai.assert.deepEqualExcluding(getCheckoutResp.body, postCheckoutResp.body, ["statusCode"], `GET body=${JSON.stringify(getCheckoutResp.body, null, 4)}`);
     });
->>>>>>> 3388d0cf
 
     it("processes basic checkout with Stripe only - `customer` as payment source", async () => {
         const request = {
