import * as cassava from "cassava";
import * as chai from "chai";
import chaiExclude from "chai-exclude";
import * as transactions from "../transactions";
import * as valueStores from "../../values/values";
import * as testUtils from "../../../../utils/testUtils";
import {defaultTestUser, generateId, setCodeCryptographySecrets} from "../../../../utils/testUtils";
import {Transaction} from "../../../../model/Transaction";
import {createCurrency} from "../../currencies";
import {formatCodeForLastFourDisplay, Value} from "../../../../model/Value";
import {setStubsForStripeTests, unsetStubsForStripeTests} from "../../../../utils/testUtils/stripeTestUtils";
import {CheckoutRequest, InternalTransactionParty} from "../../../../model/TransactionRequest";
import {nowInDbPrecision} from "../../../../utils/dbUtils";
import {LightrailTransactionStep, StripeTransactionStep} from "../../../../model/TransactionStep";

chai.use(chaiExclude);

describe("/v2/transactions/checkout - mixed sources", () => {

    const router = new cassava.Router();

    before(async () => {
        await testUtils.resetDb();
        router.route(testUtils.authRoute);
        transactions.installTransactionsRest(router);
        valueStores.installValuesRest(router);

        await setStubsForStripeTests();
        await createCurrency(testUtils.defaultTestUser.auth, {
            code: "CAD",
            name: "Canadian Tire Money",
            symbol: "$",
            decimalPlaces: 2,
            createdDate: nowInDbPrecision(),
            updatedDate: nowInDbPrecision(),
            createdBy: testUtils.defaultTestUser.teamMemberId
        });
        setCodeCryptographySecrets();
    });

    after(() => {
        unsetStubsForStripeTests();
    });

    it("checkout with mixed sources", async () => {
        const giftCard: Partial<Value> = {
            id: generateId(),
            currency: "CAD",
            balance: 60
        };
        const promotion: Partial<Value> = {
            id: generateId(),
            currency: "CAD",
            balance: 10,
            discount: true,
            pretax: true
        };

        const createGiftCardResp = await testUtils.testAuthedRequest<Value>(router, "/v2/values", "POST", giftCard);
        chai.assert.equal(createGiftCardResp.statusCode, 201, `body=${JSON.stringify(createGiftCardResp.body)}`);

        const createPromotionResp = await testUtils.testAuthedRequest<Value>(router, "/v2/values", "POST", promotion);
        chai.assert.equal(createPromotionResp.statusCode, 201, `body=${JSON.stringify(createPromotionResp.body)}`);

        const request: CheckoutRequest = {
            id: generateId(),
            sources: [
                {
                    rail: "stripe",
                    source: "tok_visa"
                },
                {
                    rail: "internal",
                    balance: 200,
                    internalId: generateId(),
                },
                {
                    rail: "internal",
                    balance: 500,
                    internalId: generateId(),
                    beforeLightrail: true
                },
                {
                    rail: "lightrail",
                    valueId: giftCard.id
                },
                {
                    rail: "internal",
                    balance: 50,
                    internalId: generateId(),
                    pretax: true,
                    beforeLightrail: true
                },
                {
                    rail: "lightrail",
                    valueId: promotion.id
                }
            ],
            lineItems: [
                {
                    type: "product",
                    productId: "guacamole",
                    unitPrice: 422,
                    taxRate: 0.05
                },
                {
                    type: "product",
                    productId: "cream-18%",
                    unitPrice: 399,
                    taxRate: 0.05
                },
                {
                    type: "product",
                    productId: "chips-and-dips-deluxe",
                    unitPrice: 629,
                    taxRate: 0.05,
                    quantity: 2
                }
            ],
            currency: "CAD"
        };

        const postCheckoutResp = await testUtils.testAuthedRequest<Transaction>(router, "/v2/transactions/checkout", "POST", request);
        chai.assert.equal(postCheckoutResp.statusCode, 201, `body=${JSON.stringify(postCheckoutResp.body)}`);
        chai.assert.deepEqualExcluding(postCheckoutResp.body, {
            "id": request.id,
            "transactionType": "checkout",
            "currency": "CAD",
            "totals": {
                "subtotal": 2079,
                "tax": 101,
                "discount": 10,
                "discountLightrail": 10,
                "payable": 2170,
                "paidInternal": 750,
                "paidLightrail": 60,
                "paidStripe": 1360,
                "remainder": 0,
                "forgiven": 0
            },
            "lineItems": [
                {
                    "type": "product",
                    "productId": "chips-and-dips-deluxe",
                    "unitPrice": 629,
                    "taxRate": 0.05,
                    "quantity": 2,
                    "lineTotal": {
                        "subtotal": 1258,
                        "taxable": 1198,
                        "tax": 60,
                        "discount": 10,
                        "remainder": 0,
                        "payable": 1308
                    }
                },
                {
                    "type": "product",
                    "productId": "guacamole",
                    "unitPrice": 422,
                    "taxRate": 0.05,
                    "quantity": 1,
                    "lineTotal": {
                        "subtotal": 422,
                        "taxable": 422,
                        "tax": 21,
                        "discount": 0,
                        "remainder": 0,
                        "payable": 443
                    }
                },
                {
                    "type": "product",
                    "productId": "cream-18%",
                    "unitPrice": 399,
                    "taxRate": 0.05,
                    "quantity": 1,
                    "lineTotal": {
                        "subtotal": 399,
                        "taxable": 399,
                        "tax": 20,
                        "discount": 0,
                        "remainder": 0,
                        "payable": 419
                    }
                }
            ],
            "steps": null,
            "paymentSources": null,
            pending: false,
            "metadata": null,
            tax: {
                "roundingMode": "HALF_EVEN"
            },
            "createdDate": null,
            "createdBy": defaultTestUser.auth.teamMemberId
        }, ["createdDate", "steps", "paymentSources", "createdBy"]);

        chai.assert.deepEqual(postCheckoutResp.body.steps[0], {
            "rail": "internal",
            "internalId": (request.sources[4] as InternalTransactionParty).internalId,
            "balanceBefore": 50,
            "balanceAfter": 0,
            "balanceChange": -50
        });
        chai.assert.deepEqual(postCheckoutResp.body.steps[1], {
            "rail": "lightrail",
            "valueId": promotion.id,
            "contactId": null,
            "code": null,
            "balanceRule": null,
            "balanceBefore": 10,
            "balanceAfter": 0,
            "balanceChange": -10,
            "usesRemainingBefore": null,
            "usesRemainingAfter": null,
            "usesRemainingChange": null
        });
        chai.assert.deepEqual(postCheckoutResp.body.steps[2], {
            "rail": "internal",
            "internalId": (request.sources[2] as InternalTransactionParty).internalId,
            "balanceBefore": 500,
            "balanceAfter": 0,
            "balanceChange": -500
        });
        chai.assert.deepEqual(postCheckoutResp.body.steps[3], {
            "rail": "lightrail",
            "valueId": giftCard.id,
            "contactId": null,
            "code": null,
            "balanceRule": null,
            "balanceBefore": 60,
            "balanceAfter": 0,
            "balanceChange": -60,
            "usesRemainingBefore": null,
            "usesRemainingAfter": null,
            "usesRemainingChange": null
        });
        chai.assert.deepEqual(postCheckoutResp.body.steps[4], {
            "rail": "internal",
            "internalId": (request.sources[1] as InternalTransactionParty).internalId,
            "balanceBefore": 200,
            "balanceAfter": 0,
            "balanceChange": -200
        });
        chai.assert.deepEqualExcluding(postCheckoutResp.body.steps[5] as StripeTransactionStep, {
            "rail": "stripe",
            "amount": -1360,
            "chargeId": null,
            "charge": null
        }, ["charge", "chargeId"]);

        chai.assert.deepEqual(postCheckoutResp.body.paymentSources[0], {
            "rail": "stripe",
            "source": "tok_visa",
        });
        chai.assert.deepEqual(postCheckoutResp.body.paymentSources[1], {
            "rail": "internal",
            "balance": 200,
            "internalId": (request.sources[1] as InternalTransactionParty).internalId
        });
        chai.assert.deepEqual(postCheckoutResp.body.paymentSources[2], {
            "rail": "internal",
            "balance": 500,
            "internalId": (request.sources[2] as InternalTransactionParty).internalId,
            "beforeLightrail": true
        });
        chai.assert.deepEqual(postCheckoutResp.body.paymentSources[3], {
            "rail": "lightrail",
            "valueId": giftCard.id
        });
        chai.assert.deepEqual(postCheckoutResp.body.paymentSources[4], {
            "rail": "internal",
            "balance": 50,
            "internalId": (request.sources[4] as InternalTransactionParty).internalId,
            "pretax": true,
            "beforeLightrail": true
        });
        chai.assert.deepEqual(postCheckoutResp.body.paymentSources[5], {
            "rail": "lightrail",
            "valueId": promotion.id
        });
    }).timeout(5000);

    it("charges both generic and secret codes", async () => {
        const valueSecretCode = {
            id: generateId(),
            code: `${generateId()}-SECRET`,
            currency: "CAD",
            balance: 100
        };
        const valueGenericCode = {
            id: generateId(),
            code: `${generateId()}-GENERIC`,
            isGenericCode: true,
            currency: "CAD",
            balanceRule: {
                rule: "2000 + value.balanceChange",
                explanation: "$20"
            }
        };

        const postValueResp1 = await testUtils.testAuthedRequest<Value>(router, "/v2/values", "POST", valueSecretCode);
        chai.assert.equal(postValueResp1.statusCode, 201, `body=${JSON.stringify(postValueResp1.body)}`);
        const postValueResp2 = await testUtils.testAuthedRequest<Value>(router, "/v2/values", "POST", valueGenericCode);
        chai.assert.equal(postValueResp2.statusCode, 201, `body=${JSON.stringify(postValueResp2.body)}`);

        const request = {
            id: generateId(),
            currency: "CAD",
            sources: [
                {
                    rail: "lightrail",
                    code: valueSecretCode.code
                },
                {
                    rail: "lightrail",
                    code: valueGenericCode.code
                }
            ],
            lineItems: [
                {
                    type: "product",
                    productId: "chips-and-dips-deluxe",
                    unitPrice: 2000,
                    taxRate: 0.05
                }
            ]
        };

        const postCheckoutResp = await testUtils.testAuthedRequest<Transaction>(router, "/v2/transactions/checkout", "POST", request);
        chai.assert.equal(postCheckoutResp.statusCode, 201, `body=${JSON.stringify(postCheckoutResp.body)}`);
        chai.assert.deepEqualExcluding(postCheckoutResp.body, {
            "id": request.id,
            "transactionType": "checkout",
            "currency": "CAD",
            "totals": {
                "subtotal": 2000,
                "tax": 100,
                "discount": 0,
                "discountLightrail": 0,
                "payable": 2100,
                "paidInternal": 0,
                "paidLightrail": 2100,
                "paidStripe": 0,
                "remainder": 0,
                "forgiven": 0
            },
            "lineItems": [
                {
                    "type": "product",
                    "productId": "chips-and-dips-deluxe",
                    "quantity": 1,
                    "unitPrice": 2000,
                    "taxRate": 0.05,
                    "lineTotal": {
                        "subtotal": 2000,
                        "taxable": 2000,
                        "tax": 100,
                        "discount": 0,
                        "remainder": 0,
                        "payable": 2100
                    }
                }
            ],
            "steps": null,
            "paymentSources": [
                {
                    rail: "lightrail",
                    code: "…CRET"
                },
                {
                    rail: "lightrail",
                    code: formatCodeForLastFourDisplay(valueGenericCode.code)
                }
            ],
            pending: false,
            "metadata": null,
            tax: {
                "roundingMode": "HALF_EVEN"
            },
            "createdDate": null,
            "createdBy": defaultTestUser.auth.teamMemberId
        }, ["createdDate", "steps", "createdBy"]);

        const step1 = postCheckoutResp.body.steps.find(step => (step as LightrailTransactionStep).valueId === valueSecretCode.id);
        chai.assert.deepEqual(step1, {
            rail: "lightrail",
            valueId: valueSecretCode.id,
            contactId: null,
            code: "…CRET",
            balanceRule: null,
            balanceBefore: 100,
            balanceAfter: 0,
            balanceChange: -100,
            usesRemainingBefore: null,
            usesRemainingAfter: null,
            usesRemainingChange: null

        });
        const step2 = postCheckoutResp.body.steps.find(step => (step as LightrailTransactionStep).valueId === valueGenericCode.id);
        chai.assert.deepEqual(step2, {
                rail: "lightrail",
                valueId: valueGenericCode.id,
                contactId: null,
                code: formatCodeForLastFourDisplay(valueGenericCode.code),
<<<<<<< HEAD
                balanceBefore: null,
                balanceAfter: null,
=======
                balanceRule: null,
                balanceBefore: 2000,
                balanceAfter: 0,
>>>>>>> 762591c4
                balanceChange: -2000,
                usesRemainingBefore: null,
                usesRemainingAfter: null,
                usesRemainingChange: null
            }
        );
    });

    it("can checkout with all source types and max id length", async () => {
        const giftCard: Partial<Value> = {
            id: generateId(64),
            currency: "CAD",
            balance: 1
        };
        const createGiftCardResp = await testUtils.testAuthedRequest<Value>(router, "/v2/values", "POST", giftCard);
        chai.assert.equal(createGiftCardResp.statusCode, 201, `body=${JSON.stringify(createGiftCardResp.body)}`);

        const request: CheckoutRequest = {
            id: generateId(),
            sources: [
                {
                    rail: "stripe",
                    source: "tok_visa"
                },
                {
                    rail: "internal",
                    balance: 1,
                    internalId: generateId(64),
                },
                {
                    rail: "lightrail",
                    valueId: giftCard.id
                }
            ],
            lineItems: [
                {
                    unitPrice: 52,
                }
            ],
            currency: "CAD"
        };

        const postCheckoutResp = await testUtils.testAuthedRequest<Transaction>(router, "/v2/transactions/checkout", "POST", request);
        chai.assert.equal(postCheckoutResp.statusCode, 201, `body=${JSON.stringify(postCheckoutResp.body)}`);
        chai.assert.equal(postCheckoutResp.body.id, request.id);
    }).timeout(5000);
});<|MERGE_RESOLUTION|>--- conflicted
+++ resolved
@@ -404,14 +404,9 @@
                 valueId: valueGenericCode.id,
                 contactId: null,
                 code: formatCodeForLastFourDisplay(valueGenericCode.code),
-<<<<<<< HEAD
+                balanceRule: null,
                 balanceBefore: null,
                 balanceAfter: null,
-=======
-                balanceRule: null,
-                balanceBefore: 2000,
-                balanceAfter: 0,
->>>>>>> 762591c4
                 balanceChange: -2000,
                 usesRemainingBefore: null,
                 usesRemainingAfter: null,
