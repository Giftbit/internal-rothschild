import {calculateCheckoutTransactionPlan} from "./calculateTransactionPlan";
import {CheckoutRequest} from "../../../../model/TransactionRequest";
import {TransactionPlan, TransactionPlanStep} from "../TransactionPlan";
import {listPermutations} from "../../../utils/combinatoricUtils";
import * as log from "loglevel";

export function optimizeCheckout(checkout: CheckoutRequest, steps: TransactionPlanStep[]): TransactionPlan {
    let bestPlan: TransactionPlan = null;
    const permutations = getAllPermutations(steps);
    if (permutations.length > 0) {
        for (const perm of permutations) {
            log.info(`Calculating transaction plan for permutation: ${JSON.stringify(perm)}.`);
            let newPlan = calculateCheckoutTransactionPlan(checkout, perm.preTaxSteps, perm.postTaxSteps);
            log.info(`Calculated new transaction plan: ${JSON.stringify(newPlan)}.`);
            if (!bestPlan || (newPlan.totals.payable < bestPlan.totals.payable)) {
                bestPlan = newPlan;
                log.info(`Found a better transaction plan: ${JSON.stringify(bestPlan)}`);
            } else {
                log.info(`Old bestPlan's payable ${bestPlan.totals.payable} < new plan's payable ${newPlan.totals.payable}.`);
            }
        }
    } else {
        log.info("No steps provided.");
        bestPlan = calculateCheckoutTransactionPlan(checkout, [], []);
    }

    log.info(`Overall best plan: ${JSON.stringify(bestPlan)}`);
    return bestPlan;
}

export interface StepPermutation {
    preTaxSteps: TransactionPlanStep[];
    postTaxSteps: TransactionPlanStep[];
}

// Todo - Trying all permutations of things that represent discounts + valueRules makes sense but gift cards, accounts etc should maybe be ordered by expiry or order passed in?
// Todo - ie, a customer at checkout wants to use up a gift card and then charge the rest onto their account.
// Todo - This can probably wait because it's not very likely to happen immediately.
export function getAllPermutations(steps: TransactionPlanStep[]): StepPermutation[] {
    const preTaxSteps: TransactionPlanStep[] = steps.filter(it => (it.rail === "internal" && it.pretax) || (it.rail === "lightrail" && it.value.pretax));
    const postTaxSteps: TransactionPlanStep[] = steps.filter(x => preTaxSteps.indexOf(x) < 0);

    let stepPermutations: StepPermutation[] = [];

    if (preTaxSteps.length > 0 && postTaxSteps.length > 0) {
        let preTaxPerms = getStepPermutations(preTaxSteps);
        for (let preTaxPerm of preTaxPerms) {
            let postTaxPerms = getStepPermutations(postTaxSteps);
            for (let postTaxPerm of postTaxPerms) {
                stepPermutations.push({
                    preTaxSteps: JSON.parse(JSON.stringify(preTaxPerm)) /* this is subtle, need to be clones, otherwise object gets modified */,
                    postTaxSteps: postTaxPerm
                });
            }
        }
    } else if (preTaxSteps.length > 0 && postTaxSteps.length === 0) {
        let preTaxPerms = getStepPermutations(preTaxSteps);
        for (let preTaxPerm of preTaxPerms) {
            stepPermutations.push({preTaxSteps: preTaxPerm, postTaxSteps: []});
        }
    } else if (preTaxSteps.length === 0 && postTaxSteps.length > 0) {
        let postTaxPerms = getStepPermutations(postTaxSteps);
        for (let postTaxPerm of postTaxPerms) {
            stepPermutations.push({preTaxSteps: [], postTaxSteps: postTaxPerm});
        }
    } else {
        log.info("No steps were supplied.");
    }
    return stepPermutations;
}

export function getStepPermutations(steps: TransactionPlanStep[]): TransactionPlanStep[][] {
    let filteredSteps = filterSteps(steps);
    let lightrailPerms: TransactionPlanStep[][] = listPermutations(filteredSteps.lighrailSteps);

    const result = lightrailPerms.map(perm => [...filteredSteps.stepsBeforeLightrail, ...perm, ...filteredSteps.stepsAfterLightrail]);
    return result;
}

export function filterSteps(steps: TransactionPlanStep[]): FilteredSteps {
    return {
<<<<<<< HEAD
        stepsBeforeLightrail: steps.filter(it => it.rail === "internal" && it.beforeLightrail),
        stepsAfterLightrail: steps.filter(it => it.rail !== "lightrail" && !it["beforeLightrail"]),
        lighrailSteps: steps.filter(it => it.rail === "lightrail"),
=======
        stepsBeforeLightrail: steps.filter(step => step.rail === "internal" && step.beforeLightrail),
        stepsAfterLightrail: steps.filter(step => step.rail !== "lightrail" && !step["beforeLightrail"]),
        lighrailSteps: steps.filter(step => step.rail === "lightrail"),
>>>>>>> 367cff33
    };
}

interface FilteredSteps {
    stepsBeforeLightrail: TransactionPlanStep[];
    stepsAfterLightrail: TransactionPlanStep[];
    lighrailSteps: TransactionPlanStep[];
}<|MERGE_RESOLUTION|>--- conflicted
+++ resolved
@@ -79,15 +79,9 @@
 
 export function filterSteps(steps: TransactionPlanStep[]): FilteredSteps {
     return {
-<<<<<<< HEAD
-        stepsBeforeLightrail: steps.filter(it => it.rail === "internal" && it.beforeLightrail),
-        stepsAfterLightrail: steps.filter(it => it.rail !== "lightrail" && !it["beforeLightrail"]),
-        lighrailSteps: steps.filter(it => it.rail === "lightrail"),
-=======
         stepsBeforeLightrail: steps.filter(step => step.rail === "internal" && step.beforeLightrail),
         stepsAfterLightrail: steps.filter(step => step.rail !== "lightrail" && !step["beforeLightrail"]),
         lighrailSteps: steps.filter(step => step.rail === "lightrail"),
->>>>>>> 367cff33
     };
 }
 
