--- conflicted
+++ resolved
@@ -7,17 +7,13 @@
 import {buildOrderTransactionPlan} from "./buildOrderTransactionPlan";
 import {DbTransaction, Transaction} from "../../../model/Transaction";
 import {executeTransactionPlanner} from "./executeTransactionPlan";
-<<<<<<< HEAD
-import {LightrailTransactionPlanStep} from "./TransactionPlan";
 import {Pagination, PaginationParams} from "../../../model/Pagination";
 import {getKnexRead} from "../../../dbUtils/connection";
 import {Filters, TransactionFilterParams} from "../../../model/Filter";
 import {paginateQuery} from "../../../dbUtils/paginateQuery";
+import {LightrailTransactionPlanStep, TransactionPlanStep} from "./TransactionPlan";
 import getPaginationParams = Pagination.getPaginationParams;
 import getTransactionFilterParams = Filters.getTransactionFilterParams;
-=======
-import {LightrailTransactionPlanStep, TransactionPlanStep} from "./TransactionPlan";
->>>>>>> 62aca493
 
 export function installTransactionsRest(router: cassava.Router): void {
     router.route("/v2/transactions")
@@ -190,12 +186,8 @@
                         amount: req.amount
                     }
                 ],
-<<<<<<< HEAD
                 metadata: JSON.stringify(req.metadata),
-                remainder: 0
-=======
                 totals: {remainder: 0}
->>>>>>> 62aca493
             };
         }
     );
@@ -225,12 +217,8 @@
                         amount: -amount
                     }
                 ],
-<<<<<<< HEAD
                 metadata: JSON.stringify(req.metadata),
-                remainder: req.amount - amount
-=======
                 totals: {remainder: req.amount - amount}
->>>>>>> 62aca493
             };
         }
     );
@@ -299,12 +287,8 @@
                         amount
                     }
                 ],
-<<<<<<< HEAD
                 metadata: JSON.stringify(req.metadata),
-                remainder: req.amount - amount
-=======
                 totals: {remainder: req.amount - amount}
->>>>>>> 62aca493
             };
         }
     );
