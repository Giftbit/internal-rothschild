--- conflicted
+++ resolved
@@ -202,12 +202,8 @@
     const knex = await getKnexRead();
     const valueId = filterParams["valueId"];
     const contactId = filterParams["contactId"];
-<<<<<<< HEAD
     const tagId = filterParams["tagId"];
-    let query = knex("Transactions")
-=======
     const query = knex("Transactions")
->>>>>>> be76afea
         .select("Transactions.*")
         .where("Transactions.userId", "=", auth.userId);
     if (valueId || contactId) {
