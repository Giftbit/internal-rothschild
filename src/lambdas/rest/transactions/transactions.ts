--- conflicted
+++ resolved
@@ -432,9 +432,5 @@
             type: "boolean"
         }
     },
-<<<<<<< HEAD
-    required: ["transactionId", "lineItems", "currency", "sources"]
-=======
-    required: ["id", "cart", "currency", "sources"]
->>>>>>> f135c29e
+    required: ["id", "lineItems", "currency", "sources"]
 };