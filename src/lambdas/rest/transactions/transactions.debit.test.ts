--- conflicted
+++ resolved
@@ -72,13 +72,9 @@
             lineItems: null,
             paymentSources: null,
             metadata: null,
-<<<<<<< HEAD
-            createdDate: null,
-            createdBy: defaultTestUser.auth.teamMemberId
-=======
-            tax: null,
-            createdDate: null
->>>>>>> b30aa6e3
+            tax: null,
+            createdDate: null,
+            createdBy: defaultTestUser.auth.teamMemberId
         }, ["createdDate"]);
 
         const getValueResp = await testUtils.testAuthedRequest<Value>(router, `/v2/values/${value1.id}`, "GET");
@@ -131,13 +127,9 @@
             lineItems: null,
             paymentSources: null,
             metadata: null,
-<<<<<<< HEAD
-            createdDate: null,
-            createdBy: defaultTestUser.auth.teamMemberId
-=======
-            tax: null,
-            createdDate: null
->>>>>>> b30aa6e3
+            tax: null,
+            createdDate: null,
+            createdBy: defaultTestUser.auth.teamMemberId
         }, ["createdDate"]);
 
         const getValueResp = await testUtils.testAuthedRequest<Value>(router, `/v2/values/${valueWithCode.id}`, "GET");
@@ -192,13 +184,9 @@
             lineItems: null,
             paymentSources: null,
             metadata: null,
-<<<<<<< HEAD
-            createdDate: null,
-            createdBy: defaultTestUser.auth.teamMemberId
-=======
-            tax: null,
-            createdDate: null
->>>>>>> b30aa6e3
+            tax: null,
+            createdDate: null,
+            createdBy: defaultTestUser.auth.teamMemberId
         }, ["createdDate"]);
 
         const getValueResp = await testUtils.testAuthedRequest<Value>(router, `/v2/values/${valueWithGenericCode.id}`, "GET");
@@ -257,13 +245,9 @@
             lineItems: null,
             paymentSources: null,
             metadata: null,
-<<<<<<< HEAD
-            createdDate: null,
-            createdBy: defaultTestUser.auth.teamMemberId
-=======
-            tax: null,
-            createdDate: null
->>>>>>> b30aa6e3
+            tax: null,
+            createdDate: null,
+            createdBy: defaultTestUser.auth.teamMemberId
         }, ["createdDate"]);
 
         const getValueResp = await testUtils.testAuthedRequest<Value>(router, `/v2/values/${value1.id}`, "GET");
@@ -304,13 +288,9 @@
             lineItems: null,
             paymentSources: null,
             metadata: null,
-<<<<<<< HEAD
-            createdDate: null,
-            createdBy: defaultTestUser.auth.teamMemberId
-=======
-            tax: null,
-            createdDate: null
->>>>>>> b30aa6e3
+            tax: null,
+            createdDate: null,
+            createdBy: defaultTestUser.auth.teamMemberId
         }, ["createdDate"]);
 
         const getValueResp = await testUtils.testAuthedRequest<Value>(router, `/v2/values/${value1.id}`, "GET");
