import * as cassava from "cassava";
import * as chai from "chai";
import * as giftbitRoutes from "giftbit-cassava-routes";
import * as testUtils from "../../../testUtils";
import {Value} from "../../../model/Value";
import {Transaction} from "../../../model/Transaction";
import {installRest} from "../index";

describe("/v2/transactions/debit", () => {

    const router = new cassava.Router();

    before(async function () {
        await testUtils.resetDb();
        router.route(new giftbitRoutes.jwtauth.JwtAuthorizationRoute(Promise.resolve({secretkey: "secret"})));
        installRest(router);

        await testUtils.addCurrency(router, {
            code: "CAD",
            name: "Canadian bucks",
            symbol: "$",
            decimalPlaces: 2
        });
    });

    const value1: Partial<Value> = {
        id: "v-debit-1",
        currency: "CAD",
        balance: 1000
    };

    it("can debit by value ID", async () => {
        const postValueResp = await testUtils.testAuthedRequest<Value>(router, "/v2/values", "POST", value1);
        chai.assert.equal(postValueResp.statusCode, 201, `body=${JSON.stringify(postValueResp.body)}`);

        const postDebitResp = await testUtils.testAuthedRequest<Transaction>(router, "/v2/transactions/debit", "POST", {
            id: "debit-1",
            source: {
                rail: "lightrail",
                valueId: value1.id
            },
            amount: 599,
            currency: "CAD"
        });

        chai.assert.equal(postDebitResp.statusCode, 201, `body=${JSON.stringify(postDebitResp.body)}`);
        chai.assert.deepEqualExcluding(postDebitResp.body, {
            id: "debit-1",
            transactionType: "debit",
            remainder: 0,
            steps: [
                {
                    rail: "lightrail",
                    valueId: value1.id,
                    currency: value1.currency,
                    code: null,
                    contactId: null,
                    balanceBefore: 1000,
                    balanceAfter: 401,
                    balanceChange: -599
                }
            ],
            createdDate: null
        }, ["createdDate"]);

        const getValueResp = await testUtils.testAuthedRequest<Value>(router, `/v2/values/${value1.id}`, "GET");
        chai.assert.equal(getValueResp.statusCode, 200, `body=${JSON.stringify(getValueResp.body)}`);
        chai.assert.equal(getValueResp.body.balance, 401);
    });

<<<<<<< HEAD
    it("409s on reusing a transaction ID", async () => {
=======
    it("409s on reusing an id", async () => {
>>>>>>> 3680592d
        const resp = await testUtils.testAuthedRequest<any>(router, "/v2/transactions/debit", "POST", {
            id: "debit-1",   // same as above
            source: {
                rail: "lightrail",
                valueId: value1.id
            },
            amount: 100,
            currency: "CAD"
        });
        chai.assert.equal(resp.statusCode, 409, `body=${JSON.stringify(resp.body)}`);
        chai.assert.equal(resp.body.messageCode, "TransactionExists");
    });

    it("can simulate a debit by value ID", async () => {
        const postDebitResp = await testUtils.testAuthedRequest<Transaction>(router, "/v2/transactions/debit", "POST", {
            id: "debit-2",
            source: {
                rail: "lightrail",
                valueId: value1.id
            },
            amount: 300,
            currency: "CAD",
            simulate: true
        });
        chai.assert.equal(postDebitResp.statusCode, 200, `body=${JSON.stringify(postDebitResp.body)}`);
        chai.assert.deepEqualExcluding(postDebitResp.body, {
            id: "debit-2",
            transactionType: "debit",
            remainder: 0,
            steps: [
                {
                    rail: "lightrail",
                    valueId: value1.id,
                    currency: value1.currency,
                    code: null,
                    contactId: null,
                    balanceBefore: 401,
                    balanceAfter: 101,
                    balanceChange: -300
                }
            ],
            createdDate: null
        }, ["createdDate"]);

        const getValueResp = await testUtils.testAuthedRequest<Value>(router, `/v2/values/${value1.id}`, "GET");
        chai.assert.equal(getValueResp.statusCode, 200, `body=${JSON.stringify(getValueResp.body)}`);
        chai.assert.equal(getValueResp.body.balance, 401, "the value did not actually change");
    });

    it("can debit by value ID with allowRemainder", async () => {
        const postDebitResp = await testUtils.testAuthedRequest<Transaction>(router, "/v2/transactions/debit", "POST", {
            id: "debit-3",
            source: {
                rail: "lightrail",
                valueId: value1.id
            },
            amount: 9500,
            currency: "CAD",
            allowRemainder: true
        });
        chai.assert.equal(postDebitResp.statusCode, 201, `body=${JSON.stringify(postDebitResp.body)}`);
        chai.assert.deepEqualExcluding(postDebitResp.body, {
            id: "debit-3",
            transactionType: "debit",
            remainder: 9500 - 401,
            steps: [
                {
                    rail: "lightrail",
                    valueId: value1.id,
                    currency: value1.currency,
                    code: null,
                    contactId: null,
                    balanceBefore: 401,
                    balanceAfter: 0,
                    balanceChange: -401
                }
            ],
            createdDate: null
        }, ["createdDate"]);

        const getValueResp = await testUtils.testAuthedRequest<Value>(router, `/v2/values/${value1.id}`, "GET");
        chai.assert.equal(getValueResp.statusCode, 200, `body=${JSON.stringify(getValueResp.body)}`);
        chai.assert.equal(getValueResp.body.balance, 0);
    });

    it("409s debiting by value ID of the wrong currency", async () => {
        const resp = await testUtils.testAuthedRequest<any>(router, "/v2/transactions/debit", "POST", {
            id: "debit-4",
            source: {
                rail: "lightrail",
                valueId: value1.id
            },
            amount: 301,
            currency: "USD"
        });
        chai.assert.equal(resp.statusCode, 409, `body=${JSON.stringify(resp.body)}`);
        chai.assert.equal(resp.body.messageCode, "InvalidParty");
    });

    it("409s debiting by value ID for more money than is available", async () => {
        const resp = await testUtils.testAuthedRequest<any>(router, "/v2/transactions/debit", "POST", {
            id: "debit-5",
            source: {
                rail: "lightrail",
                valueId: value1.id
            },
            amount: 1301,
            currency: "CAD"
        });
        chai.assert.equal(resp.statusCode, 409, `body=${JSON.stringify(resp.body)}`);
        chai.assert.equal(resp.body.messageCode, "InsufficientValue");
    });

    it("409s debiting a value ID that does not exist", async () => {
        const resp = await testUtils.testAuthedRequest<any>(router, "/v2/transactions/debit", "POST", {
            id: "debit-6",
            source: {
                rail: "lightrail",
                valueId: "idontexist"
            },
            amount: 1301,
            currency: "USD"
        });
        chai.assert.equal(resp.statusCode, 409, `body=${JSON.stringify(resp.body)}`);
        chai.assert.equal(resp.body.messageCode, "InvalidParty");
    });

<<<<<<< HEAD
    it("422s debiting without a transaction ID", async () => {
=======
    it("422s debiting without an id", async () => {
>>>>>>> 3680592d
        const resp = await testUtils.testAuthedRequest<any>(router, "/v2/transactions/debit", "POST", {
            destination: {
                rail: "lightrail",
                valueId: "idontexist"
            },
            amount: 1500,
            currency: "USD"
        });
        chai.assert.equal(resp.statusCode, 422, `body=${JSON.stringify(resp.body)}`);
    });

<<<<<<< HEAD
    it("422s debiting with an invalid transaction ID", async () => {
=======
    it("422s debiting with an invalid id", async () => {
>>>>>>> 3680592d
        const resp = await testUtils.testAuthedRequest<any>(router, "/v2/transactions/debit", "POST", {
            id: 123,
            destination: {
                rail: "lightrail",
                valueId: "idontexist"
            },
            amount: -1500,
            currency: "USD"
        });
        chai.assert.equal(resp.statusCode, 422, `body=${JSON.stringify(resp.body)}`);
    });
});<|MERGE_RESOLUTION|>--- conflicted
+++ resolved
@@ -68,11 +68,7 @@
         chai.assert.equal(getValueResp.body.balance, 401);
     });
 
-<<<<<<< HEAD
     it("409s on reusing a transaction ID", async () => {
-=======
-    it("409s on reusing an id", async () => {
->>>>>>> 3680592d
         const resp = await testUtils.testAuthedRequest<any>(router, "/v2/transactions/debit", "POST", {
             id: "debit-1",   // same as above
             source: {
@@ -200,11 +196,7 @@
         chai.assert.equal(resp.body.messageCode, "InvalidParty");
     });
 
-<<<<<<< HEAD
     it("422s debiting without a transaction ID", async () => {
-=======
-    it("422s debiting without an id", async () => {
->>>>>>> 3680592d
         const resp = await testUtils.testAuthedRequest<any>(router, "/v2/transactions/debit", "POST", {
             destination: {
                 rail: "lightrail",
@@ -216,11 +208,7 @@
         chai.assert.equal(resp.statusCode, 422, `body=${JSON.stringify(resp.body)}`);
     });
 
-<<<<<<< HEAD
     it("422s debiting with an invalid transaction ID", async () => {
-=======
-    it("422s debiting with an invalid id", async () => {
->>>>>>> 3680592d
         const resp = await testUtils.testAuthedRequest<any>(router, "/v2/transactions/debit", "POST", {
             id: 123,
             destination: {
