--- conflicted
+++ resolved
@@ -29,18 +29,9 @@
         balance: 0
     };
 
-<<<<<<< HEAD
-    it("can credit by valueStoreId", async () => {
-        const postValueStoreResp = await testUtils.testAuthedRequest<ValueStore>(router, "/v2/valueStores", "POST", valueStore1);
-        chai.assert.equal(postValueStoreResp.statusCode, 201, `body=${JSON.stringify(postValueStoreResp.body)}`);
-=======
     it("can credit by valueId", async () => {
-        const postCurrencyResp = await testUtils.testAuthedRequest<Value>(router, "/v2/currencies", "POST", currency);
-        chai.assert.equal(postCurrencyResp.statusCode, 201, `body=${JSON.stringify(postCurrencyResp.body)}`);
-
         const postValueResp = await testUtils.testAuthedRequest<Value>(router, "/v2/values", "POST", value);
         chai.assert.equal(postValueResp.statusCode, 201, `body=${JSON.stringify(postValueResp.body)}`);
->>>>>>> eab853c2
 
         const postCreditResp = await testUtils.testAuthedRequest<Transaction>(router, "/v2/transactions/credit", "POST", {
             transactionId: "credit-1",
