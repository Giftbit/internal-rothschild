import * as cassava from "cassava";
import * as chai from "chai";
import * as giftbitRoutes from "giftbit-cassava-routes";
import * as testUtils from "../../../testUtils";
import {Value} from "../../../model/Value";
import {Transaction} from "../../../model/Transaction";
import {installRest} from "../index";

describe("/v2/transactions/credit", () => {

    const router = new cassava.Router();

    before(async function () {
        await testUtils.resetDb();
        router.route(new giftbitRoutes.jwtauth.JwtAuthorizationRoute(Promise.resolve({secretkey: "secret"})));
        installRest(router);

        await testUtils.addCurrency(router, {
            code: "CAD",
            name: "Canadian bucks",
            symbol: "$",
            decimalPlaces: 2
        });
    });

    const value: Partial<Value> = {
        id: "v-credit-1",
        currency: "CAD",
        balance: 0
    };

    it("can credit by valueId", async () => {
        const postValueResp = await testUtils.testAuthedRequest<Value>(router, "/v2/values", "POST", value);
        chai.assert.equal(postValueResp.statusCode, 201, `body=${JSON.stringify(postValueResp.body)}`);

        const postCreditResp = await testUtils.testAuthedRequest<Transaction>(router, "/v2/transactions/credit", "POST", {
            id: "credit-1",
            destination: {
                rail: "lightrail",
                valueId: value.id
            },
            amount: 1000,
            currency: "CAD"
        });
        chai.assert.equal(postCreditResp.statusCode, 201, `body=${JSON.stringify(postCreditResp.body)}`);
        chai.assert.deepEqualExcluding(postCreditResp.body, {
            id: "credit-1",
            transactionType: "credit",
            remainder: 0,
            steps: [
                {
                    rail: "lightrail",
                    valueId: value.id,
                    currency: value.currency,
                    code: null,
                    contactId: null,
                    balanceBefore: 0,
                    balanceAfter: 1000,
                    balanceChange: 1000
                }
            ],
            createdDate: null
        }, ["createdDate"]);

        const getValueResp = await testUtils.testAuthedRequest<Value>(router, `/v2/values/${value.id}`, "GET");
        chai.assert.equal(getValueResp.statusCode, 200, `body=${JSON.stringify(postValueResp.body)}`);
        chai.assert.equal(getValueResp.body.balance, 1000);
    });

<<<<<<< HEAD
    it("409s on reusing a transaction ID", async () => {
=======
    it("409s on reusing an id", async () => {
>>>>>>> 3680592d
        const resp = await testUtils.testAuthedRequest<any>(router, "/v2/transactions/credit", "POST", {
            id: "credit-1",  // same as above
            destination: {
                rail: "lightrail",
                valueId: value.id
            },
            amount: 1350,
            currency: "CAD"
        });
        chai.assert.equal(resp.statusCode, 409, `body=${JSON.stringify(resp.body)}`);
        chai.assert.equal(resp.body.messageCode, "TransactionExists");
    });

    it("can simulate a credit by value ID", async () => {
        const postCreditResp = await testUtils.testAuthedRequest<Transaction>(router, "/v2/transactions/credit", "POST", {
            id: "credit-2",
            destination: {
                rail: "lightrail",
                valueId: value.id
            },
            amount: 1100,
            currency: "CAD",
            simulate: true
        });
        chai.assert.equal(postCreditResp.statusCode, 200, `body=${JSON.stringify(postCreditResp.body)}`);
        chai.assert.deepEqualExcluding(postCreditResp.body, {
            id: "credit-2",
            transactionType: "credit",
            remainder: 0,
            steps: [
                {
                    rail: "lightrail",
                    valueId: value.id,
                    currency: value.currency,
                    code: null,
                    contactId: null,
                    balanceBefore: 1000,
                    balanceAfter: 2100,
                    balanceChange: 1100
                }
            ],
            createdDate: null
        }, ["createdDate"]);

        const getValueResp = await testUtils.testAuthedRequest<Value>(router, `/v2/values/${value.id}`, "GET");
        chai.assert.equal(getValueResp.statusCode, 200, `body=${JSON.stringify(getValueResp.body)}`);
        chai.assert.equal(getValueResp.body.balance, 1000, "value did not actually change");
    });

    it("409s crediting by valueId of the wrong currency", async () => {
        const resp = await testUtils.testAuthedRequest<any>(router, "/v2/transactions/credit", "POST", {
            id: "credit-3",
            destination: {
                rail: "lightrail",
                valueId: value.id
            },
            amount: 1500,
            currency: "USD"
        });
        chai.assert.equal(resp.statusCode, 409, `body=${JSON.stringify(resp.body)}`);
        chai.assert.equal(resp.body.messageCode, "InvalidParty");
    });

    it("409s crediting a valueId that does not exist", async () => {
        const resp = await testUtils.testAuthedRequest<any>(router, "/v2/transactions/credit", "POST", {
            id: "credit-4",
            destination: {
                rail: "lightrail",
                valueId: "idontexist"
            },
            amount: 1500,
            currency: "USD"
        });
        chai.assert.equal(resp.statusCode, 409, `body=${JSON.stringify(resp.body)}`);
        chai.assert.equal(resp.body.messageCode, "InvalidParty");
    });

<<<<<<< HEAD
    it("422s crediting without a transaction ID", async () => {
=======
    it("422s crediting without an id", async () => {
>>>>>>> 3680592d
        const resp = await testUtils.testAuthedRequest<any>(router, "/v2/transactions/credit", "POST", {
            destination: {
                rail: "lightrail",
                valueId: "idontexist"
            },
            amount: 1500,
            currency: "USD"
        });
        chai.assert.equal(resp.statusCode, 422, `body=${JSON.stringify(resp.body)}`);
    });

<<<<<<< HEAD
    it("422s crediting with an invalid transaction ID", async () => {
=======
    it("422s crediting with an invalid id", async () => {
>>>>>>> 3680592d
        const resp = await testUtils.testAuthedRequest<any>(router, "/v2/transactions/credit", "POST", {
            id: 123,
            destination: {
                rail: "lightrail",
                valueId: "idontexist"
            },
            amount: 1500,
            currency: "USD"
        });
        chai.assert.equal(resp.statusCode, 422, `body=${JSON.stringify(resp.body)}`);
    });
});<|MERGE_RESOLUTION|>--- conflicted
+++ resolved
@@ -67,11 +67,7 @@
         chai.assert.equal(getValueResp.body.balance, 1000);
     });
 
-<<<<<<< HEAD
     it("409s on reusing a transaction ID", async () => {
-=======
-    it("409s on reusing an id", async () => {
->>>>>>> 3680592d
         const resp = await testUtils.testAuthedRequest<any>(router, "/v2/transactions/credit", "POST", {
             id: "credit-1",  // same as above
             destination: {
@@ -149,11 +145,7 @@
         chai.assert.equal(resp.body.messageCode, "InvalidParty");
     });
 
-<<<<<<< HEAD
     it("422s crediting without a transaction ID", async () => {
-=======
-    it("422s crediting without an id", async () => {
->>>>>>> 3680592d
         const resp = await testUtils.testAuthedRequest<any>(router, "/v2/transactions/credit", "POST", {
             destination: {
                 rail: "lightrail",
@@ -165,11 +157,7 @@
         chai.assert.equal(resp.statusCode, 422, `body=${JSON.stringify(resp.body)}`);
     });
 
-<<<<<<< HEAD
     it("422s crediting with an invalid transaction ID", async () => {
-=======
-    it("422s crediting with an invalid id", async () => {
->>>>>>> 3680592d
         const resp = await testUtils.testAuthedRequest<any>(router, "/v2/transactions/credit", "POST", {
             id: 123,
             destination: {
