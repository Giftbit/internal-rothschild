--- conflicted
+++ resolved
@@ -14,11 +14,8 @@
     processTransactionSteps(postTaxSteps, transactionPlan);
     calculateTotalsFromLineItems(transactionPlan);
     debug && console.log(`transactionPlan: ${JSON.stringify(transactionPlan)}`);
-<<<<<<< HEAD
-=======
 
     transactionPlan.steps = transactionPlan.steps.filter(s => s.amount !== 0);
->>>>>>> 672390cd
     return transactionPlan;
 }
 
