import * as cassava from "cassava";
import * as chai from "chai";
import * as testUtils from "../../../utils/testUtils";
import {defaultTestUser, generateId, setCodeCryptographySecrets} from "../../../utils/testUtils";
import {Value} from "../../../model/Value";
import {LightrailTransactionStep, StripeTransactionStep, Transaction} from "../../../model/Transaction";
import {Currency} from "../../../model/Currency";
import {installRestRoutes} from "../installRestRoutes";
import {
    setStubsForStripeTests,
    stripeEnvVarsPresent,
    testStripeLive,
    unsetStubsForStripeTests
} from "../../../utils/testUtils/stripeTestUtils";
import {createCurrency} from "../currencies";
import * as stripeTransactions from "../../../utils/stripeUtils/stripeTransactions";
import * as sinon from "sinon";
import {StripeRestError} from "../../../utils/stripeUtils/StripeRestError";
import chaiExclude = require("chai-exclude");
import Stripe = require("stripe");
import ICharge = Stripe.charges.ICharge;

chai.use(chaiExclude);

describe("/v2/transactions/transfer", () => {

    const router = new cassava.Router();

    before(async function () {
        await testUtils.resetDb();
        router.route(testUtils.authRoute);
        installRestRoutes(router);

        await setCodeCryptographySecrets();

        const postCurrencyResp = await createCurrency(defaultTestUser.auth, currency);
        chai.assert.equal(postCurrencyResp.code, "CAD", `currencyResp=${JSON.stringify(postCurrencyResp)}`);

        const postValue1Resp = await testUtils.testAuthedRequest<Value>(router, "/v2/values", "POST", valueCad1);
        chai.assert.equal(postValue1Resp.statusCode, 201, `body=${JSON.stringify(postValue1Resp.body)}`);

        const postValue2Resp = await testUtils.testAuthedRequest<Value>(router, "/v2/values", "POST", valueCad2);
        chai.assert.equal(postValue2Resp.statusCode, 201, `body=${JSON.stringify(postValue2Resp.body)}`);

        const postValue3Resp = await testUtils.testAuthedRequest<Value>(router, "/v2/values", "POST", valueCadForStripeTests);
        chai.assert.equal(postValue3Resp.statusCode, 201, `body=${JSON.stringify(postValue3Resp.body)}`);

        const postValue4Resp = await testUtils.testAuthedRequest<Value>(router, "/v2/values", "POST", valueCad2ForStripeTests);
        chai.assert.equal(postValue4Resp.statusCode, 201, `body=${JSON.stringify(postValue4Resp.body)}`);
    });

    const currency: Currency = {
        code: "CAD",
        name: "Beaver pelts",
        symbol: "$",
        decimalPlaces: 2
    };

    const valueCad1: Partial<Value> = {
        id: "v-transfer-1",
        currency: "CAD",
        balance: 1500
    };

    const valueCad2: Partial<Value> = {
        id: "v-transfer-2",
        currency: "CAD",
        balance: 2500
    };

    const valueUsd: Partial<Value> = {
        id: "v-transfer-3",
        currency: "USD",
        balance: 3500
    };

    const valueCadForStripeTests: Partial<Value> = {
        id: "v-transfer-stripe",
        currency: "CAD",
    };

    const valueCad2ForStripeTests: Partial<Value> = {
        id: "v-transfer-stripe-2",
        currency: "CAD",
    };

    it("can transfer between valueIds", async () => {
        const postTransferResp = await testUtils.testAuthedRequest<Transaction>(router, "/v2/transactions/transfer", "POST", {
            id: "transfer-1",
            source: {
                rail: "lightrail",
                valueId: valueCad1.id
            },
            destination: {
                rail: "lightrail",
                valueId: valueCad2.id
            },
            amount: 1000,
            currency: "CAD"
        });
        chai.assert.equal(postTransferResp.statusCode, 201, `body=${JSON.stringify(postTransferResp.body)}`);
        chai.assert.deepEqualExcluding(postTransferResp.body, {
            id: "transfer-1",
            transactionType: "transfer",
            totals: {
                remainder: 0
            },
            currency: "CAD",
            lineItems: null,
            steps: null,
            paymentSources: null,
            metadata: null,
<<<<<<< HEAD
            createdDate: null,
            createdBy: defaultTestUser.auth.teamMemberId
=======
            tax: null,
            createdDate: null
>>>>>>> b30aa6e3
        }, ["steps", "createdDate"]);
        chai.assert.lengthOf(postTransferResp.body.steps, 2);

        const sourceStep = postTransferResp.body.steps.find((s: LightrailTransactionStep) => s.valueId === valueCad1.id) as LightrailTransactionStep;
        chai.assert.deepEqual(sourceStep, {
            rail: "lightrail",
            valueId: valueCad1.id,
            code: null,
            contactId: null,
            balanceBefore: 1500,
            balanceAfter: 500,
            balanceChange: -1000
        });

        const destStep = postTransferResp.body.steps.find((s: LightrailTransactionStep) => s.valueId === valueCad2.id) as LightrailTransactionStep;
        chai.assert.deepEqual(destStep, {
            rail: "lightrail",
            valueId: valueCad2.id,
            code: null,
            contactId: null,
            balanceBefore: 2500,
            balanceAfter: 3500,
            balanceChange: 1000
        });

        const getValue1Resp = await testUtils.testAuthedRequest<Value>(router, `/v2/values/${valueCad1.id}`, "GET");
        chai.assert.equal(getValue1Resp.statusCode, 200, `body=${JSON.stringify(getValue1Resp.body)}`);
        chai.assert.equal(getValue1Resp.body.balance, 500);

        const getValue2Resp = await testUtils.testAuthedRequest<Value>(router, `/v2/values/${valueCad2.id}`, "GET");
        chai.assert.equal(getValue2Resp.statusCode, 200, `body=${JSON.stringify(getValue2Resp.body)}`);
        chai.assert.equal(getValue2Resp.body.balance, 3500);

        const getTransferResp = await testUtils.testAuthedRequest<Transaction>(router, "/v2/transactions/transfer-1", "GET");
        chai.assert.equal(getTransferResp.statusCode, 200, `body=${JSON.stringify(getTransferResp.body)}`);
        chai.assert.deepEqualExcluding(getTransferResp.body, postTransferResp.body, "statusCode");
    });

    it("can transfer from secure code to valueId", async () => {
        const basicValue = {
            id: generateId(),
            currency: "CAD",
            balance: 100
        };
        const valueSecretCode = {
            id: generateId(),
            code: `${generateId()}-SECRET`,
            currency: "CAD",
            balance: 100
        };

        const postValueResp1 = await testUtils.testAuthedRequest<Value>(router, "/v2/values", "POST", basicValue);
        chai.assert.equal(postValueResp1.statusCode, 201, `body=${JSON.stringify(postValueResp1.body)}`);
        const postValueResp2 = await testUtils.testAuthedRequest<Value>(router, "/v2/values", "POST", valueSecretCode);
        chai.assert.equal(postValueResp2.statusCode, 201, `body=${JSON.stringify(postValueResp2.body)}`);

        const requestFromSecret = {
            id: generateId(),
            source: {
                rail: "lightrail",
                code: valueSecretCode.code
            },
            destination: {
                rail: "lightrail",
                valueId: basicValue.id
            },
            amount: 100,
            currency: "CAD"
        };

        const postTransferResp = await testUtils.testAuthedRequest<Transaction>(router, "/v2/transactions/transfer", "POST", requestFromSecret);
        chai.assert.equal(postTransferResp.statusCode, 201, `body=${JSON.stringify(postTransferResp.body)}`);
        chai.assert.deepEqualExcluding(postTransferResp.body, {
            id: requestFromSecret.id,
            transactionType: "transfer",
            totals: {
                remainder: 0
            },
            currency: "CAD",
            lineItems: null,
            steps: null,
            paymentSources: null,
            metadata: null,
<<<<<<< HEAD
            createdDate: null,
            createdBy: defaultTestUser.auth.teamMemberId
=======
            tax: null,
            createdDate: null
>>>>>>> b30aa6e3
        }, ["steps", "createdDate"]);
        chai.assert.lengthOf(postTransferResp.body.steps, 2);

        const sourceStep = postTransferResp.body.steps.find((s: LightrailTransactionStep) => s.valueId === valueSecretCode.id);
        chai.assert.deepEqual(sourceStep, {
            rail: "lightrail",
            valueId: valueSecretCode.id,
            code: "…CRET",
            contactId: null,
            balanceBefore: 100,
            balanceAfter: 0,
            balanceChange: -100
        });

        const destStep = postTransferResp.body.steps.find((s: LightrailTransactionStep) => s.valueId === basicValue.id);
        chai.assert.deepEqual(destStep, {
            rail: "lightrail",
            valueId: basicValue.id,
            code: null,
            contactId: null,
            balanceBefore: 100,
            balanceAfter: 200,
            balanceChange: 100
        });

        const getSecretCodeValueResp = await testUtils.testAuthedRequest<Value>(router, `/v2/values/${valueSecretCode.id}`, "GET");
        chai.assert.equal(getSecretCodeValueResp.statusCode, 200, `body=${JSON.stringify(getSecretCodeValueResp.body)}`);
        chai.assert.equal(getSecretCodeValueResp.body.balance, 0);

        const getBasicValueResp = await testUtils.testAuthedRequest<Value>(router, `/v2/values/${basicValue.id}`, "GET");
        chai.assert.equal(getBasicValueResp.statusCode, 200, `body=${JSON.stringify(getBasicValueResp.body)}`);
        chai.assert.equal(getBasicValueResp.body.balance, 200);

        const getTransferResp = await testUtils.testAuthedRequest<Transaction>(router, `/v2/transactions/${requestFromSecret.id}`, "GET");
        chai.assert.equal(getTransferResp.statusCode, 200, `body=${JSON.stringify(getTransferResp.body)}`);
        chai.assert.deepEqualExcluding(getTransferResp.body, postTransferResp.body, "statusCode");
    });

    it("can transfer from valueId to secure code", async () => {
        const basicValue = {
            id: generateId(),
            currency: "CAD",
            balance: 100
        };
        const valueSecretCode = {
            id: generateId(),
            code: `${generateId()}-SECRET`,
            currency: "CAD",
            balance: 100
        };

        const postValueResp1 = await testUtils.testAuthedRequest<Value>(router, "/v2/values", "POST", basicValue);
        chai.assert.equal(postValueResp1.statusCode, 201, `body=${JSON.stringify(postValueResp1.body)}`);
        const postValueResp2 = await testUtils.testAuthedRequest<Value>(router, "/v2/values", "POST", valueSecretCode);
        chai.assert.equal(postValueResp2.statusCode, 201, `body=${JSON.stringify(postValueResp2.body)}`);

        const requestToSecret = {
            id: generateId(),
            source: {
                rail: "lightrail",
                valueId: basicValue.id
            },
            destination: {
                rail: "lightrail",
                code: valueSecretCode.code
            },
            amount: 100,
            currency: "CAD"
        };

        const postTransferResp = await testUtils.testAuthedRequest<Transaction>(router, "/v2/transactions/transfer", "POST", requestToSecret);
        chai.assert.equal(postTransferResp.statusCode, 201, `body=${JSON.stringify(postTransferResp.body)}`);
        chai.assert.deepEqualExcluding(postTransferResp.body, {
            id: requestToSecret.id,
            transactionType: "transfer",
            totals: {
                remainder: 0
            },
            currency: "CAD",
            lineItems: null,
            steps: null,
            paymentSources: null,
            metadata: null,
<<<<<<< HEAD
            createdDate: null,
            createdBy: defaultTestUser.auth.teamMemberId
=======
            tax: null,
            createdDate: null
>>>>>>> b30aa6e3
        }, ["steps", "createdDate"]);
        chai.assert.lengthOf(postTransferResp.body.steps, 2);

        const sourceStep = postTransferResp.body.steps.find((s: LightrailTransactionStep) => s.valueId === basicValue.id);
        chai.assert.deepEqual(sourceStep, {
            rail: "lightrail",
            valueId: basicValue.id,
            code: null,
            contactId: null,
            balanceBefore: 100,
            balanceAfter: 0,
            balanceChange: -100
        });

        const destStep = postTransferResp.body.steps.find((s: LightrailTransactionStep) => s.valueId === valueSecretCode.id);
        chai.assert.deepEqual(destStep, {
            rail: "lightrail",
            valueId: valueSecretCode.id,
            code: "…CRET",
            contactId: null,
            balanceBefore: 100,
            balanceAfter: 200,
            balanceChange: 100
        });

        const getSecretCodeValueResp = await testUtils.testAuthedRequest<Value>(router, `/v2/values/${valueSecretCode.id}`, "GET");
        chai.assert.equal(getSecretCodeValueResp.statusCode, 200, `body=${JSON.stringify(getSecretCodeValueResp.body)}`);
        chai.assert.equal(getSecretCodeValueResp.body.balance, 200);

        const getBasicValueResp = await testUtils.testAuthedRequest<Value>(router, `/v2/values/${basicValue.id}`, "GET");
        chai.assert.equal(getBasicValueResp.statusCode, 200, `body=${JSON.stringify(getBasicValueResp.body)}`);
        chai.assert.equal(getBasicValueResp.body.balance, 0);

        const getTransferResp = await testUtils.testAuthedRequest<Transaction>(router, `/v2/transactions/${requestToSecret.id}`, "GET");
        chai.assert.equal(getTransferResp.statusCode, 200, `body=${JSON.stringify(getTransferResp.body)}`);
        chai.assert.deepEqualExcluding(getTransferResp.body, postTransferResp.body, "statusCode");
    });

    it("can transfer from generic code to valueId", async () => {
        const basicValue = {
            id: generateId(),
            currency: "CAD",
            balance: 100
        };
        const valueGenericCode = {
            id: generateId(),
            code: `${generateId()}-GENERIC`,
            currency: "CAD",
            balance: 100,
            isGenericCode: true
        };

        const postValueResp1 = await testUtils.testAuthedRequest<Value>(router, "/v2/values", "POST", basicValue);
        chai.assert.equal(postValueResp1.statusCode, 201, `body=${JSON.stringify(postValueResp1.body)}`);
        const postValueResp2 = await testUtils.testAuthedRequest<Value>(router, "/v2/values", "POST", valueGenericCode);
        chai.assert.equal(postValueResp2.statusCode, 201, `body=${JSON.stringify(postValueResp2.body)}`);

        const requestFromSecret = {
            id: generateId(),
            source: {
                rail: "lightrail",
                code: valueGenericCode.code
            },
            destination: {
                rail: "lightrail",
                valueId: basicValue.id
            },
            amount: 100,
            currency: "CAD"
        };

        const postTransferResp = await testUtils.testAuthedRequest<Transaction>(router, "/v2/transactions/transfer", "POST", requestFromSecret);
        chai.assert.equal(postTransferResp.statusCode, 201, `body=${JSON.stringify(postTransferResp.body)}`);
        chai.assert.deepEqualExcluding(postTransferResp.body, {
            id: requestFromSecret.id,
            transactionType: "transfer",
            totals: {
                remainder: 0
            },
            currency: "CAD",
            lineItems: null,
            steps: null,
            paymentSources: null,
            metadata: null,
<<<<<<< HEAD
            createdDate: null,
            createdBy: defaultTestUser.auth.teamMemberId
=======
            tax: null,
            createdDate: null
>>>>>>> b30aa6e3
        }, ["steps", "createdDate"]);
        chai.assert.lengthOf(postTransferResp.body.steps, 2);

        const sourceStep = postTransferResp.body.steps.find((s: LightrailTransactionStep) => s.valueId === valueGenericCode.id);
        chai.assert.deepEqual(sourceStep, {
            rail: "lightrail",
            valueId: valueGenericCode.id,
            code: valueGenericCode.code,
            contactId: null,
            balanceBefore: 100,
            balanceAfter: 0,
            balanceChange: -100
        });

        const destStep = postTransferResp.body.steps.find((s: LightrailTransactionStep) => s.valueId === basicValue.id);
        chai.assert.deepEqual(destStep, {
            rail: "lightrail",
            valueId: basicValue.id,
            code: null,
            contactId: null,
            balanceBefore: 100,
            balanceAfter: 200,
            balanceChange: 100
        });

        const getSecretCodeValueResp = await testUtils.testAuthedRequest<Value>(router, `/v2/values/${valueGenericCode.id}`, "GET");
        chai.assert.equal(getSecretCodeValueResp.statusCode, 200, `body=${JSON.stringify(getSecretCodeValueResp.body)}`);
        chai.assert.equal(getSecretCodeValueResp.body.balance, 0);

        const getBasicValueResp = await testUtils.testAuthedRequest<Value>(router, `/v2/values/${basicValue.id}`, "GET");
        chai.assert.equal(getBasicValueResp.statusCode, 200, `body=${JSON.stringify(getBasicValueResp.body)}`);
        chai.assert.equal(getBasicValueResp.body.balance, 200);

        const getTransferResp = await testUtils.testAuthedRequest<Transaction>(router, `/v2/transactions/${requestFromSecret.id}`, "GET");
        chai.assert.equal(getTransferResp.statusCode, 200, `body=${JSON.stringify(getTransferResp.body)}`);
        chai.assert.deepEqualExcluding(getTransferResp.body, postTransferResp.body, "statusCode");
    });

    it("can transfer from valueId to generic code", async () => {
        const basicValue = {
            id: generateId(),
            currency: "CAD",
            balance: 100
        };
        const valueGenericCode = {
            id: generateId(),
            code: `${generateId()}-SECRET`,
            currency: "CAD",
            balance: 100,
            isGenericCode: true
        };

        const postValueResp1 = await testUtils.testAuthedRequest<Value>(router, "/v2/values", "POST", basicValue);
        chai.assert.equal(postValueResp1.statusCode, 201, `body=${JSON.stringify(postValueResp1.body)}`);
        const postValueResp2 = await testUtils.testAuthedRequest<Value>(router, "/v2/values", "POST", valueGenericCode);
        chai.assert.equal(postValueResp2.statusCode, 201, `body=${JSON.stringify(postValueResp2.body)}`);

        const requestToSecret = {
            id: generateId(),
            source: {
                rail: "lightrail",
                valueId: basicValue.id
            },
            destination: {
                rail: "lightrail",
                code: valueGenericCode.code
            },
            amount: 100,
            currency: "CAD"
        };

        const postTransferResp = await testUtils.testAuthedRequest<Transaction>(router, "/v2/transactions/transfer", "POST", requestToSecret);
        chai.assert.equal(postTransferResp.statusCode, 201, `body=${JSON.stringify(postTransferResp.body)}`);
        chai.assert.deepEqualExcluding(postTransferResp.body, {
            id: requestToSecret.id,
            transactionType: "transfer",
            totals: {
                remainder: 0
            },
            currency: "CAD",
            lineItems: null,
            steps: null,
            paymentSources: null,
            metadata: null,
<<<<<<< HEAD
            createdDate: null,
            createdBy: defaultTestUser.auth.teamMemberId
=======
            tax: null,
            createdDate: null
>>>>>>> b30aa6e3
        }, ["steps", "createdDate"]);
        chai.assert.lengthOf(postTransferResp.body.steps, 2);

        const sourceStep = postTransferResp.body.steps.find((s: LightrailTransactionStep) => s.valueId === basicValue.id);
        chai.assert.deepEqual(sourceStep, {
            rail: "lightrail",
            valueId: basicValue.id,
            code: null,
            contactId: null,
            balanceBefore: 100,
            balanceAfter: 0,
            balanceChange: -100
        });

        const destStep = postTransferResp.body.steps.find((s: LightrailTransactionStep) => s.valueId === valueGenericCode.id);
        chai.assert.deepEqual(destStep, {
            rail: "lightrail",
            valueId: valueGenericCode.id,
            code: valueGenericCode.code,
            contactId: null,
            balanceBefore: 100,
            balanceAfter: 200,
            balanceChange: 100
        });

        const getSecretCodeValueResp = await testUtils.testAuthedRequest<Value>(router, `/v2/values/${valueGenericCode.id}`, "GET");
        chai.assert.equal(getSecretCodeValueResp.statusCode, 200, `body=${JSON.stringify(getSecretCodeValueResp.body)}`);
        chai.assert.equal(getSecretCodeValueResp.body.balance, 200);

        const getBasicValueResp = await testUtils.testAuthedRequest<Value>(router, `/v2/values/${basicValue.id}`, "GET");
        chai.assert.equal(getBasicValueResp.statusCode, 200, `body=${JSON.stringify(getBasicValueResp.body)}`);
        chai.assert.equal(getBasicValueResp.body.balance, 0);

        const getTransferResp = await testUtils.testAuthedRequest<Transaction>(router, `/v2/transactions/${requestToSecret.id}`, "GET");
        chai.assert.equal(getTransferResp.statusCode, 200, `body=${JSON.stringify(getTransferResp.body)}`);
        chai.assert.deepEqualExcluding(getTransferResp.body, postTransferResp.body, "statusCode");
    });

    it("409s on reusing an id", async () => {
        const resp = await testUtils.testAuthedRequest<any>(router, "/v2/transactions/transfer", "POST", {
            id: "transfer-1",    // same as above
            source: {
                rail: "lightrail",
                valueId: valueCad1.id
            },
            destination: {
                rail: "lightrail",
                valueId: valueCad2.id
            },
            amount: 15,
            currency: "CAD"
        });
        chai.assert.equal(resp.statusCode, 409, `body=${JSON.stringify(resp.body)}`);
        chai.assert.equal(resp.body.messageCode, "TransactionExists");
    });

    it("can simulate a transfer between valueIds", async () => {
        const postTransferResp = await testUtils.testAuthedRequest<Transaction>(router, "/v2/transactions/transfer", "POST", {
            id: "transfer-2",
            source: {
                rail: "lightrail",
                valueId: valueCad1.id
            },
            destination: {
                rail: "lightrail",
                valueId: valueCad2.id
            },
            amount: 500,
            currency: "CAD",
            simulate: true
        });
        const validObject: Transaction = {
            id: "transfer-2",
            transactionType: "transfer",
            totals: {
                remainder: 0
            },
            currency: "CAD",
            lineItems: null,
            steps: null,
            paymentSources: null,
            metadata: null,
<<<<<<< HEAD
            createdDate: null,
            createdBy: defaultTestUser.auth.teamMemberId
=======
            tax: null,
            createdDate: null
>>>>>>> b30aa6e3
        };
        chai.assert.equal(postTransferResp.statusCode, 200, `body=${JSON.stringify(postTransferResp.body)}`);
        chai.assert.deepEqualExcluding(postTransferResp.body, validObject, ["steps", "createdDate"]);
        chai.assert.lengthOf(postTransferResp.body.steps, 2);

        const sourceStep = postTransferResp.body.steps.find((s: LightrailTransactionStep) => s.valueId === valueCad1.id) as LightrailTransactionStep;
        chai.assert.deepEqual(sourceStep, {
            rail: "lightrail",
            valueId: valueCad1.id,
            code: null,
            contactId: null,
            balanceBefore: 500,
            balanceAfter: 0,
            balanceChange: -500
        });

        const destStep = postTransferResp.body.steps.find((s: LightrailTransactionStep) => s.valueId === valueCad2.id) as LightrailTransactionStep;
        chai.assert.deepEqual(destStep, {
            rail: "lightrail",
            valueId: valueCad2.id,
            code: null,
            contactId: null,
            balanceBefore: 3500,
            balanceAfter: 4000,
            balanceChange: 500
        });

        const getValue1Resp = await testUtils.testAuthedRequest<Value>(router, `/v2/values/${valueCad1.id}`, "GET");
        chai.assert.equal(getValue1Resp.statusCode, 200, `body=${JSON.stringify(getValue1Resp.body)}`);
        chai.assert.equal(getValue1Resp.body.balance, 500, "value did not actually change");

        const getValue2Resp = await testUtils.testAuthedRequest<Value>(router, `/v2/values/${valueCad2.id}`, "GET");
        chai.assert.equal(getValue2Resp.statusCode, 200, `body=${JSON.stringify(getValue2Resp.body)}`);
        chai.assert.equal(getValue2Resp.body.balance, 3500, "value did not actually change");
    });

    it("can transfer between valueIds with allowRemainder", async () => {
        const postTransferResp = await testUtils.testAuthedRequest<Transaction>(router, "/v2/transactions/transfer", "POST", {
            id: "transfer-3",
            source: {
                rail: "lightrail",
                valueId: valueCad1.id
            },
            destination: {
                rail: "lightrail",
                valueId: valueCad2.id
            },
            amount: 7500,
            currency: "CAD",
            allowRemainder: true
        });
        chai.assert.equal(postTransferResp.statusCode, 201, `body=${JSON.stringify(postTransferResp.body)}`);
        chai.assert.deepEqualExcluding(postTransferResp.body, {
            id: "transfer-3",
            transactionType: "transfer",
            totals: {
                remainder: 7500 - 500
            },
            currency: "CAD",
            lineItems: null,
            steps: null,
            paymentSources: null,
            metadata: null,
<<<<<<< HEAD
            createdDate: null,
            createdBy: defaultTestUser.auth.teamMemberId
=======
            tax: null,
            createdDate: null
>>>>>>> b30aa6e3
        }, ["steps", "createdDate"]);
        chai.assert.lengthOf(postTransferResp.body.steps, 2);

        const sourceStep = postTransferResp.body.steps.find((s: LightrailTransactionStep) => s.valueId === valueCad1.id) as LightrailTransactionStep;
        chai.assert.deepEqual(sourceStep, {
            rail: "lightrail",
            valueId: valueCad1.id,
            code: null,
            contactId: null,
            balanceBefore: 500,
            balanceAfter: 0,
            balanceChange: -500
        });

        const destStep = postTransferResp.body.steps.find((s: LightrailTransactionStep) => s.valueId === valueCad2.id) as LightrailTransactionStep;
        chai.assert.deepEqual(destStep, {
            rail: "lightrail",
            valueId: valueCad2.id,
            code: null,
            contactId: null,
            balanceBefore: 3500,
            balanceAfter: 4000,
            balanceChange: 500
        });

        const getValue1Resp = await testUtils.testAuthedRequest<Value>(router, `/v2/values/${valueCad1.id}`, "GET");
        chai.assert.equal(getValue1Resp.statusCode, 200, `body=${JSON.stringify(getValue1Resp.body)}`);
        chai.assert.equal(getValue1Resp.body.balance, 0);

        const getValue2Resp = await testUtils.testAuthedRequest<Value>(router, `/v2/values/${valueCad2.id}`, "GET");
        chai.assert.equal(getValue2Resp.statusCode, 200, `body=${JSON.stringify(getValue2Resp.body)}`);
        chai.assert.equal(getValue2Resp.body.balance, 4000);

        const getTransferResp = await testUtils.testAuthedRequest<Transaction>(router, "/v2/transactions/transfer-3", "GET");
        chai.assert.equal(getTransferResp.statusCode, 200, `body=${JSON.stringify(getTransferResp.body)}`);
        chai.assert.deepEqualExcluding(getTransferResp.body, postTransferResp.body, "statusCode");
    });

    it("409s transferring between valueIds where the source has insufficient balance", async () => {
        const resp = await testUtils.testAuthedRequest<any>(router, "/v2/transactions/transfer", "POST", {
            id: "transfer-4",
            source: {
                rail: "lightrail",
                valueId: valueCad1.id
            },
            destination: {
                rail: "lightrail",
                valueId: valueCad2.id
            },
            amount: 2000,
            currency: "CAD"
        });
        chai.assert.equal(resp.statusCode, 409, `body=${JSON.stringify(resp.body)}`);
        chai.assert.equal(resp.body.messageCode, "InsufficientBalance");
    });

    it("409s transferring between valueIds in the wrong currency", async () => {
        const resp = await testUtils.testAuthedRequest<any>(router, "/v2/transactions/transfer", "POST", {
            id: "transfer-5",
            source: {
                rail: "lightrail",
                valueId: valueCad1.id
            },
            destination: {
                rail: "lightrail",
                valueId: valueCad2.id
            },
            amount: 1,
            currency: "XXX"
        });
        chai.assert.equal(resp.statusCode, 409, `body=${JSON.stringify(resp.body)}`);
        chai.assert.equal(resp.body.messageCode, "InvalidParty");
    });

    it("409s transferring from an invalid valueId", async () => {
        const resp = await testUtils.testAuthedRequest<any>(router, "/v2/transactions/transfer", "POST", {
            id: "transfer-6",
            source: {
                rail: "lightrail",
                valueId: "idontexist"
            },
            destination: {
                rail: "lightrail",
                valueId: valueCad2.id
            },
            amount: 1,
            currency: "CAD"
        });
        chai.assert.equal(resp.statusCode, 409, `body=${JSON.stringify(resp.body)}`);
        chai.assert.equal(resp.body.messageCode, "InvalidParty");
    });

    it("409s transferring to an invalid valueId", async () => {
        const resp = await testUtils.testAuthedRequest<any>(router, "/v2/transactions/transfer", "POST", {
            id: "transfer-7",
            source: {
                rail: "lightrail",
                valueId: valueCad1.id
            },
            destination: {
                rail: "lightrail",
                valueId: "idontexist"
            },
            amount: 1,
            currency: "CAD"
        });
        chai.assert.equal(resp.statusCode, 409, `body=${JSON.stringify(resp.body)}`);
        chai.assert.equal(resp.body.messageCode, "InvalidParty");
    });

    it("409s transferring from a valueId in the wrong currency", async () => {
        const resp = await testUtils.testAuthedRequest<any>(router, "/v2/transactions/transfer", "POST", {
            id: "transfer-8",
            source: {
                rail: "lightrail",
                valueId: valueUsd.id
            },
            destination: {
                rail: "lightrail",
                valueId: valueCad2.id
            },
            amount: 1,
            currency: "CAD"
        });
        chai.assert.equal(resp.statusCode, 409, `body=${JSON.stringify(resp.body)}`);
        chai.assert.equal(resp.body.messageCode, "InvalidParty");
    });

    it("409s transferring to a valueId in the wrong currency", async () => {
        const resp = await testUtils.testAuthedRequest<any>(router, "/v2/transactions/transfer", "POST", {
            id: "transfer-9",
            source: {
                rail: "lightrail",
                valueId: valueCad1.id
            },
            destination: {
                rail: "lightrail",
                valueId: valueUsd.id
            },
            amount: 1,
            currency: "CAD"
        });
        chai.assert.equal(resp.statusCode, 409, `body=${JSON.stringify(resp.body)}`);
        chai.assert.equal(resp.body.messageCode, "InvalidParty");
    });

    it("422s transferring without an id", async () => {
        const resp = await testUtils.testAuthedRequest<any>(router, "/v2/transactions/transfer", "POST", {
            source: {
                rail: "lightrail",
                valueId: valueCad1.id
            },
            destination: {
                rail: "lightrail",
                valueId: valueCad2.id
            },
            amount: 1,
            currency: "CAD"
        });
        chai.assert.equal(resp.statusCode, 422, `body=${JSON.stringify(resp.body)}`);
    });

    it("422s transferring with an invalid id", async () => {
        const resp = await testUtils.testAuthedRequest<any>(router, "/v2/transactions/transfer", "POST", {
            id: 123,
            source: {
                rail: "lightrail",
                valueId: valueCad1.id
            },
            destination: {
                rail: "lightrail",
                valueId: valueCad2.id
            },
            amount: 1,
            currency: "CAD"
        });
        chai.assert.equal(resp.statusCode, 422, `body=${JSON.stringify(resp.body)}`);
    });

    describe("stripe transfers", () => {
        before(function () {
            if (!stripeEnvVarsPresent() && testStripeLive()) {
                this.skip();
                return;
            }
            setStubsForStripeTests();
        });

        after(() => {
            unsetStubsForStripeTests();
        });

        afterEach(() => {
            if (!testStripeLive()) {
                if ((stripeTransactions.createStripeCharge as sinon).restore) {
                    (stripeTransactions.createStripeCharge as sinon).restore();
                }
            }
        });

        it("can transfer from Stripe to Lightrail", async () => {
            const request = {
                id: generateId(),
                source: {
                    rail: "stripe",
                    source: "tok_visa"
                },
                destination: {
                    rail: "lightrail",
                    valueId: valueCadForStripeTests.id
                },
                amount: 1000,
                currency: "CAD"
            };
            const exampleStripeResponse: ICharge = {
                "id": "ch_1CtgTrG3cz9DRdBteNgDpnpl",
                "object": "charge",
                "amount": 1000,
                "amount_refunded": 0,
                "application": "ca_D5LfFkNWh8XbFWxIcEx6N9FXaNmfJ9Fr",
                "application_fee": null,
                "balance_transaction": "txn_1CtgTsG3cz9DRdBt90tvfD4t",
                "captured": true,
                "created": 1532976751,
                "currency": "cad",
                "customer": null,
                "description": null,
                "destination": null,
                "dispute": null,
                "failure_code": null,
                "failure_message": null,
                "fraud_details": {},
                "invoice": null,
                "livemode": false,
                "metadata": {
                    "lightrailTransactionId": request.id,
                    "lightrailTransactionSources": `[{\"rail\":\"lightrail\",\"valueId\":\"${valueCadForStripeTests.id}\"}]`,
                    "lightrailUserId": defaultTestUser.userId
                },
                "on_behalf_of": null,
                "order": null,
                "outcome": {
                    "network_status": "approved_by_network",
                    "reason": null,
                    "risk_level": "normal",
                    "seller_message": "Payment complete.",
                    "type": "authorized"
                },
                "paid": true,
                "receipt_email": null,
                "receipt_number": null,
                "refunded": false,
                "refunds": {
                    "object": "list",
                    "data": [],
                    "has_more": false,
                    "total_count": 0,
                    "url": "/v1/charges/ch_1CtgTrG3cz9DRdBteNgDpnpl/refunds"
                },
                "review": null,
                "shipping": null,
                "source": {
                    "id": "card_1CtgTrG3cz9DRdBtZoaVvcCA",
                    "object": "card",
                    "address_city": null,
                    "address_country": null,
                    "address_line1": null,
                    "address_line1_check": null,
                    "address_line2": null,
                    "address_state": null,
                    "address_zip": null,
                    "address_zip_check": null,
                    "brand": "Visa",
                    "country": "US",
                    "customer": null,
                    "cvc_check": null,
                    "dynamic_last4": null,
                    "exp_month": 7,
                    "exp_year": 2019,
                    "fingerprint": "LMHNXKv7kEbxUNL9",
                    "funding": "credit",
                    "last4": "4242",
                    "metadata": {},
                    "name": null,
                    "tokenization_method": null
                },
                "source_transfer": null,
                "statement_descriptor": null,
                "status": "succeeded",
                "transfer_group": null
            };
            if (!testStripeLive()) {
                const stripeStub = sinon.stub(stripeTransactions, "createStripeCharge");
                stripeStub.withArgs(sinon.match({
                    "amount": request.amount,
                    "currency": request.currency,
                    "metadata": {
                        "lightrailTransactionId": request.id,
                        "lightrailTransactionSources": `[{\"rail\":\"lightrail\",\"valueId\":\"${valueCadForStripeTests.id}\"}]`,
                        "lightrailUserId": defaultTestUser.userId
                    },
                    "source": "tok_visa"
                }), sinon.match("test"), sinon.match("test"), sinon.match(`${request.id}-src`)).resolves(exampleStripeResponse);
            }

            const postTransferResp = await testUtils.testAuthedRequest<Transaction>(router, "/v2/transactions/transfer", "POST", request);
            chai.assert.equal(postTransferResp.statusCode, 201, `body=${JSON.stringify(postTransferResp.body)}`);
            chai.assert.deepEqualExcluding(postTransferResp.body, {
                id: request.id,
                transactionType: "transfer",
                totals: {
                    remainder: 0
                },
                currency: "CAD",
                lineItems: null,
                steps: null,
                paymentSources: null,
                metadata: null,
<<<<<<< HEAD
                createdDate: null,
                createdBy: defaultTestUser.auth.teamMemberId
=======
                tax: null,
                createdDate: null
>>>>>>> b30aa6e3
            }, ["steps", "createdDate"]);
            chai.assert.lengthOf(postTransferResp.body.steps, 2);
            chai.assert.equal(postTransferResp.body.steps[0].rail, "stripe");

            const sourceStep = postTransferResp.body.steps.find((s: StripeTransactionStep) => s.rail === "stripe") as StripeTransactionStep;
            chai.assert.deepEqualExcluding(sourceStep, {
                rail: "stripe",
                amount: -1000
            }, ["chargeId", "charge"]);
            chai.assert.isNotNull(sourceStep.chargeId);
            chai.assert.isNotNull(sourceStep.charge);
            chai.assert.equal(sourceStep.charge.amount, 1000);
            chai.assert.deepEqual(sourceStep.charge.metadata, {
                "lightrailTransactionId": request.id,
<<<<<<< HEAD
                "lightrailTransactionSources": "[{\"rail\":\"lightrail\",\"valueId\":\"v-transfer-stripe\"}]",
                "lightrailUserId": defaultTestUser.auth.userId
=======
                "lightrailTransactionSources": `[{\"rail\":\"lightrail\",\"valueId\":\"${valueCadForStripeTests.id}\"}]`,
                "lightrailUserId": defaultTestUser.userId
>>>>>>> b30aa6e3
            }, JSON.stringify(sourceStep.charge.metadata));

            const destStep = postTransferResp.body.steps.find((s: LightrailTransactionStep) => s.valueId === valueCadForStripeTests.id) as LightrailTransactionStep;
            chai.assert.deepEqual(destStep, {
                rail: "lightrail",
                valueId: valueCadForStripeTests.id,
                code: null,
                contactId: null,
                balanceBefore: 0,
                balanceAfter: 1000,
                balanceChange: 1000
            });

            const getValue3Resp = await testUtils.testAuthedRequest<Value>(router, `/v2/values/${valueCadForStripeTests.id}`, "GET");
            chai.assert.equal(getValue3Resp.statusCode, 200, `body=${JSON.stringify(getValue3Resp.body)}`);
            chai.assert.equal(getValue3Resp.body.balance, 1000);

            const getTransferResp = await testUtils.testAuthedRequest<Transaction>(router, `/v2/transactions/${request.id}`, "GET");
            chai.assert.equal(getTransferResp.statusCode, 200, `body=${JSON.stringify(getTransferResp.body)}`);
            chai.assert.deepEqualExcluding(getTransferResp.body, postTransferResp.body, ["statusCode", "steps"]);

            const sourceStepFromGet = getTransferResp.body.steps.find((s: StripeTransactionStep) => s.rail === "stripe");
            chai.assert.deepEqual(sourceStepFromGet, sourceStep);

            const destStepFromGet = getTransferResp.body.steps.find((s: LightrailTransactionStep) => s.rail === "lightrail");
            chai.assert.deepEqual(destStepFromGet, destStep);

            if (testStripeLive()) {
                const lightrailStripe = require("stripe")(process.env["STRIPE_PLATFORM_KEY"]);
                const stripeChargeId = (postTransferResp.body.steps.find(source => source.rail === "stripe") as StripeTransactionStep).chargeId;
                const stripeCharge = await lightrailStripe.charges.retrieve(stripeChargeId, {
                    stripe_account: process.env["STRIPE_CONNECTED_ACCOUNT_ID"]
                });
                chai.assert.deepEqual(stripeCharge, sourceStep.charge);
            }
        }).timeout(3000);

        it("422s transferring a negative amount from Stripe", async () => {
            if (!testStripeLive()) {
                const stripeStub = sinon.stub(stripeTransactions, "createStripeCharge");
                stripeStub.rejects(new Error("The Stripe stub should never be called in this test"));
            }

            const request = {
                id: generateId(),
                source: {
                    rail: "stripe",
                    source: "tok_visa"
                },
                destination: {
                    rail: "lightrail",
                    valueId: valueCadForStripeTests.id
                },
                amount: -1000,
                currency: "CAD"
            };

            const postTransferResp = await testUtils.testAuthedRequest<Transaction>(router, "/v2/transactions/transfer", "POST", request);
            chai.assert.equal(postTransferResp.statusCode, 422, `body=${JSON.stringify(postTransferResp.body)}`);
        });

        it("respects maxAmount on Stripe source with allowRemainder", async () => {
            const request = {
                id: generateId(),
                source: {
                    rail: "stripe",
                    source: "tok_visa",
                    maxAmount: 900
                },
                destination: {
                    rail: "lightrail",
                    valueId: valueCad2ForStripeTests.id
                },
                amount: 1000,
                currency: "CAD",
                allowRemainder: true
            };
            const exampleStripeResponse: ICharge = {
                "id": "ch_1CtgTtG3cz9DRdBtE4l1p4Ub",
                "object": "charge",
                "amount": 900,
                "amount_refunded": 0,
                "application": "ca_D5LfFkNWh8XbFWxIcEx6N9FXaNmfJ9Fr",
                "application_fee": null,
                "balance_transaction": "txn_1CtgTtG3cz9DRdBt6hn5bxxC",
                "captured": true,
                "created": 1532976753,
                "currency": "cad",
                "customer": null,
                "description": null,
                "destination": null,
                "dispute": null,
                "failure_code": null,
                "failure_message": null,
                "fraud_details": {},
                "invoice": null,
                "livemode": false,
                "metadata": {
                    "lightrailTransactionId": request.id,
                    "lightrailTransactionSources": "[{\"rail\":\"lightrail\",\"valueId\":\"v-transfer-stripe-2\"}]",
                    "lightrailUserId": "default-test-user-TEST"
                },
                "on_behalf_of": null,
                "order": null,
                "outcome": {
                    "network_status": "approved_by_network",
                    "reason": null,
                    "risk_level": "normal",
                    "seller_message": "Payment complete.",
                    "type": "authorized"
                },
                "paid": true,
                "receipt_email": null,
                "receipt_number": null,
                "refunded": false,
                "refunds": {
                    "object": "list",
                    "data": [],
                    "has_more": false,
                    "total_count": 0,
                    "url": "/v1/charges/ch_1CtgTtG3cz9DRdBtE4l1p4Ub/refunds"
                },
                "review": null,
                "shipping": null,
                "source": {
                    "id": "card_1CtgTtG3cz9DRdBtIsCwoH7R",
                    "object": "card",
                    "address_city": null,
                    "address_country": null,
                    "address_line1": null,
                    "address_line1_check": null,
                    "address_line2": null,
                    "address_state": null,
                    "address_zip": null,
                    "address_zip_check": null,
                    "brand": "Visa",
                    "country": "US",
                    "customer": null,
                    "cvc_check": null,
                    "dynamic_last4": null,
                    "exp_month": 7,
                    "exp_year": 2019,
                    "fingerprint": "LMHNXKv7kEbxUNL9",
                    "funding": "credit",
                    "last4": "4242",
                    "metadata": {},
                    "name": null,
                    "tokenization_method": null
                },
                "source_transfer": null,
                "statement_descriptor": null,
                "status": "succeeded",
                "transfer_group": null
            };

            if (!testStripeLive()) {
                const stripeStub = sinon.stub(stripeTransactions, "createStripeCharge");
                stripeStub.withArgs(sinon.match({
                    "amount": request.source.maxAmount,
                    "currency": request.currency,
                    "metadata": {
                        "lightrailTransactionId": request.id,
                        "lightrailTransactionSources": `[{\"rail\":\"lightrail\",\"valueId\":\"${valueCad2ForStripeTests.id}\"}]`,
                        "lightrailUserId": defaultTestUser.userId
                    },
                    "source": "tok_visa"
                }), sinon.match("test"), sinon.match("test"), sinon.match(`${request.id}-src`)).resolves(exampleStripeResponse);
            }

            const postTransferResp = await testUtils.testAuthedRequest<Transaction>(router, "/v2/transactions/transfer", "POST", request);
            chai.assert.equal(postTransferResp.statusCode, 201, `body=${JSON.stringify(postTransferResp.body)}`);
            chai.assert.deepEqualExcluding(postTransferResp.body, {
                id: request.id,
                transactionType: "transfer",
                totals: {
                    remainder: 100
                },
                currency: "CAD",
                lineItems: null,
                steps: null,
                paymentSources: null,
                metadata: null,
<<<<<<< HEAD
                createdDate: null,
                createdBy: defaultTestUser.auth.teamMemberId
=======
                tax: null,
                createdDate: null
>>>>>>> b30aa6e3
            }, ["steps", "createdDate"]);
            chai.assert.lengthOf(postTransferResp.body.steps, 2);
            chai.assert.equal(postTransferResp.body.steps[0].rail, "stripe");

            const sourceStep = postTransferResp.body.steps.find((s: StripeTransactionStep) => s.rail === "stripe") as StripeTransactionStep;
            chai.assert.deepEqualExcluding(sourceStep, {
                rail: "stripe",
                amount: -900
            }, ["chargeId", "charge"]);
            chai.assert.isNotNull(sourceStep.chargeId);
            chai.assert.isNotNull(sourceStep.charge);
            chai.assert.equal(sourceStep.charge.amount, 900);
            chai.assert.deepEqual(sourceStep.charge.metadata, {
                "lightrailTransactionId": request.id,
<<<<<<< HEAD
                "lightrailTransactionSources": "[{\"rail\":\"lightrail\",\"valueId\":\"v-transfer-stripe\"}]",
                "lightrailUserId": defaultTestUser.auth.userId
=======
                "lightrailTransactionSources": `[{\"rail\":\"lightrail\",\"valueId\":\"${valueCad2ForStripeTests.id}\"}]`,
                "lightrailUserId": defaultTestUser.userId
>>>>>>> b30aa6e3
            });

            const destStep = postTransferResp.body.steps.find((s: LightrailTransactionStep) => s.valueId === valueCad2ForStripeTests.id) as LightrailTransactionStep;
            chai.assert.deepEqual(destStep, {
                rail: "lightrail",
                valueId: valueCad2ForStripeTests.id,
                code: null,
                contactId: null,
                balanceBefore: 0,
                balanceAfter: 900,
                balanceChange: 900
            });

            const getValue4Resp = await testUtils.testAuthedRequest<Value>(router, `/v2/values/${valueCad2ForStripeTests.id}`, "GET");
            chai.assert.equal(getValue4Resp.statusCode, 200, `body=${JSON.stringify(getValue4Resp.body)}`);
            chai.assert.equal(getValue4Resp.body.balance, 900);

            const getTransferResp = await testUtils.testAuthedRequest<Transaction>(router, `/v2/transactions/${request.id}`, "GET");
            chai.assert.equal(getTransferResp.statusCode, 200, `body=${JSON.stringify(getTransferResp.body)}`);
            chai.assert.deepEqualExcluding(getTransferResp.body, postTransferResp.body, ["statusCode", "steps"]);

            const sourceStepFromGet = getTransferResp.body.steps.find((s: StripeTransactionStep) => s.rail === "stripe");
            chai.assert.deepEqual(sourceStepFromGet, sourceStep);

            const destStepFromGet = getTransferResp.body.steps.find((s: LightrailTransactionStep) => s.rail === "lightrail");
            chai.assert.deepEqual(destStepFromGet, destStep);

            if (testStripeLive()) {
                const lightrailStripe = require("stripe")(process.env["STRIPE_PLATFORM_KEY"]);
                const stripeChargeId = (postTransferResp.body.steps.find(source => source.rail === "stripe") as StripeTransactionStep).chargeId;
                const stripeCharge = await lightrailStripe.charges.retrieve(stripeChargeId, {
                    stripe_account: process.env["STRIPE_CONNECTED_ACCOUNT_ID"]
                });
                chai.assert.deepEqual(stripeCharge, sourceStep.charge);
            }
        }).timeout(3000);

        it("409s transferring from Stripe with insufficient maxAmount and allowRemainder=false", async () => {
            if (!testStripeLive()) {
                const stripeStub = sinon.stub(stripeTransactions, "createStripeCharge");
                stripeStub.rejects(new Error("The Stripe stub should never be called in this test"));
            }

            const postTransferResp = await testUtils.testAuthedRequest<Transaction>(router, "/v2/transactions/transfer", "POST", {
                id: "TR-stripe-4",
                source: {
                    rail: "stripe",
                    source: "tok_visa",
                    maxAmount: 900
                },
                destination: {
                    rail: "lightrail",
                    valueId: valueCadForStripeTests.id
                },
                amount: 1000,
                currency: "CAD",
            });
            chai.assert.equal(postTransferResp.statusCode, 409, `body=${JSON.stringify(postTransferResp.body)}`);
        });

        it("422s transferring to Stripe from Lightrail", async () => {
            if (!testStripeLive()) {
                const stripeStub = sinon.stub(stripeTransactions, "createStripeCharge");
                stripeStub.rejects(new Error("The Stripe stub should never be called in this test"));
            }

            const postTransferResp = await testUtils.testAuthedRequest<Transaction>(router, "/v2/transactions/transfer", "POST", {
                id: "TR-stripe-5",
                source: {
                    rail: "lightrail",
                    valueId: valueCadForStripeTests.id
                },
                destination: {
                    rail: "stripe",
                    source: "tok_visa",
                },
                amount: 1000,
                currency: "CAD",
            });
            chai.assert.equal(postTransferResp.statusCode, 422, `body=${JSON.stringify(postTransferResp.body)}`);
        });

        describe("respects Stripe minimum of $0.50", () => {
            before(async function () {
                if (!stripeEnvVarsPresent()) {
                    this.skip();
                    return;
                }
            });

            it("fails the transfer by default", async () => {
                const request = {
                    id: "TR-insuff-stripe-amount",
                    currency: "CAD",
                    amount: 25,
                    source: {
                        rail: "stripe",
                        source: "tok_visa",
                    },
                    destination: {
                        rail: "lightrail",
                        valueId: valueCadForStripeTests.id
                    }
                };
                const exampleStripeError = {
                    "type": "StripeInvalidRequestError",
                    "stack": "Error: Amount must be at least 50 cents\n    at Constructor._Error (/Users/tanajukes/code/v2/internal-rothschild/node_modules/stripe/lib/Error.js:12:17)\n    at Constructor (/Users/tanajukes/code/v2/internal-rothschild/node_modules/stripe/lib/utils.js:124:13)\n    at Constructor (/Users/tanajukes/code/v2/internal-rothschild/node_modules/stripe/lib/utils.js:124:13)\n    at Function.StripeError.generate (/Users/tanajukes/code/v2/internal-rothschild/node_modules/stripe/lib/Error.js:57:12)\n    at IncomingMessage.<anonymous> (/Users/tanajukes/code/v2/internal-rothschild/node_modules/stripe/lib/StripeResource.js:170:39)\n    at emitNone (events.js:110:20)\n    at IncomingMessage.emit (events.js:207:7)\n    at endReadableNT (_stream_readable.js:1059:12)\n    at _combinedTickCallback (internal/process/next_tick.js:138:11)\n    at process._tickDomainCallback (internal/process/next_tick.js:218:9)",
                    "rawType": "invalid_request_error",
                    "code": "amount_too_small",
                    "param": "amount",
                    "message": "Amount must be at least 50 cents",
                    "raw": {
                        "code": "amount_too_small",
                        "doc_url": "https://stripe.com/docs/error-codes/amount-too-small",
                        "message": "Amount must be at least 50 cents",
                        "param": "amount",
                        "type": "invalid_request_error",
                        "headers": {
                            "server": "nginx",
                            "date": "Tue, 31 Jul 2018 18:20:40 GMT",
                            "content-type": "application/json",
                            "content-length": "234",
                            "connection": "close",
                            "access-control-allow-credentials": "true",
                            "access-control-allow-methods": "GET, POST, HEAD, OPTIONS, DELETE",
                            "access-control-allow-origin": "*",
                            "access-control-expose-headers": "Request-Id, Stripe-Manage-Version, X-Stripe-External-Auth-Required, X-Stripe-Privileged-Session-Required",
                            "access-control-max-age": "300",
                            "cache-control": "no-cache, no-store",
                            "idempotency-key": "TR-insuff-stripe-amount-src",
                            "original-request": "req_EOTu9MIhTiAogt",
                            "request-id": "req_8nO7UdD8hP3DAv",
                            "stripe-account": "acct_1CfBBRG3cz9DRdBt",
                            "stripe-version": "2018-05-21",
                            "strict-transport-security": "max-age=31556926; includeSubDomains; preload"
                        },
                        "statusCode": 400,
                        "requestId": "req_8nO7UdD8hP3DAv"
                    },
                    "headers": {
                        "server": "nginx",
                        "date": "Tue, 31 Jul 2018 18:20:40 GMT",
                        "content-type": "application/json",
                        "content-length": "234",
                        "connection": "close",
                        "access-control-allow-credentials": "true",
                        "access-control-allow-methods": "GET, POST, HEAD, OPTIONS, DELETE",
                        "access-control-allow-origin": "*",
                        "access-control-expose-headers": "Request-Id, Stripe-Manage-Version, X-Stripe-External-Auth-Required, X-Stripe-Privileged-Session-Required",
                        "access-control-max-age": "300",
                        "cache-control": "no-cache, no-store",
                        "idempotency-key": "TR-insuff-stripe-amount-src",
                        "original-request": "req_EOTu9MIhTiAogt",
                        "request-id": "req_8nO7UdD8hP3DAv",
                        "stripe-account": "acct_1CfBBRG3cz9DRdBt",
                        "stripe-version": "2018-05-21",
                        "strict-transport-security": "max-age=31556926; includeSubDomains; preload"
                    },
                    "requestId": "req_8nO7UdD8hP3DAv",
                    "statusCode": 400
                };
                const exampleErrorResponse = new StripeRestError(422, "Error for tests: Stripe minimum not met", "StripeAmountTooSmall", exampleStripeError);

                if (!testStripeLive()) {
                    const stripeStub = sinon.stub(stripeTransactions, "createStripeCharge");
                    stripeStub.withArgs(sinon.match({
                        "amount": request.amount,
                        "currency": request.currency,
                        "metadata": {
                            "lightrailTransactionId": request.id,
                            "lightrailTransactionSources": `[{\"rail\":\"lightrail\",\"valueId\":\"${valueCadForStripeTests.id}\"}]`,
                            "lightrailUserId": defaultTestUser.userId
                        },
                        "source": "tok_visa"
                    }), sinon.match("test"), sinon.match("test"), sinon.match(`${request.id}-src`)).rejects(exampleErrorResponse);
                }

                const postTransferResp = await testUtils.testAuthedRequest<Transaction>(router, "/v2/transactions/transfer", "POST", request);
                chai.assert.equal(postTransferResp.statusCode, 422, `body=${JSON.stringify(postTransferResp.body)}`);
                chai.assert.isNotNull((postTransferResp.body as any).messageCode, `body=${JSON.stringify(postTransferResp.body)}`);
                chai.assert.equal((postTransferResp.body as any).messageCode, "StripeAmountTooSmall", `body=${JSON.stringify(postTransferResp.body)}`);
            });
        });
    });
});<|MERGE_RESOLUTION|>--- conflicted
+++ resolved
@@ -110,13 +110,9 @@
             steps: null,
             paymentSources: null,
             metadata: null,
-<<<<<<< HEAD
+            tax: null,
             createdDate: null,
             createdBy: defaultTestUser.auth.teamMemberId
-=======
-            tax: null,
-            createdDate: null
->>>>>>> b30aa6e3
         }, ["steps", "createdDate"]);
         chai.assert.lengthOf(postTransferResp.body.steps, 2);
 
@@ -200,13 +196,9 @@
             steps: null,
             paymentSources: null,
             metadata: null,
-<<<<<<< HEAD
+            tax: null,
             createdDate: null,
             createdBy: defaultTestUser.auth.teamMemberId
-=======
-            tax: null,
-            createdDate: null
->>>>>>> b30aa6e3
         }, ["steps", "createdDate"]);
         chai.assert.lengthOf(postTransferResp.body.steps, 2);
 
@@ -290,13 +282,9 @@
             steps: null,
             paymentSources: null,
             metadata: null,
-<<<<<<< HEAD
+            tax: null,
             createdDate: null,
             createdBy: defaultTestUser.auth.teamMemberId
-=======
-            tax: null,
-            createdDate: null
->>>>>>> b30aa6e3
         }, ["steps", "createdDate"]);
         chai.assert.lengthOf(postTransferResp.body.steps, 2);
 
@@ -381,13 +369,9 @@
             steps: null,
             paymentSources: null,
             metadata: null,
-<<<<<<< HEAD
+            tax: null,
             createdDate: null,
             createdBy: defaultTestUser.auth.teamMemberId
-=======
-            tax: null,
-            createdDate: null
->>>>>>> b30aa6e3
         }, ["steps", "createdDate"]);
         chai.assert.lengthOf(postTransferResp.body.steps, 2);
 
@@ -472,13 +456,9 @@
             steps: null,
             paymentSources: null,
             metadata: null,
-<<<<<<< HEAD
+            tax: null,
             createdDate: null,
             createdBy: defaultTestUser.auth.teamMemberId
-=======
-            tax: null,
-            createdDate: null
->>>>>>> b30aa6e3
         }, ["steps", "createdDate"]);
         chai.assert.lengthOf(postTransferResp.body.steps, 2);
 
@@ -561,13 +541,9 @@
             steps: null,
             paymentSources: null,
             metadata: null,
-<<<<<<< HEAD
+            tax: null,
             createdDate: null,
             createdBy: defaultTestUser.auth.teamMemberId
-=======
-            tax: null,
-            createdDate: null
->>>>>>> b30aa6e3
         };
         chai.assert.equal(postTransferResp.statusCode, 200, `body=${JSON.stringify(postTransferResp.body)}`);
         chai.assert.deepEqualExcluding(postTransferResp.body, validObject, ["steps", "createdDate"]);
@@ -631,13 +607,9 @@
             steps: null,
             paymentSources: null,
             metadata: null,
-<<<<<<< HEAD
+            tax: null,
             createdDate: null,
             createdBy: defaultTestUser.auth.teamMemberId
-=======
-            tax: null,
-            createdDate: null
->>>>>>> b30aa6e3
         }, ["steps", "createdDate"]);
         chai.assert.lengthOf(postTransferResp.body.steps, 2);
 
@@ -956,13 +928,9 @@
                 steps: null,
                 paymentSources: null,
                 metadata: null,
-<<<<<<< HEAD
+                tax: null,
                 createdDate: null,
                 createdBy: defaultTestUser.auth.teamMemberId
-=======
-                tax: null,
-                createdDate: null
->>>>>>> b30aa6e3
             }, ["steps", "createdDate"]);
             chai.assert.lengthOf(postTransferResp.body.steps, 2);
             chai.assert.equal(postTransferResp.body.steps[0].rail, "stripe");
@@ -977,13 +945,8 @@
             chai.assert.equal(sourceStep.charge.amount, 1000);
             chai.assert.deepEqual(sourceStep.charge.metadata, {
                 "lightrailTransactionId": request.id,
-<<<<<<< HEAD
-                "lightrailTransactionSources": "[{\"rail\":\"lightrail\",\"valueId\":\"v-transfer-stripe\"}]",
-                "lightrailUserId": defaultTestUser.auth.userId
-=======
                 "lightrailTransactionSources": `[{\"rail\":\"lightrail\",\"valueId\":\"${valueCadForStripeTests.id}\"}]`,
                 "lightrailUserId": defaultTestUser.userId
->>>>>>> b30aa6e3
             }, JSON.stringify(sourceStep.charge.metadata));
 
             const destStep = postTransferResp.body.steps.find((s: LightrailTransactionStep) => s.valueId === valueCadForStripeTests.id) as LightrailTransactionStep;
@@ -1166,13 +1129,9 @@
                 steps: null,
                 paymentSources: null,
                 metadata: null,
-<<<<<<< HEAD
+                tax: null,
                 createdDate: null,
                 createdBy: defaultTestUser.auth.teamMemberId
-=======
-                tax: null,
-                createdDate: null
->>>>>>> b30aa6e3
             }, ["steps", "createdDate"]);
             chai.assert.lengthOf(postTransferResp.body.steps, 2);
             chai.assert.equal(postTransferResp.body.steps[0].rail, "stripe");
@@ -1187,13 +1146,8 @@
             chai.assert.equal(sourceStep.charge.amount, 900);
             chai.assert.deepEqual(sourceStep.charge.metadata, {
                 "lightrailTransactionId": request.id,
-<<<<<<< HEAD
-                "lightrailTransactionSources": "[{\"rail\":\"lightrail\",\"valueId\":\"v-transfer-stripe\"}]",
-                "lightrailUserId": defaultTestUser.auth.userId
-=======
                 "lightrailTransactionSources": `[{\"rail\":\"lightrail\",\"valueId\":\"${valueCad2ForStripeTests.id}\"}]`,
                 "lightrailUserId": defaultTestUser.userId
->>>>>>> b30aa6e3
             });
 
             const destStep = postTransferResp.body.steps.find((s: LightrailTransactionStep) => s.valueId === valueCad2ForStripeTests.id) as LightrailTransactionStep;
