--- conflicted
+++ resolved
@@ -165,11 +165,8 @@
             lineItems: JSON.stringify(plan.lineItems),
             paymentSources: JSON.stringify(plan.paymentSources),
             metadata: JSON.stringify(plan.metadata),
-<<<<<<< HEAD
+            tax: JSON.stringify(plan.tax),
             createdBy: auth.teamMemberId
-=======
-            tax: JSON.stringify(plan.tax)
->>>>>>> b30aa6e3
         };
     }
 
