import * as giftbitRoutes from "giftbit-cassava-routes";
import {GiftbitRestError} from "giftbit-cassava-routes";
import {
    LightrailUpdateTransactionPlanStep,
    StripeChargeTransactionPlanStep,
    StripeRefundTransactionPlanStep,
    TransactionPlan
} from "./TransactionPlan";
import {Transaction} from "../../../model/Transaction";
import {TransactionPlanError} from "./TransactionPlanError";
import {getKnexWrite} from "../../../utils/dbUtils/connection";
import {
    insertInternalTransactionSteps,
    insertLightrailTransactionSteps,
    insertStripeTransactionSteps,
    insertTransaction
} from "./insertTransactions";
import {rollbackStripeChargeSteps} from "../../../utils/stripeUtils/stripeStepOperations";
import {StripeRestError} from "../../../utils/stripeUtils/StripeRestError";
import {MetricsLogger} from "../../../utils/metricsLogger";
import * as cassava from "cassava";
import {Value} from "../../../model/Value";
import log = require("loglevel");
import Knex = require("knex");
<<<<<<< HEAD
import lightrail = transactionPartySchema.lightrail;
import {isSystemId} from "../../../utils/isSystemId";
=======
>>>>>>> 47132f7a

export interface ExecuteTransactionPlannerOptions {
    allowRemainder: boolean;
    simulate: boolean;
}

/**
 * Calls the planner and executes on the plans created.  If a plan cannot be executed
 * but can be replanned then the planner will be called again.
 */
export async function executeTransactionPlanner(auth: giftbitRoutes.jwtauth.AuthorizationBadge, options: ExecuteTransactionPlannerOptions, planner: () => Promise<TransactionPlan>): Promise<Transaction>;
export async function executeTransactionPlanner(auth: giftbitRoutes.jwtauth.AuthorizationBadge, options: ExecuteTransactionPlannerOptions, planner: () => Promise<TransactionPlan[]>): Promise<Transaction[]>;
export async function executeTransactionPlanner(auth: giftbitRoutes.jwtauth.AuthorizationBadge, options: ExecuteTransactionPlannerOptions, planner: () => Promise<TransactionPlan | TransactionPlan[]>): Promise<Transaction | Transaction[]> {
    let retries = 0;
    while (true) {
        try {

            const fetchedTransactionPlans = await planner();
            const plans: TransactionPlan[] = Array.isArray(fetchedTransactionPlans) ? fetchedTransactionPlans : [fetchedTransactionPlans];

            let insertedTransactions: Transaction[];
            const knex = await getKnexWrite();
            await knex.transaction(async trx => {
                insertedTransactions = await executeTransactionPlans(auth, trx, plans, options);
            });

            return insertedTransactions.length === 1 ? insertedTransactions[0] : insertedTransactions;
        } catch (err) {
            log.warn("Error thrown executing transaction plan.", err);
            if ((err as TransactionPlanError).isTransactionPlanError && (err as TransactionPlanError).isReplanable && retries < 3) {
                retries++;
                log.info("Retrying. It's a TransactionPlanError and is replanable.");
                continue;
            }
            throw err;
        }
    }
}

async function executeTransactionPlans(auth: giftbitRoutes.jwtauth.AuthorizationBadge, trx: Knex, plans: TransactionPlan[], options: ExecuteTransactionPlannerOptions): Promise<Transaction[]> {
    const insertedTransactions: Transaction[] = [];
    let plansIndex: number;
    try {
        for (plansIndex = 0; plansIndex < plans.length; plansIndex++) {
            insertedTransactions.push(await executeTransactionPlan(auth, trx, plans[plansIndex], options));
        }
    } catch (err) {
        log.warn("Error thrown executing transaction plan.", err);
        // rollback transaction plans that have been executed.
        for (let rollbackIndex = 0; rollbackIndex < plansIndex; rollbackIndex++) {
            rollbackTransactionPlan(auth, plans[rollbackIndex], trx, err);
        }
        throw err;
    }
    plans.forEach(plan => MetricsLogger.transaction(plan, auth));
    return insertedTransactions;
}

/**
 * Can be called to execute a Transaction Plan inside an existing knex trx.
 */
export async function executeTransactionPlan(auth: giftbitRoutes.jwtauth.AuthorizationBadge, trx: Knex, plan: TransactionPlan, options: ExecuteTransactionPlannerOptions): Promise<Transaction> {
    auth.requireIds("userId", "teamMemberId");

    validateTransactionPlan(plan, options);

    if (options.simulate) {
        return TransactionPlan.toTransaction(auth, plan, options.simulate);
    }

    await insertTransaction(trx, auth, plan);

    try {
        plan = await insertStripeTransactionSteps(auth, trx, plan);
        plan = await insertLightrailTransactionSteps(auth, trx, plan);
        plan = await insertInternalTransactionSteps(auth, trx, plan);
    } catch (err) {
        log.error(`Error occurred while processing transaction steps: ${err}`);
        await rollbackTransactionPlan(auth, plan, trx, err);

        if ((err as StripeRestError).additionalParams && (err as StripeRestError).additionalParams.stripeError) {
            // Error was returned from Stripe. Passing original error along so that details of Stripe failure can be returned.
            throw err;
        } else if ((err as TransactionPlanError).isTransactionPlanError || (err as GiftbitRestError).isRestError) {
            throw err;
        } else if (err.code === "ER_DUP_ENTRY") {
            log.error(err);
            giftbitRoutes.sentry.sendErrorNotification(err);
            throw new giftbitRoutes.GiftbitRestError(409, `A transaction step in transaction '${plan.id}' already exists. This should not be possible.`, "TransactionStepExists");
        } else {
            log.warn(err);
            giftbitRoutes.sentry.sendErrorNotification(err);
            throw new giftbitRoutes.GiftbitRestError(500, `An error occurred while processing transaction '${plan.id}'.`);
        }
    }

    // Call TransactionPlan.toTransaction again because TransactionSteps may change during execution to fill in results.
    // Note that the top-level Transaction may not change.
    return TransactionPlan.toTransaction(auth, plan);
}

/**
 * Rolls back any parts of the Transaction that won't be undone by rolling back the knex transaction. Primarily, it is just third party requests.
 * @stripeConfig (optional) - added as a small optimization so that stripeConfig doesn't always have to be re-fetched.
 */
async function rollbackTransactionPlan(auth: giftbitRoutes.jwtauth.AuthorizationBadge, plan: TransactionPlan, trx: Knex, err: Error): Promise<void> {
    // rollback charges
    const stripeChargeSteps: StripeChargeTransactionPlanStep[] = plan.steps.filter(step => step.rail === "stripe" && step.type === "charge") as StripeChargeTransactionPlanStep[];
    if (stripeChargeSteps.length > 0) {
        const stripeChargeStepsToRefund = stripeChargeSteps.filter(step => step.chargeResult != null) as StripeChargeTransactionPlanStep[];
        if (stripeChargeStepsToRefund.length > 0) {
            await rollbackStripeChargeSteps(auth, stripeChargeStepsToRefund, "Refunded due to error on the Lightrail side.");
            log.warn(`An error occurred while processing transaction '${plan.id}'. The Stripe charge(s) '${stripeChargeStepsToRefund.map(step => step.chargeResult.id)}' have been refunded.`);
        }
    }

    // You can't undo a refund in Stripe, so check for any refunds and if found throw an exception.
    const stripeRefundSteps: StripeRefundTransactionPlanStep[] = plan.steps.filter(step => step.rail === "stripe" && step.type === "refund") as StripeRefundTransactionPlanStep[];
    if (stripeRefundSteps.length > 0) {
        const stepsSuccessfullyRefunded: StripeRefundTransactionPlanStep[] = stripeRefundSteps.filter(step => step.refundResult != null);
        if (stepsSuccessfullyRefunded.length > 0) {
            const message = `Exception ${JSON.stringify(err)} was thrown while processing steps. There was a refund that was successfully refunded but the exception was thrown after and refunds cannot be undone. This is a bad situation as the Transaction could not be saved.`;
            log.error(message);
            giftbitRoutes.sentry.sendErrorNotification(new Error(message));
            throw new GiftbitRestError(424, `An irrecoverable exception occurred while reversing the Transaction ${plan.previousTransactionId}. The charges ${stepsSuccessfullyRefunded.map(step => step.chargeId).toString()} were refunded in Stripe but an exception occurred after and the Transaction could not be completed. Please review your records in Lightrail and Stripe to adjust for this situation.`);
        } else {
            log.info(`An exception occurred while reversing transaction ${plan.previousTransactionId}. The reverse included refunds in Stripe but they were not successfully refunded. The state of Stripe and Lightrail are consistent.`);
        }
    }
}

function validateTransactionPlan(plan: TransactionPlan, options: ExecuteTransactionPlannerOptions): void {
<<<<<<< HEAD
    if (!isSystemId(plan.currency)) {
        throw new giftbitRoutes.GiftbitRestError(cassava.httpStatusCode.clientError.CONFLICT, `Currency '${plan.currency}' does not exist. See the documentation on creating currencies.`, "CurrencyNotFound");
=======
    if (plan.currency.toUpperCase() !== plan.currency) {
        throw new Error(`Transaction plan currency must be upper case, found ${plan.currency}`);
>>>>>>> 47132f7a
    }

    if ((plan.totals && plan.totals.remainder && !options.allowRemainder) ||
        plan.steps.find(step => step.rail === "lightrail" && step.action === "update" && step.value.balance != null && step.value.balance + step.amount < 0)) {
        throw new giftbitRoutes.GiftbitRestError(409, "Insufficient balance for the transaction.", "InsufficientBalance");
    }
    if (plan.steps.find(step => step.rail === "lightrail" && step.action === "update" && step.value.usesRemaining != null && step.value.usesRemaining + step.uses < 0)) {
        throw new giftbitRoutes.GiftbitRestError(409, "Insufficient usesRemaining for the transaction.", "InsufficientUsesRemaining");
    }

    const lightrailUpdateSteps = plan.steps.filter(s => s.rail === "lightrail" && s.action === "update") as LightrailUpdateTransactionPlanStep[];
    lightrailUpdateSteps.forEach(step => {
        if (valueHasInsufficientBalanceForSteps(step.value, lightrailUpdateSteps)) {
            throw new giftbitRoutes.GiftbitRestError(cassava.httpStatusCode.clientError.CONFLICT, `The Value with id '${step.value.id}' cannot be used in this transaction because it has insufficient balance.`, "InsufficientBalance");
        } else if (valueHasInsufficientUsesForSteps(step.value, lightrailUpdateSteps)) {
            throw new giftbitRoutes.GiftbitRestError(cassava.httpStatusCode.clientError.CONFLICT, `The Value with id '${step.value.id}' cannot be used in this transaction because it has insufficient usesRemaining.`, "InsufficientUsesRemaining");
        } else {
            // carry on, the value in this step won't be overdrawn
        }
    });
}

function valueHasInsufficientUsesForSteps(value: Value, steps: LightrailUpdateTransactionPlanStep[]): boolean {
    const stepsInvolvingValueWithUses = steps.filter(s => s.value.id === value.id && s.uses);
    if (stepsInvolvingValueWithUses.length === 0 || value.usesRemaining === null) {
        return false;
    } else {
        const totalUses = stepsInvolvingValueWithUses.map(s => s.uses).reduce((acc, curr) => acc + curr);
        return value.usesRemaining + totalUses < 0; // 'uses' is a negative number on drawdown steps
    }
}

function valueHasInsufficientBalanceForSteps(value: Value, steps: LightrailUpdateTransactionPlanStep[]): boolean {
    const stepsInvolvingValueWithAmount = steps.filter(s => s.value.id === value.id && s.amount);
    if (stepsInvolvingValueWithAmount.length === 0 || value.balance === null) {
        return false;
    } else {
        const totalAmount = stepsInvolvingValueWithAmount.map(s => s.amount).reduce((acc, curr) => acc + curr);
        return value.balance + totalAmount < 0; // 'amount' is a negative number on drawdown steps
    }
}<|MERGE_RESOLUTION|>--- conflicted
+++ resolved
@@ -22,11 +22,7 @@
 import {Value} from "../../../model/Value";
 import log = require("loglevel");
 import Knex = require("knex");
-<<<<<<< HEAD
-import lightrail = transactionPartySchema.lightrail;
 import {isSystemId} from "../../../utils/isSystemId";
-=======
->>>>>>> 47132f7a
 
 export interface ExecuteTransactionPlannerOptions {
     allowRemainder: boolean;
@@ -159,13 +155,11 @@
 }
 
 function validateTransactionPlan(plan: TransactionPlan, options: ExecuteTransactionPlannerOptions): void {
-<<<<<<< HEAD
     if (!isSystemId(plan.currency)) {
         throw new giftbitRoutes.GiftbitRestError(cassava.httpStatusCode.clientError.CONFLICT, `Currency '${plan.currency}' does not exist. See the documentation on creating currencies.`, "CurrencyNotFound");
-=======
+    }
     if (plan.currency.toUpperCase() !== plan.currency) {
         throw new Error(`Transaction plan currency must be upper case, found ${plan.currency}`);
->>>>>>> 47132f7a
     }
 
     if ((plan.totals && plan.totals.remainder && !options.allowRemainder) ||
