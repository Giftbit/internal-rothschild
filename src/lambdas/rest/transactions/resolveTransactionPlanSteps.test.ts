import * as cassava from "cassava";
import * as chai from "chai";
import {Currency} from "../../../model/Currency";
import * as testUtils from "../../../utils/testUtils";
import {defaultTestUser, generateId, setCodeCryptographySecrets, testAuthedRequest} from "../../../utils/testUtils";
import {installRestRoutes} from "../installRestRoutes";
import {createCurrency} from "../currencies";
import {createContact} from "../contacts";
import {Contact} from "../../../model/Contact";
import {
    getLightrailValues,
    ResolveTransactionPartiesOptions,
    resolveTransactionPlanSteps
} from "./resolveTransactionPlanSteps";
import {LightrailTransactionPlanStep} from "./TransactionPlan";
import {AttachedContactValueScenario, setupAttachedContactValueScenario} from "../contactValues.test";
<<<<<<< HEAD
import {Value} from "../../../model/Value";
import {LightrailTransactionStep, Transaction} from "../../../model/Transaction";
=======
import {TransactionParty} from "../../../model/TransactionRequest";
>>>>>>> ef08d39c

describe("resolveTransactionPlanSteps", () => {

    const router = new cassava.Router();

    const currency: Currency = {
        code: "AUD",
        decimalPlaces: 2,
        symbol: "$",
        name: "Dollarydoo"
    };

    const contact: Contact = {
        id: "c-1",
        firstName: null,
        lastName: null,
        email: null,
        metadata: null,
        createdDate: new Date(),
        updatedDate: new Date(),
        createdBy: defaultTestUser.auth.teamMemberId
    };

    before(async function () {
        await testUtils.resetDb();
        router.route(testUtils.authRoute);
        installRestRoutes(router);
        setCodeCryptographySecrets();
        await createCurrency(testUtils.defaultTestUser.auth, currency);
        await createContact(testUtils.defaultTestUser.auth, contact);
    });

    describe("can resolve transaction parties for contacts with attached Values", () => {
        let data: AttachedContactValueScenario;
        before(async () => {
            data = await setupAttachedContactValueScenario(router, currency);
        });

        const resolvePartiesOptions: ResolveTransactionPartiesOptions = {
            currency: currency.code,
            transactionId: "1",
            nonTransactableHandling: "include",
            includeZeroUsesRemaining: true,
            includeZeroBalance: true
        };

        it("can get lightrail transaction plan steps associated with contactA", async () => {
            const parties: TransactionParty[] = [
                {
                    rail: "lightrail",
                    contactId: data.contactA.id
                }
            ];
            const contactLightrailValues = await resolveTransactionPlanSteps(testUtils.defaultTestUser.auth, parties, resolvePartiesOptions);
            chai.assert.sameMembers(contactLightrailValues.map(v => (v as LightrailTransactionPlanStep).value.id), data.valuesAttachedToContactA.map(v => v.id));
        });

        it("can get lightrail transaction plan steps associated with contactB", async () => {
            const parties: TransactionParty[] = [
                {
                    rail: "lightrail",
                    contactId: data.contactB.id
                }
            ];
            const contactLightrailValues = await resolveTransactionPlanSteps(testUtils.defaultTestUser.auth, parties, resolvePartiesOptions);
            chai.assert.sameMembers(contactLightrailValues.map(v => (v as LightrailTransactionPlanStep).value.id), data.valuesAttachedToContactB.map(v => v.id));
        });

<<<<<<< HEAD
        it("can get lightrail transaction plan steps associated with contactA and contactB. Allows both contacts to use shared generic Value.", async () => {
            const contactAsTransactionSource: ResolveTransactionPartiesOptions = {
                ...txPartiesTemplate,
                parties: [
                    {
                        rail: "lightrail",
                        contactId: data.contactA.id
                    },
                    {
                        rail: "lightrail",
                        contactId: data.contactB.id
                    }
                ],
                currency: currency.code,
                transactionId: "1",
                nonTransactableHandling: "include",
                includeZeroUsesRemaining: true,
                includeZeroBalance: true
            };
            const contactLightrailValues = await resolveTransactionPlanSteps(testUtils.defaultTestUser.auth, contactAsTransactionSource);
=======
        it("can get lightrail transaction plan steps associated with contactA and contactB. Doesnt duplicate shared generic Values.", async () => {
            const parties: TransactionParty[] = [
                {
                    rail: "lightrail",
                    contactId: data.contactA.id
                },
                {
                    rail: "lightrail",
                    contactId: data.contactB.id
                }
            ];
            const contactLightrailValues = await resolveTransactionPlanSteps(testUtils.defaultTestUser.auth, parties, resolvePartiesOptions);
>>>>>>> ef08d39c

            const attachedValues = [...data.valuesAttachedToContactA, ...data.valuesAttachedToContactB];
            chai.assert.sameMembers(contactLightrailValues.map(v => (v as LightrailTransactionPlanStep).value.id), attachedValues.map(v => v.id));
        });

        describe("getLightrailValues", () => {
            const currency = {
                code: "USD"
            };
            const contact1: Partial<Contact> = {id: testUtils.generateId(8)};
            const contact2: Partial<Contact> = {id: testUtils.generateId(8)};
            const code1 = "ABCABC-DEFDEF";
            const code2 = "GHIGHI-JKLJKL";
            let value1_uniqueCode: Partial<Value> = {id: `value1_uniqueCode_${testUtils.generateId(5)}`, code: code1};
            let value2_uniqueCodeContact: Partial<Value> = {
                id: `value2_uniqueCodeContact_${testUtils.generateId(5)}`,
                code: code2,
                contactId: contact1.id,
            };
            let value3_sharedGeneric: Partial<Value> = {
                id: `value3_sharedGeneric_${testUtils.generateId(5)}`,
                isGenericCode: true,
                balanceRule: {
                    rule: "500",
                    explanation: "500"
                },
                balance: null
            };
            let value4_perContactGeneric: Partial<Value> = {
                id: `value4_perContactGeneric_${testUtils.generateId(5)}`,
                isGenericCode: true,
                balanceRule: {
                    rule: "500",
                    explanation: "500"
                },
                balance: null,
                genericCodeOptions: {
                    perContact: {
                        usesRemaining: 2,
                        balance: null
                    }
                }
            };
            let contact1_attachedValues: Value[] = [];
            let contact2_attachedValues: Value[] = [];

            /**
             * Returns enough identifers to assert that the value is the one we expect without needing to exclude dates etc
             */
            function mapValueIdentifiers(value: Value) {
                return {
                    id: value.id,
                    attachedFromValueId: value.attachedFromValueId,
                    contactId: value.isGenericCode && !value.genericCodeOptions ? null : value.contactId,
                    code: value.code
                }
            }

            before(async () => {
                await testUtils.createUSD(router);

                const createContact1Resp = await testUtils.testAuthedRequest<Contact>(router, "/v2/contacts", "POST", contact1);
                chai.assert.equal(createContact1Resp.statusCode, 201);
                const createContact2Resp = await testUtils.testAuthedRequest<Contact>(router, "/v2/contacts", "POST", contact2);
                chai.assert.equal(createContact2Resp.statusCode, 201);

                value1_uniqueCode = await testUtils.createUSDValue(router, value1_uniqueCode);
                value2_uniqueCodeContact = await testUtils.createUSDValue(router, value2_uniqueCodeContact);
                contact1_attachedValues.push(value2_uniqueCodeContact as Value);
                value3_sharedGeneric = await testUtils.createUSDValue(router, value3_sharedGeneric);
                value4_perContactGeneric = await testUtils.createUSDValue(router, value4_perContactGeneric);

                const attachSharedResp = await testUtils.testAuthedRequest<Value>(router, `/v2/contacts/${contact1.id}/values/attach`, "POST", {valueId: value3_sharedGeneric.id});
                chai.assert.equal(attachSharedResp.statusCode, 200);
                contact1_attachedValues.push(attachSharedResp.body);

                const attachPerContactResp = await testUtils.testAuthedRequest<Value>(router, `/v2/contacts/${contact2.id}/values/attach`, "POST", {valueId: value4_perContactGeneric.id});
                chai.assert.equal(attachPerContactResp.statusCode, 200);
                contact2_attachedValues.push(attachPerContactResp.body);
            });

            beforeEach(async () => {
                // make sure that the cached list of values attached to each contact is accurate
                const contact1ValuesResp = await testUtils.testAuthedRequest<Value[]>(router, `/v2/values?contactId=${contact1.id}`, "GET");
                chai.assert.equal(contact1ValuesResp.statusCode, 200, `contact1ValuesResp.body=${JSON.stringify(contact1ValuesResp.body)}`);
                chai.assert.sameDeepMembers(contact1ValuesResp.body.map(v => mapValueIdentifiers(v)), contact1_attachedValues.map(v => mapValueIdentifiers(v)), `fetched values for contact1 do not match cached list: fetched=${JSON.stringify(contact1ValuesResp.body)}, cached=${JSON.stringify(contact1_attachedValues)}`);

                const contact2ValuesResp = await testUtils.testAuthedRequest<Value[]>(router, `/v2/values?contactId=${contact2.id}`, "GET");
                chai.assert.equal(contact2ValuesResp.statusCode, 200, `contact2ValuesResp.body=${JSON.stringify(contact2ValuesResp.body)}`);
                chai.assert.sameDeepMembers(contact2ValuesResp.body.map(v => mapValueIdentifiers(v)), contact2_attachedValues.map(v => mapValueIdentifiers(v)), `fetched values for contact2 do not match cached list: fetched=${JSON.stringify(contact2ValuesResp.body)}, cached=${JSON.stringify(contact2_attachedValues)}`);
            });

            it("gets values associated with one contactId", async () => {
                const contact2AsTransactionSource: ResolveTransactionPartiesOptions = {
                    ...txPartiesTemplate,
                    currency: currency.code,
                    parties: [{rail: "lightrail", contactId: contact2.id}]
                };
                const valuesByContactId2 = await getLightrailValues(testUtils.defaultTestUser.auth, contact2AsTransactionSource);
                chai.assert.equal(valuesByContactId2.length, 1, `valuesByContactId2: ${JSON.stringify(valuesByContactId2)}`);
                chai.assert.sameDeepMembers(valuesByContactId2.map(v => mapValueIdentifiers(v)), contact2_attachedValues.map(v => mapValueIdentifiers(v)), `valuesByContactId2=${JSON.stringify(valuesByContactId2)}`);

                const contact1AsTransactionSource: ResolveTransactionPartiesOptions = {
                    ...txPartiesTemplate,
                    currency: currency.code,
                    parties: [{rail: "lightrail", contactId: contact1.id}]
                };
                const valuesByContactId1 = await getLightrailValues(testUtils.defaultTestUser.auth, contact1AsTransactionSource);
                chai.assert.sameDeepMembers(valuesByContactId1.map(v => mapValueIdentifiers(v)), contact1_attachedValues.map(v => mapValueIdentifiers(v)), `valuesByContactId1=${JSON.stringify(valuesByContactId1)}`);
            });

            it("gets values associated with two contactIds", async () => {
                const contactsAsTransactionSources: ResolveTransactionPartiesOptions = {
                    ...txPartiesTemplate,
                    currency: currency.code,
                    parties: [{
                        rail: "lightrail",
                        contactId: contact1.id
                    }, {
                        rail: "lightrail",
                        contactId: contact2.id
                    }]
                };
                const valuesByContactIds = await getLightrailValues(testUtils.defaultTestUser.auth, contactsAsTransactionSources);
                chai.assert.sameDeepMembers(valuesByContactIds.map(v => mapValueIdentifiers(v)), [...contact1_attachedValues, ...contact2_attachedValues].map(v => mapValueIdentifiers(v)), `valuesByContactIds=${JSON.stringify(valuesByContactIds)}`);
            });

            it("gets values by code", async () => {
                const codeAsTransactionSource: ResolveTransactionPartiesOptions = {
                    ...txPartiesTemplate,
                    parties: [{
                        rail: "lightrail",
                        code: code1
                    }],
                    currency: currency.code
                };
                const valuesByCode1 = await getLightrailValues(testUtils.defaultTestUser.auth, codeAsTransactionSource);
                chai.assert.equal(valuesByCode1.length, 1);
                chai.assert.deepEqualExcluding(valuesByCode1[0], value1_uniqueCode, ["createdDate", "updatedDate", "genericCodeOptions", "attachedFromValueId", "updatedContactIdDate"]);

                const twoCodesAsTransactionSource: ResolveTransactionPartiesOptions = {
                    ...txPartiesTemplate,
                    parties: [{
                        rail: "lightrail",
                        code: code1
                    }, {
                        rail: "lightrail",
                        code: code2
                    }],
                    currency: currency.code
                };
                const valuesByCode2 = await getLightrailValues(testUtils.defaultTestUser.auth, twoCodesAsTransactionSource);
                chai.assert.equal(valuesByCode2.length, 2);
                chai.assert.deepEqualExcluding(valuesByCode2, [value1_uniqueCode, value2_uniqueCodeContact], ["createdDate", "updatedDate", "genericCodeOptions", "attachedFromValueId", "updatedContactIdDate"]);
            });

            it("gets values by ID", async () => {
                const valueIdAsTransactionSource: ResolveTransactionPartiesOptions = {
                    ...txPartiesTemplate,
                    parties: [{
                        rail: "lightrail",
                        valueId: value1_uniqueCode.id
                    }],
                    currency: currency.code
                };
                const valuesById1 = await getLightrailValues(testUtils.defaultTestUser.auth, valueIdAsTransactionSource);
                chai.assert.equal(valuesById1.length, 1);
                chai.assert.deepEqualExcluding(valuesById1[0], value1_uniqueCode, ["createdDate", "updatedDate", "genericCodeOptions", "attachedFromValueId", "updatedContactIdDate"]);

                const twoValueIdsAsTransactionSource: ResolveTransactionPartiesOptions = {
                    ...txPartiesTemplate,
                    parties: [{
                        rail: "lightrail",
                        valueId: value1_uniqueCode.id
                    }, {
                        rail: "lightrail",
                        valueId: value2_uniqueCodeContact.id
                    }],
                    currency: currency.code
                };
                const valuesById2 = await getLightrailValues(testUtils.defaultTestUser.auth, twoValueIdsAsTransactionSource);
                chai.assert.equal(valuesById2.length, 2);
                chai.assert.deepEqualExcluding(valuesById2.find(v => v.id === value1_uniqueCode.id), value1_uniqueCode, ["createdDate", "updatedDate", "genericCodeOptions", "attachedFromValueId", "updatedContactIdDate"]);
                chai.assert.deepEqualExcluding(valuesById2.find(v => v.id === value2_uniqueCodeContact.id), value2_uniqueCodeContact, ["createdDate", "updatedDate", "genericCodeOptions", "attachedFromValueId", "updatedContactIdDate"]);
            });

            it("does not duplicate Value if specified by code and ID in separate sources", async () => {
                const dupeIdentifierSources: ResolveTransactionPartiesOptions = {
                    ...txPartiesTemplate,
                    parties: [{
                        rail: "lightrail",
                        code: code1
                    }, {
                        rail: "lightrail",
                        valueId: value1_uniqueCode.id
                    }],
                    currency: currency.code
                };
                const values = await getLightrailValues(testUtils.defaultTestUser.auth, dupeIdentifierSources);
                chai.assert.equal(values.length, 1);
                chai.assert.deepEqualExcluding(values[0], value1_uniqueCode, ["createdDate", "updatedDate", "genericCodeOptions", "attachedFromValueId", "updatedContactIdDate"]);
            });

            it("does not duplicate shared generic Value if attached to contact in sources and also passed anonymously", async () => {
                const dupedSources: ResolveTransactionPartiesOptions = {
                    ...txPartiesTemplate,
                    currency: currency.code,
                    parties: [{
                        rail: "lightrail",
                        code: value3_sharedGeneric.code // attached to contact1
                    }, {
                        rail: "lightrail",
                        contactId: contact1.id
                    }]
                };
                const values = await getLightrailValues(testUtils.defaultTestUser.auth, dupedSources);
                chai.assert.sameDeepMembers(values.map(v => mapValueIdentifiers(v)), contact1_attachedValues.map(v => mapValueIdentifiers(v)), `values=${JSON.stringify(values)}`);
            });

            it("gets multiple values by different identifiers", async () => {
                const multiIdentiferSources: ResolveTransactionPartiesOptions = {
                    ...txPartiesTemplate,
                    currency: currency.code,
                    nonTransactableHandling: "exclude",
                    includeZeroBalance: false,
                    includeZeroUsesRemaining: false,
                    parties: [{
                        rail: "lightrail",
                        code: code1
                    }, {
                        rail: "lightrail",
                        valueId: value2_uniqueCodeContact.id
                    }, {
                        rail: "lightrail",
                        contactId: contact2.id
                    }],
                };
                const values = await getLightrailValues(testUtils.defaultTestUser.auth, multiIdentiferSources);
                chai.assert.sameDeepMembers(values.map(v => mapValueIdentifiers(v)), [value1_uniqueCode, value2_uniqueCodeContact, ...contact2_attachedValues].map(v => mapValueIdentifiers(v as Value)), `values=${JSON.stringify(values)}`);
            });

            it("excludes sources with zero balance when includeZeroBalance=false", async () => {
                const value1 = await testUtils.createUSDValue(router); // balance will get zeroed

                const sources_includeZeroBalance: ResolveTransactionPartiesOptions = {
                    ...txPartiesTemplate,
                    parties: [{
                        rail: "lightrail",
                        valueId: value1.id
                    }],
                    currency: currency.code,
                    includeZeroBalance: true
                };

                const valueShouldBeReturned = await getLightrailValues(testUtils.defaultTestUser.auth, sources_includeZeroBalance);
                chai.assert.equal(valueShouldBeReturned.length, 1);
                chai.assert.equal(valueShouldBeReturned[0].id, value1.id);

                const value1_zeroBalanceResp = await testUtils.testAuthedRequest<Transaction>(router, "/v2/transactions/debit", "POST", {
                    id: generateId(),
                    currency: currency.code,
                    amount: value1.balance,
                    source: {rail: "lightrail", valueId: value1.id}
                });
                chai.assert.equal(value1_zeroBalanceResp.statusCode, 201, `value1_zeroBalanceResp.body=${JSON.stringify(value1_zeroBalanceResp)}`);
                chai.assert.equal((value1_zeroBalanceResp.body.steps[0] as LightrailTransactionStep).balanceAfter, 0, `value1_zeroBalanceResp.body.steps=${value1_zeroBalanceResp.body.steps}`);

                const valueShouldStillBeReturned = await getLightrailValues(testUtils.defaultTestUser.auth, sources_includeZeroBalance);
                chai.assert.sameDeepMembers(valueShouldStillBeReturned.map(v => mapValueIdentifiers(v)), valueShouldBeReturned.map(v => mapValueIdentifiers(v)));

                const sources_excludeZeroBalance: ResolveTransactionPartiesOptions = {
                    ...sources_includeZeroBalance,
                    includeZeroBalance: false
                };
                const noValueReturned = await getLightrailValues(testUtils.defaultTestUser.auth, sources_excludeZeroBalance);
                chai.assert.equal(noValueReturned.length, 0);
            });

            it("excludes sources with zero usesRemaining when includeZeroUsesRemaining=false", async () => {
                const value2 = await testUtils.createUSDValue(router, {usesRemaining: 1}); // usesRemaining will get zeroed
                const sources_includeZeroUses: ResolveTransactionPartiesOptions = {
                    ...txPartiesTemplate,
                    parties: [{
                        rail: "lightrail",
                        valueId: value2.id
                    }],
                    currency: currency.code,
                    includeZeroUsesRemaining: true
                };

                const valueShouldBeReturned = await getLightrailValues(testUtils.defaultTestUser.auth, sources_includeZeroUses);
                chai.assert.equal(valueShouldBeReturned.length, 1);
                chai.assert.equal(valueShouldBeReturned[0].id, value2.id);

                const value2_zeroUsesRemainingResp = await testUtils.testAuthedRequest<Transaction>(router, "/v2/transactions/debit", "POST", {
                    id: generateId(),
                    currency: currency.code,
                    uses: value2.usesRemaining,
                    source: {rail: "lightrail", valueId: value2.id}
                });
                chai.assert.equal(value2_zeroUsesRemainingResp.statusCode, 201, `value2_zeroUsesRemainingResp.body=${JSON.stringify(value2_zeroUsesRemainingResp)}`);
                chai.assert.equal((value2_zeroUsesRemainingResp.body.steps[0] as LightrailTransactionStep).usesRemainingAfter, 0, `value2_zeroUsesRemainingResp.body.steps=${value2_zeroUsesRemainingResp.body.steps}`);

                const valueShouldStillBeReturned = await getLightrailValues(testUtils.defaultTestUser.auth, sources_includeZeroUses);
                chai.assert.sameDeepMembers(valueShouldStillBeReturned.map(v => mapValueIdentifiers(v)), valueShouldBeReturned.map(v => mapValueIdentifiers(v)));

                const sources_excludeZeroUses: ResolveTransactionPartiesOptions = {
                    ...sources_includeZeroUses,
                    includeZeroUsesRemaining: false
                };
                const noValueReturned = await getLightrailValues(testUtils.defaultTestUser.auth, sources_excludeZeroUses);
                chai.assert.equal(noValueReturned.length, 0);
            });

            it("properly excludes sources when nonTransactableHandling='exclude'", async () => {
                const currency2: Currency = {
                    code: "123",
                    name: "Currency123",
                    symbol: "$",
                    decimalPlaces: 3
                };
                const createCurrency2Resp = await testUtils.testAuthedRequest<Currency>(router, "/v2/currencies", "POST", currency2);
                chai.assert.equal(createCurrency2Resp.statusCode, 201);

                // setup: create a bunch of values that should be returned when nonTransactableHandling='include' and includeZeroBalance=true and includeZeroUsesRemaining=true
                const value3 = await testUtils.createUSDValue(router); // will get cancelled
                const value4 = await testUtils.createUSDValue(router); // will get frozen
                const value5 = await testUtils.createUSDValue(router); // will get set to 'inactive'
                const value6: Partial<Value> = {
                    id: generateId(),
                    currency: currency2.code,
                    balance: 50
                }; // wrong currency
                const createValue6Resp = await testUtils.testAuthedRequest<Value>(router, "/v2/values", "POST", value6);
                chai.assert.equal(createValue6Resp.statusCode, 201);
                const value7 = await testUtils.createUSDValue(router, {startDate: new Date("2040-01-01T00:00:00.000Z")}); // start date in future
                const value8 = await testUtils.createUSDValue(router, {endDate: new Date("2000-01-01T00:00:00.000Z")}); // expired

                // check that they're all initially returned
                const sources_includeNonTransactable: ResolveTransactionPartiesOptions = {
                    parties: [{
                        rail: "lightrail",
                        valueId: value3.id
                    }, {
                        rail: "lightrail",
                        valueId: value4.id
                    }, {
                        rail: "lightrail",
                        valueId: value5.id
                    }, {
                        rail: "lightrail",
                        valueId: value6.id
                    }, {
                        rail: "lightrail",
                        valueId: value7.id
                    }, {
                        rail: "lightrail",
                        valueId: value8.id
                    }],
                    currency: currency.code,
                    transactionId: "1",
                    nonTransactableHandling: "include",
                    includeZeroUsesRemaining: true,
                    includeZeroBalance: true
                };

                const valuesWhileAllValid = await getLightrailValues(testUtils.defaultTestUser.auth, sources_includeNonTransactable);
                chai.assert.equal(valuesWhileAllValid.length, 6);
                chai.assert.sameMembers(valuesWhileAllValid.map(v => v.id), [value3.id, value4.id, value5.id, value6.id, value7.id, value8.id]);

                // update values so they're all non-transactable
                const value3_cancelResp = await testUtils.testAuthedRequest<Value>(router, `/v2/values/${value3.id}`, "PATCH", {canceled: true});
                chai.assert.equal(value3_cancelResp.statusCode, 200, `value3_cancelResp.body=${JSON.stringify(value3_cancelResp)}`);
                chai.assert.equal(value3_cancelResp.body.canceled, true, `value3_cancelResp.body.canceled=${value3_cancelResp.body.canceled}`);

                const value4_freezeResp = await testUtils.testAuthedRequest<Value>(router, `/v2/values/${value4.id}`, "PATCH", {frozen: true});
                chai.assert.equal(value4_freezeResp.statusCode, 200, `value4_freezeResp.body=${JSON.stringify(value4_freezeResp)}`);
                chai.assert.equal(value4_freezeResp.body.frozen, true, `value4_freezeResp.body.frozen=${value4_freezeResp.body.frozen}`);

                const value5_inactivateResp = await testUtils.testAuthedRequest<Value>(router, `/v2/values/${value5.id}`, "PATCH", {active: false});
                chai.assert.equal(value5_inactivateResp.statusCode, 200, `value5_inactivateResp.body=${JSON.stringify(value5_inactivateResp)}`);
                chai.assert.equal(value5_inactivateResp.body.active, false, `value5_inactivateResp.body.active=${value5_inactivateResp.body.active}`);

                // check that they still get returned when including non-transactable sources
                const valuesAfterInvalidation = await getLightrailValues(testUtils.defaultTestUser.auth, sources_includeNonTransactable);
                chai.assert.sameDeepMembers(valuesAfterInvalidation.map(v => mapValueIdentifiers(v)), valuesWhileAllValid.map(v => mapValueIdentifiers(v)));

                // check that they DON'T get returned when excluding non-transactable sources
                const sources_excludeNonTransactable: ResolveTransactionPartiesOptions = {
                    ...sources_includeNonTransactable,
                    nonTransactableHandling: "exclude",
                };
                const noValuesAfterInvalidation = await getLightrailValues(testUtils.defaultTestUser.auth, sources_excludeNonTransactable);
                chai.assert.equal(noValuesAfterInvalidation.length, 0);
            });

            it("doesn't fail if invalid sources included (code/valueId/contactId does not exist): successfully returns valid sources", async () => {
                const sources: ResolveTransactionPartiesOptions = {
                    ...txPartiesTemplate,
                    currency: currency.code,
                    parties: [{
                        rail: "lightrail",
                        code: generateId()
                    }, {
                        rail: "lightrail",
                        contactId: generateId()
                    }, {
                        rail: "lightrail",
                        valueId: value1_uniqueCode.id
                    }]
                };
                const values = await getLightrailValues(testUtils.defaultTestUser.auth, sources);
                chai.assert.equal(values.length, 1);
                chai.assert.deepEqualExcluding(values[0], value1_uniqueCode, ["createdDate", "updatedDate", "genericCodeOptions", "attachedFromValueId", "updatedContactIdDate"])
            });

            it("does not leak Values between userIds", async () => {
                // identical Value & Contact will be created for two different Lightrail users
                const value: Partial<Value> = {
                    id: "share-gen-1",
                    isGenericCode: true,
                    currency: "USD",
                    balanceRule: {
                        rule: "500",
                        explanation: "500"
                    }
                };
                const contact: Partial<Contact> = {
                    id: "contact-1"
                };

                // set up data for first user
                const currencyUser1 = await testAuthedRequest(router, "/v2/currencies/USD", "GET"); // created in before()
                chai.assert.equal(currencyUser1.statusCode, 200, `currencyUser1.body=${JSON.stringify(currencyUser1.body)}`);
                const valueUser1 = await testAuthedRequest(router, "/v2/values", "POST", value);
                chai.assert.equal(valueUser1.statusCode, 201, `valueUser1.body=${JSON.stringify(valueUser1.body)}`);
                const contactUser1 = await testAuthedRequest(router, "/v2/contacts", "POST", contact);
                chai.assert.equal(contactUser1.statusCode, 201, `contactUser1.body=${JSON.stringify(contactUser1.body)}`);
                const attachUser1 = await testAuthedRequest(router, `/v2/contacts/${contact.id}/values/attach`, "POST", {valueId: value.id});
                chai.assert.equal(attachUser1.statusCode, 200, `attachUser1.body=${JSON.stringify(attachUser1.body)}`);

                // set up data for second user
                const currencyUser2 = await cassava.testing.testRouter(router, cassava.testing.createTestProxyEvent("/v2/currencies", "POST", {
                    headers: {
                        Authorization: `Bearer ${testUtils.alternateTestUser.jwt}`
                    },
                    body: JSON.stringify({
                        code: "USD",
                        symbol: "$",
                        decimalPlaces: 2,
                        name: "USD"
                    })
                }));
                chai.assert.equal(currencyUser2.statusCode, 201, `currencyUser2.body=${JSON.stringify(currencyUser2.body)}`);
                const valueUser2 = await cassava.testing.testRouter(router, cassava.testing.createTestProxyEvent("/v2/values", "POST", {
                    headers: {
                        Authorization: `Bearer ${testUtils.alternateTestUser.jwt}`
                    },
                    body: JSON.stringify(value)
                }));
                chai.assert.equal(valueUser2.statusCode, 201, `valueUser2.body=${JSON.stringify(valueUser2.body)}`);
                const contactUser2 = await cassava.testing.testRouter(router, cassava.testing.createTestProxyEvent("/v2/contacts", "POST", {
                    headers: {
                        Authorization: `Bearer ${testUtils.alternateTestUser.jwt}`
                    },
                    body: JSON.stringify(contact)
                }));
                chai.assert.equal(contactUser2.statusCode, 201, `contactUser2.body=${JSON.stringify(contactUser2.body)}`);
                const attachUser2 = await cassava.testing.testRouter(router, cassava.testing.createTestProxyEvent(`/v2/contacts/${contact.id}/values/attach`, "POST", {
                    headers: {
                        Authorization: `Bearer ${testUtils.alternateTestUser.jwt}`
                    },
                    body: JSON.stringify({valueId: value.id})
                }));
                chai.assert.equal(attachUser2.statusCode, 200, `attachUser2.body=${JSON.stringify(attachUser2.body)}`);

                // the actual test: make sure the right data comes back for the right auth badge
                const resolvedValuesUser1 = await resolveTransactionPlanSteps(testUtils.defaultTestUser.auth, {
                    parties: [{
                        rail: "lightrail",
                        contactId: contact.id
                    }],
                    currency: "USD",
                    transactionId: "1",
                    nonTransactableHandling: "exclude",
                    includeZeroUsesRemaining: false,
                    includeZeroBalance: false
                });
                chai.assert.equal(resolvedValuesUser1.length, 1, JSON.stringify(resolvedValuesUser1, null, 4));
            }).timeout(12000)
        });
    });
});<|MERGE_RESOLUTION|>--- conflicted
+++ resolved
@@ -14,12 +14,9 @@
 } from "./resolveTransactionPlanSteps";
 import {LightrailTransactionPlanStep} from "./TransactionPlan";
 import {AttachedContactValueScenario, setupAttachedContactValueScenario} from "../contactValues.test";
-<<<<<<< HEAD
+import {LightrailTransactionParty, TransactionParty} from "../../../model/TransactionRequest";
 import {Value} from "../../../model/Value";
 import {LightrailTransactionStep, Transaction} from "../../../model/Transaction";
-=======
-import {TransactionParty} from "../../../model/TransactionRequest";
->>>>>>> ef08d39c
 
 describe("resolveTransactionPlanSteps", () => {
 
@@ -88,29 +85,7 @@
             chai.assert.sameMembers(contactLightrailValues.map(v => (v as LightrailTransactionPlanStep).value.id), data.valuesAttachedToContactB.map(v => v.id));
         });
 
-<<<<<<< HEAD
         it("can get lightrail transaction plan steps associated with contactA and contactB. Allows both contacts to use shared generic Value.", async () => {
-            const contactAsTransactionSource: ResolveTransactionPartiesOptions = {
-                ...txPartiesTemplate,
-                parties: [
-                    {
-                        rail: "lightrail",
-                        contactId: data.contactA.id
-                    },
-                    {
-                        rail: "lightrail",
-                        contactId: data.contactB.id
-                    }
-                ],
-                currency: currency.code,
-                transactionId: "1",
-                nonTransactableHandling: "include",
-                includeZeroUsesRemaining: true,
-                includeZeroBalance: true
-            };
-            const contactLightrailValues = await resolveTransactionPlanSteps(testUtils.defaultTestUser.auth, contactAsTransactionSource);
-=======
-        it("can get lightrail transaction plan steps associated with contactA and contactB. Doesnt duplicate shared generic Values.", async () => {
             const parties: TransactionParty[] = [
                 {
                     rail: "lightrail",
@@ -122,7 +97,6 @@
                 }
             ];
             const contactLightrailValues = await resolveTransactionPlanSteps(testUtils.defaultTestUser.auth, parties, resolvePartiesOptions);
->>>>>>> ef08d39c
 
             const attachedValues = [...data.valuesAttachedToContactA, ...data.valuesAttachedToContactB];
             chai.assert.sameMembers(contactLightrailValues.map(v => (v as LightrailTransactionPlanStep).value.id), attachedValues.map(v => v.id));
@@ -216,168 +190,137 @@
             });
 
             it("gets values associated with one contactId", async () => {
-                const contact2AsTransactionSource: ResolveTransactionPartiesOptions = {
-                    ...txPartiesTemplate,
-                    currency: currency.code,
-                    parties: [{rail: "lightrail", contactId: contact2.id}]
-                };
-                const valuesByContactId2 = await getLightrailValues(testUtils.defaultTestUser.auth, contact2AsTransactionSource);
+                const contact2AsTransactionSource: LightrailTransactionParty[] = [{
+                    rail: "lightrail",
+                    contactId: contact2.id
+                }];
+                const valuesByContactId2 = await getLightrailValues(testUtils.defaultTestUser.auth, contact2AsTransactionSource, resolvePartiesOptions);
                 chai.assert.equal(valuesByContactId2.length, 1, `valuesByContactId2: ${JSON.stringify(valuesByContactId2)}`);
                 chai.assert.sameDeepMembers(valuesByContactId2.map(v => mapValueIdentifiers(v)), contact2_attachedValues.map(v => mapValueIdentifiers(v)), `valuesByContactId2=${JSON.stringify(valuesByContactId2)}`);
 
-                const contact1AsTransactionSource: ResolveTransactionPartiesOptions = {
-                    ...txPartiesTemplate,
-                    currency: currency.code,
-                    parties: [{rail: "lightrail", contactId: contact1.id}]
-                };
-                const valuesByContactId1 = await getLightrailValues(testUtils.defaultTestUser.auth, contact1AsTransactionSource);
+                const contact1AsTransactionSource: LightrailTransactionParty[] = [{
+                    rail: "lightrail",
+                    contactId: contact1.id
+                }];
+                const valuesByContactId1 = await getLightrailValues(testUtils.defaultTestUser.auth, contact1AsTransactionSource, resolvePartiesOptions);
                 chai.assert.sameDeepMembers(valuesByContactId1.map(v => mapValueIdentifiers(v)), contact1_attachedValues.map(v => mapValueIdentifiers(v)), `valuesByContactId1=${JSON.stringify(valuesByContactId1)}`);
             });
 
             it("gets values associated with two contactIds", async () => {
-                const contactsAsTransactionSources: ResolveTransactionPartiesOptions = {
-                    ...txPartiesTemplate,
-                    currency: currency.code,
-                    parties: [{
-                        rail: "lightrail",
-                        contactId: contact1.id
-                    }, {
-                        rail: "lightrail",
-                        contactId: contact2.id
-                    }]
-                };
-                const valuesByContactIds = await getLightrailValues(testUtils.defaultTestUser.auth, contactsAsTransactionSources);
+                const contactsAsTransactionSources: LightrailTransactionParty[] = [{
+                    rail: "lightrail",
+                    contactId: contact1.id
+                }, {
+                    rail: "lightrail",
+                    contactId: contact2.id
+                }];
+                const valuesByContactIds = await getLightrailValues(testUtils.defaultTestUser.auth, contactsAsTransactionSources, resolvePartiesOptions);
                 chai.assert.sameDeepMembers(valuesByContactIds.map(v => mapValueIdentifiers(v)), [...contact1_attachedValues, ...contact2_attachedValues].map(v => mapValueIdentifiers(v)), `valuesByContactIds=${JSON.stringify(valuesByContactIds)}`);
             });
 
             it("gets values by code", async () => {
-                const codeAsTransactionSource: ResolveTransactionPartiesOptions = {
-                    ...txPartiesTemplate,
-                    parties: [{
-                        rail: "lightrail",
-                        code: code1
-                    }],
-                    currency: currency.code
-                };
-                const valuesByCode1 = await getLightrailValues(testUtils.defaultTestUser.auth, codeAsTransactionSource);
+                const codeAsTransactionSource: LightrailTransactionParty[] = [{
+                    rail: "lightrail",
+                    code: code1
+                }];
+                const valuesByCode1 = await getLightrailValues(testUtils.defaultTestUser.auth, codeAsTransactionSource, resolvePartiesOptions);
                 chai.assert.equal(valuesByCode1.length, 1);
                 chai.assert.deepEqualExcluding(valuesByCode1[0], value1_uniqueCode, ["createdDate", "updatedDate", "genericCodeOptions", "attachedFromValueId", "updatedContactIdDate"]);
 
-                const twoCodesAsTransactionSource: ResolveTransactionPartiesOptions = {
-                    ...txPartiesTemplate,
-                    parties: [{
-                        rail: "lightrail",
-                        code: code1
-                    }, {
-                        rail: "lightrail",
-                        code: code2
-                    }],
-                    currency: currency.code
-                };
-                const valuesByCode2 = await getLightrailValues(testUtils.defaultTestUser.auth, twoCodesAsTransactionSource);
+                const twoCodesAsTransactionSource: LightrailTransactionParty[] = [{
+                    rail: "lightrail",
+                    code: code1
+                }, {
+                    rail: "lightrail",
+                    code: code2
+                }];
+                const valuesByCode2 = await getLightrailValues(testUtils.defaultTestUser.auth, twoCodesAsTransactionSource, resolvePartiesOptions);
                 chai.assert.equal(valuesByCode2.length, 2);
                 chai.assert.deepEqualExcluding(valuesByCode2, [value1_uniqueCode, value2_uniqueCodeContact], ["createdDate", "updatedDate", "genericCodeOptions", "attachedFromValueId", "updatedContactIdDate"]);
             });
 
             it("gets values by ID", async () => {
-                const valueIdAsTransactionSource: ResolveTransactionPartiesOptions = {
-                    ...txPartiesTemplate,
-                    parties: [{
-                        rail: "lightrail",
-                        valueId: value1_uniqueCode.id
-                    }],
-                    currency: currency.code
-                };
-                const valuesById1 = await getLightrailValues(testUtils.defaultTestUser.auth, valueIdAsTransactionSource);
+                const valueIdAsTransactionSource: LightrailTransactionParty[] = [{
+                    rail: "lightrail",
+                    valueId: value1_uniqueCode.id
+                }];
+                const valuesById1 = await getLightrailValues(testUtils.defaultTestUser.auth, valueIdAsTransactionSource, resolvePartiesOptions);
                 chai.assert.equal(valuesById1.length, 1);
                 chai.assert.deepEqualExcluding(valuesById1[0], value1_uniqueCode, ["createdDate", "updatedDate", "genericCodeOptions", "attachedFromValueId", "updatedContactIdDate"]);
 
-                const twoValueIdsAsTransactionSource: ResolveTransactionPartiesOptions = {
-                    ...txPartiesTemplate,
-                    parties: [{
-                        rail: "lightrail",
-                        valueId: value1_uniqueCode.id
-                    }, {
-                        rail: "lightrail",
-                        valueId: value2_uniqueCodeContact.id
-                    }],
-                    currency: currency.code
-                };
-                const valuesById2 = await getLightrailValues(testUtils.defaultTestUser.auth, twoValueIdsAsTransactionSource);
+                const twoValueIdsAsTransactionSource: LightrailTransactionParty[] = [{
+                    rail: "lightrail",
+                    valueId: value1_uniqueCode.id
+                }, {
+                    rail: "lightrail",
+                    valueId: value2_uniqueCodeContact.id
+                }];
+                const valuesById2 = await getLightrailValues(testUtils.defaultTestUser.auth, twoValueIdsAsTransactionSource, resolvePartiesOptions);
                 chai.assert.equal(valuesById2.length, 2);
                 chai.assert.deepEqualExcluding(valuesById2.find(v => v.id === value1_uniqueCode.id), value1_uniqueCode, ["createdDate", "updatedDate", "genericCodeOptions", "attachedFromValueId", "updatedContactIdDate"]);
                 chai.assert.deepEqualExcluding(valuesById2.find(v => v.id === value2_uniqueCodeContact.id), value2_uniqueCodeContact, ["createdDate", "updatedDate", "genericCodeOptions", "attachedFromValueId", "updatedContactIdDate"]);
             });
 
             it("does not duplicate Value if specified by code and ID in separate sources", async () => {
-                const dupeIdentifierSources: ResolveTransactionPartiesOptions = {
-                    ...txPartiesTemplate,
-                    parties: [{
-                        rail: "lightrail",
-                        code: code1
-                    }, {
-                        rail: "lightrail",
-                        valueId: value1_uniqueCode.id
-                    }],
-                    currency: currency.code
-                };
-                const values = await getLightrailValues(testUtils.defaultTestUser.auth, dupeIdentifierSources);
+                const dupeIdentifierSources: LightrailTransactionParty[] = [{
+                    rail: "lightrail",
+                    code: code1
+                }, {
+                    rail: "lightrail",
+                    valueId: value1_uniqueCode.id
+                }];
+                const values = await getLightrailValues(testUtils.defaultTestUser.auth, dupeIdentifierSources, resolvePartiesOptions);
                 chai.assert.equal(values.length, 1);
                 chai.assert.deepEqualExcluding(values[0], value1_uniqueCode, ["createdDate", "updatedDate", "genericCodeOptions", "attachedFromValueId", "updatedContactIdDate"]);
             });
 
             it("does not duplicate shared generic Value if attached to contact in sources and also passed anonymously", async () => {
-                const dupedSources: ResolveTransactionPartiesOptions = {
-                    ...txPartiesTemplate,
-                    currency: currency.code,
-                    parties: [{
-                        rail: "lightrail",
-                        code: value3_sharedGeneric.code // attached to contact1
-                    }, {
-                        rail: "lightrail",
-                        contactId: contact1.id
-                    }]
-                };
-                const values = await getLightrailValues(testUtils.defaultTestUser.auth, dupedSources);
+                const dupedSources: LightrailTransactionParty[] = [{
+                    rail: "lightrail",
+                    code: value3_sharedGeneric.code // attached to contact1
+                }, {
+                    rail: "lightrail",
+                    contactId: contact1.id
+                }];
+                const values = await getLightrailValues(testUtils.defaultTestUser.auth, dupedSources, resolvePartiesOptions);
                 chai.assert.sameDeepMembers(values.map(v => mapValueIdentifiers(v)), contact1_attachedValues.map(v => mapValueIdentifiers(v)), `values=${JSON.stringify(values)}`);
             });
 
             it("gets multiple values by different identifiers", async () => {
-                const multiIdentiferSources: ResolveTransactionPartiesOptions = {
-                    ...txPartiesTemplate,
+                const multiIdentiferSources: LightrailTransactionParty[] = [{
+                    rail: "lightrail",
+                    code: code1
+                }, {
+                    rail: "lightrail",
+                    valueId: value2_uniqueCodeContact.id
+                }, {
+                    rail: "lightrail",
+                    contactId: contact2.id
+                }];
+                const options: ResolveTransactionPartiesOptions = {
+                    ...resolvePartiesOptions,
                     currency: currency.code,
                     nonTransactableHandling: "exclude",
                     includeZeroBalance: false,
                     includeZeroUsesRemaining: false,
-                    parties: [{
-                        rail: "lightrail",
-                        code: code1
-                    }, {
-                        rail: "lightrail",
-                        valueId: value2_uniqueCodeContact.id
-                    }, {
-                        rail: "lightrail",
-                        contactId: contact2.id
-                    }],
-                };
-                const values = await getLightrailValues(testUtils.defaultTestUser.auth, multiIdentiferSources);
+                };
+                const values = await getLightrailValues(testUtils.defaultTestUser.auth, multiIdentiferSources, options);
                 chai.assert.sameDeepMembers(values.map(v => mapValueIdentifiers(v)), [value1_uniqueCode, value2_uniqueCodeContact, ...contact2_attachedValues].map(v => mapValueIdentifiers(v as Value)), `values=${JSON.stringify(values)}`);
             });
 
             it("excludes sources with zero balance when includeZeroBalance=false", async () => {
                 const value1 = await testUtils.createUSDValue(router); // balance will get zeroed
 
-                const sources_includeZeroBalance: ResolveTransactionPartiesOptions = {
-                    ...txPartiesTemplate,
-                    parties: [{
-                        rail: "lightrail",
-                        valueId: value1.id
-                    }],
-                    currency: currency.code,
+                const source: LightrailTransactionParty[] = [{
+                    rail: "lightrail",
+                    valueId: value1.id
+                }];
+                const includeZeroBalanceOptions: ResolveTransactionPartiesOptions = {
+                    ...resolvePartiesOptions,
                     includeZeroBalance: true
                 };
 
-                const valueShouldBeReturned = await getLightrailValues(testUtils.defaultTestUser.auth, sources_includeZeroBalance);
+                const valueShouldBeReturned = await getLightrailValues(testUtils.defaultTestUser.auth, source, includeZeroBalanceOptions);
                 chai.assert.equal(valueShouldBeReturned.length, 1);
                 chai.assert.equal(valueShouldBeReturned[0].id, value1.id);
 
@@ -390,30 +333,29 @@
                 chai.assert.equal(value1_zeroBalanceResp.statusCode, 201, `value1_zeroBalanceResp.body=${JSON.stringify(value1_zeroBalanceResp)}`);
                 chai.assert.equal((value1_zeroBalanceResp.body.steps[0] as LightrailTransactionStep).balanceAfter, 0, `value1_zeroBalanceResp.body.steps=${value1_zeroBalanceResp.body.steps}`);
 
-                const valueShouldStillBeReturned = await getLightrailValues(testUtils.defaultTestUser.auth, sources_includeZeroBalance);
+                const valueShouldStillBeReturned = await getLightrailValues(testUtils.defaultTestUser.auth, source, includeZeroBalanceOptions);
                 chai.assert.sameDeepMembers(valueShouldStillBeReturned.map(v => mapValueIdentifiers(v)), valueShouldBeReturned.map(v => mapValueIdentifiers(v)));
 
-                const sources_excludeZeroBalance: ResolveTransactionPartiesOptions = {
-                    ...sources_includeZeroBalance,
+                const excludeZeroBalanceOptions: ResolveTransactionPartiesOptions = {
+                    ...resolvePartiesOptions,
                     includeZeroBalance: false
                 };
-                const noValueReturned = await getLightrailValues(testUtils.defaultTestUser.auth, sources_excludeZeroBalance);
+                const noValueReturned = await getLightrailValues(testUtils.defaultTestUser.auth, source, excludeZeroBalanceOptions);
                 chai.assert.equal(noValueReturned.length, 0);
             });
 
             it("excludes sources with zero usesRemaining when includeZeroUsesRemaining=false", async () => {
                 const value2 = await testUtils.createUSDValue(router, {usesRemaining: 1}); // usesRemaining will get zeroed
-                const sources_includeZeroUses: ResolveTransactionPartiesOptions = {
-                    ...txPartiesTemplate,
-                    parties: [{
-                        rail: "lightrail",
-                        valueId: value2.id
-                    }],
-                    currency: currency.code,
+                const source: LightrailTransactionParty[] = [{
+                    rail: "lightrail",
+                    valueId: value2.id
+                }];
+                const includeZeroUsesOptions: ResolveTransactionPartiesOptions = {
+                    ...resolvePartiesOptions,
                     includeZeroUsesRemaining: true
                 };
 
-                const valueShouldBeReturned = await getLightrailValues(testUtils.defaultTestUser.auth, sources_includeZeroUses);
+                const valueShouldBeReturned = await getLightrailValues(testUtils.defaultTestUser.auth, source, includeZeroUsesOptions);
                 chai.assert.equal(valueShouldBeReturned.length, 1);
                 chai.assert.equal(valueShouldBeReturned[0].id, value2.id);
 
@@ -426,14 +368,14 @@
                 chai.assert.equal(value2_zeroUsesRemainingResp.statusCode, 201, `value2_zeroUsesRemainingResp.body=${JSON.stringify(value2_zeroUsesRemainingResp)}`);
                 chai.assert.equal((value2_zeroUsesRemainingResp.body.steps[0] as LightrailTransactionStep).usesRemainingAfter, 0, `value2_zeroUsesRemainingResp.body.steps=${value2_zeroUsesRemainingResp.body.steps}`);
 
-                const valueShouldStillBeReturned = await getLightrailValues(testUtils.defaultTestUser.auth, sources_includeZeroUses);
+                const valueShouldStillBeReturned = await getLightrailValues(testUtils.defaultTestUser.auth, source, includeZeroUsesOptions);
                 chai.assert.sameDeepMembers(valueShouldStillBeReturned.map(v => mapValueIdentifiers(v)), valueShouldBeReturned.map(v => mapValueIdentifiers(v)));
 
-                const sources_excludeZeroUses: ResolveTransactionPartiesOptions = {
-                    ...sources_includeZeroUses,
+                const excludeZeroUsesOptions: ResolveTransactionPartiesOptions = {
+                    ...includeZeroUsesOptions,
                     includeZeroUsesRemaining: false
                 };
-                const noValueReturned = await getLightrailValues(testUtils.defaultTestUser.auth, sources_excludeZeroUses);
+                const noValueReturned = await getLightrailValues(testUtils.defaultTestUser.auth, source, excludeZeroUsesOptions);
                 chai.assert.equal(noValueReturned.length, 0);
             });
 
@@ -462,26 +404,26 @@
                 const value8 = await testUtils.createUSDValue(router, {endDate: new Date("2000-01-01T00:00:00.000Z")}); // expired
 
                 // check that they're all initially returned
-                const sources_includeNonTransactable: ResolveTransactionPartiesOptions = {
-                    parties: [{
-                        rail: "lightrail",
-                        valueId: value3.id
-                    }, {
-                        rail: "lightrail",
-                        valueId: value4.id
-                    }, {
-                        rail: "lightrail",
-                        valueId: value5.id
-                    }, {
-                        rail: "lightrail",
-                        valueId: value6.id
-                    }, {
-                        rail: "lightrail",
-                        valueId: value7.id
-                    }, {
-                        rail: "lightrail",
-                        valueId: value8.id
-                    }],
+                const sources: LightrailTransactionParty[] = [{
+                    rail: "lightrail",
+                    valueId: value3.id
+                }, {
+                    rail: "lightrail",
+                    valueId: value4.id
+                }, {
+                    rail: "lightrail",
+                    valueId: value5.id
+                }, {
+                    rail: "lightrail",
+                    valueId: value6.id
+                }, {
+                    rail: "lightrail",
+                    valueId: value7.id
+                }, {
+                    rail: "lightrail",
+                    valueId: value8.id
+                }];
+                const includeNonTransactableOptions: ResolveTransactionPartiesOptions = {
                     currency: currency.code,
                     transactionId: "1",
                     nonTransactableHandling: "include",
@@ -489,7 +431,7 @@
                     includeZeroBalance: true
                 };
 
-                const valuesWhileAllValid = await getLightrailValues(testUtils.defaultTestUser.auth, sources_includeNonTransactable);
+                const valuesWhileAllValid = await getLightrailValues(testUtils.defaultTestUser.auth, sources, includeNonTransactableOptions);
                 chai.assert.equal(valuesWhileAllValid.length, 6);
                 chai.assert.sameMembers(valuesWhileAllValid.map(v => v.id), [value3.id, value4.id, value5.id, value6.id, value7.id, value8.id]);
 
@@ -507,34 +449,30 @@
                 chai.assert.equal(value5_inactivateResp.body.active, false, `value5_inactivateResp.body.active=${value5_inactivateResp.body.active}`);
 
                 // check that they still get returned when including non-transactable sources
-                const valuesAfterInvalidation = await getLightrailValues(testUtils.defaultTestUser.auth, sources_includeNonTransactable);
+                const valuesAfterInvalidation = await getLightrailValues(testUtils.defaultTestUser.auth, sources, includeNonTransactableOptions);
                 chai.assert.sameDeepMembers(valuesAfterInvalidation.map(v => mapValueIdentifiers(v)), valuesWhileAllValid.map(v => mapValueIdentifiers(v)));
 
                 // check that they DON'T get returned when excluding non-transactable sources
-                const sources_excludeNonTransactable: ResolveTransactionPartiesOptions = {
-                    ...sources_includeNonTransactable,
+                const excludeNonTransactableOptions: ResolveTransactionPartiesOptions = {
+                    ...includeNonTransactableOptions,
                     nonTransactableHandling: "exclude",
                 };
-                const noValuesAfterInvalidation = await getLightrailValues(testUtils.defaultTestUser.auth, sources_excludeNonTransactable);
+                const noValuesAfterInvalidation = await getLightrailValues(testUtils.defaultTestUser.auth, sources, excludeNonTransactableOptions);
                 chai.assert.equal(noValuesAfterInvalidation.length, 0);
             });
 
             it("doesn't fail if invalid sources included (code/valueId/contactId does not exist): successfully returns valid sources", async () => {
-                const sources: ResolveTransactionPartiesOptions = {
-                    ...txPartiesTemplate,
-                    currency: currency.code,
-                    parties: [{
-                        rail: "lightrail",
-                        code: generateId()
-                    }, {
-                        rail: "lightrail",
-                        contactId: generateId()
-                    }, {
-                        rail: "lightrail",
-                        valueId: value1_uniqueCode.id
-                    }]
-                };
-                const values = await getLightrailValues(testUtils.defaultTestUser.auth, sources);
+                const sources: LightrailTransactionParty[] = [{
+                    rail: "lightrail",
+                    code: generateId()
+                }, {
+                    rail: "lightrail",
+                    contactId: generateId()
+                }, {
+                    rail: "lightrail",
+                    valueId: value1_uniqueCode.id
+                }];
+                const values = await getLightrailValues(testUtils.defaultTestUser.auth, sources, resolvePartiesOptions);
                 chai.assert.equal(values.length, 1);
                 chai.assert.deepEqualExcluding(values[0], value1_uniqueCode, ["createdDate", "updatedDate", "genericCodeOptions", "attachedFromValueId", "updatedContactIdDate"])
             });
@@ -600,17 +538,18 @@
                 chai.assert.equal(attachUser2.statusCode, 200, `attachUser2.body=${JSON.stringify(attachUser2.body)}`);
 
                 // the actual test: make sure the right data comes back for the right auth badge
-                const resolvedValuesUser1 = await resolveTransactionPlanSteps(testUtils.defaultTestUser.auth, {
-                    parties: [{
+                const resolvedValuesUser1 = await resolveTransactionPlanSteps(testUtils.defaultTestUser.auth,
+                    [{
                         rail: "lightrail",
                         contactId: contact.id
                     }],
-                    currency: "USD",
-                    transactionId: "1",
-                    nonTransactableHandling: "exclude",
-                    includeZeroUsesRemaining: false,
-                    includeZeroBalance: false
-                });
+                    {
+                        currency: "USD",
+                        transactionId: "1",
+                        nonTransactableHandling: "exclude",
+                        includeZeroUsesRemaining: false,
+                        includeZeroBalance: false
+                    });
                 chai.assert.equal(resolvedValuesUser1.length, 1, JSON.stringify(resolvedValuesUser1, null, 4));
             }).timeout(12000)
         });
