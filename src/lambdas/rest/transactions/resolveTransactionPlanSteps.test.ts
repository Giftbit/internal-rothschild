import * as cassava from "cassava";
import * as chai from "chai";
import {Currency} from "../../../model/Currency";
import * as testUtils from "../../../utils/testUtils";
import {defaultTestUser, generateId, setCodeCryptographySecrets, testAuthedRequest} from "../../../utils/testUtils";
import {installRestRoutes} from "../installRestRoutes";
import {createCurrency} from "../currencies";
import {createContact} from "../contacts";
import {Contact} from "../../../model/Contact";
import {
<<<<<<< HEAD
    getLightrailSourcesForTransactionPlanSteps,
=======
    getContactIdFromSources,
    getLightrailValuesForTransactionPlanSteps,
>>>>>>> be76afea
    ResolveTransactionPartiesOptions,
    resolveTransactionPlanSteps
} from "./resolveTransactionPlanSteps";
import {LightrailTransactionPlanStep} from "./TransactionPlan";
import {AttachedContactValueScenario, setupAttachedContactValueScenario} from "../contactValues.test";
import {LightrailTransactionParty, TransactionParty} from "../../../model/TransactionRequest";
import {Value} from "../../../model/Value";
import {Transaction} from "../../../model/Transaction";
import {nowInDbPrecision} from "../../../utils/dbUtils";
import {LightrailTransactionStep} from "../../../model/TransactionStep";

describe("resolveTransactionPlanSteps", () => {

    const router = new cassava.Router();

    const currency: Currency = {
        code: "AUD",
        decimalPlaces: 2,
        symbol: "$",
        name: "Dollarydoo",
        createdDate: nowInDbPrecision(),
        updatedDate: nowInDbPrecision(),
        createdBy: testUtils.defaultTestUser.teamMemberId
    };

    const contact: Contact = {
        id: "c-1",
        firstName: null,
        lastName: null,
        email: null,
        metadata: null,
        createdDate: nowInDbPrecision(),
        updatedDate: nowInDbPrecision(),
        createdBy: defaultTestUser.auth.teamMemberId
    };

    before(async function () {
        await testUtils.resetDb();
        router.route(testUtils.authRoute);
        installRestRoutes(router);
        setCodeCryptographySecrets();
        await createCurrency(testUtils.defaultTestUser.auth, currency);
        await createContact(testUtils.defaultTestUser.auth, contact);
    });

    describe("can resolve transaction parties for contacts with attached Values", () => {
        let data: AttachedContactValueScenario;
        before(async () => {
            data = await setupAttachedContactValueScenario(router, currency);
        });

        const resolvePartiesOptions: ResolveTransactionPartiesOptions = {
            currency: currency.code,
            transactionId: "1",
            nonTransactableHandling: "include",
            includeZeroUsesRemaining: true,
            includeZeroBalance: true
        };

        it("can get lightrail transaction plan steps associated with contactA", async () => {
            const parties: TransactionParty[] = [
                {
                    rail: "lightrail",
                    contactId: data.contactA.id
                }
            ];
            const contactLightrailValues = await resolveTransactionPlanSteps(testUtils.defaultTestUser.auth, parties, resolvePartiesOptions);
            chai.assert.sameMembers(contactLightrailValues.map(v => (v as LightrailTransactionPlanStep).value.id), data.valuesAttachedToContactA.map(v => v.id));
        });

        it("can get lightrail transaction plan steps associated with contactB", async () => {
            const parties: TransactionParty[] = [
                {
                    rail: "lightrail",
                    contactId: data.contactB.id
                }
            ];
            const contactLightrailValues = await resolveTransactionPlanSteps(testUtils.defaultTestUser.auth, parties, resolvePartiesOptions);
            chai.assert.sameMembers(contactLightrailValues.map(v => (v as LightrailTransactionPlanStep).value.id), data.valuesAttachedToContactB.map(v => v.id));
        });

        it("can get lightrail transaction plan steps associated with contactA and contactB.", async () => {
            const parties: TransactionParty[] = [
                {
                    rail: "lightrail",
                    contactId: data.contactA.id
                },
                {
                    rail: "lightrail",
                    contactId: data.contactB.id
                }
            ];
            const contactLightrailValues = await resolveTransactionPlanSteps(testUtils.defaultTestUser.auth, parties, resolvePartiesOptions);

            const attachedValues = [...data.valuesAttachedToContactA, ...data.valuesAttachedToContactB];
            chai.assert.sameMembers(contactLightrailValues.map(v => (v as LightrailTransactionPlanStep).value.id), attachedValues.map(v => v.id));
        });

        describe("getLightrailSourcesForTransactionPlanSteps", () => {
            const currency = {
                code: "USD"
            };
            const contact1: Partial<Contact> = {id: testUtils.generateId(8)};
            const contact2: Partial<Contact> = {id: testUtils.generateId(8)};
            const code1 = "ABCABC-DEFDEF";
            const code2 = "GHIGHI-JKLJKL";
            let value1_uniqueCode: Partial<Value> = {id: `value1_uniqueCode_${testUtils.generateId(5)}`, code: code1};
            let value2_uniqueCodeContact: Partial<Value> = {
                id: `value2_uniqueCodeContact_${testUtils.generateId(5)}`,
                code: code2,
                contactId: contact1.id,
            };
            let value3_generic: Partial<Value> = {
                id: `value3_generic_${testUtils.generateId(5)}`,
                code: `GEN-3`,
                isGenericCode: true,
                balanceRule: {
                    rule: "500",
                    explanation: "500"
                },
                balance: null
            };
            let value4_perContactGeneric: Partial<Value> = {
                id: `value4_perContactGeneric_${testUtils.generateId(5)}`,
                isGenericCode: true,
                balanceRule: {
                    rule: "500",
                    explanation: "500"
                },
                balance: null,
                genericCodeOptions: {
                    perContact: {
                        usesRemaining: 2,
                        balance: null
                    }
                }
            };
            const contact1_attachedValues: Value[] = [];
            const contact2_attachedValues: Value[] = [];

            /**
             * Returns enough identifers to assert that the value is the one we expect without needing to exclude dates etc
             */
            // eslint-disable-next-line @typescript-eslint/explicit-function-return-type
            function mapValueIdentifiers(value: Value) {
                return {
                    id: value.id,
                    attachedFromValueId: value.attachedFromValueId,
                    contactId: value.isGenericCode && !value.genericCodeOptions ? null : value.contactId,
                    code: value.code
                };
            }

            before(async () => {
                await testUtils.createUSD(router);

                const createContact1Resp = await testUtils.testAuthedRequest<Contact>(router, "/v2/contacts", "POST", contact1);
                chai.assert.equal(createContact1Resp.statusCode, 201);
                const createContact2Resp = await testUtils.testAuthedRequest<Contact>(router, "/v2/contacts", "POST", contact2);
                chai.assert.equal(createContact2Resp.statusCode, 201);

                value1_uniqueCode = await testUtils.createUSDValue(router, value1_uniqueCode);
                value2_uniqueCodeContact = await testUtils.createUSDValue(router, value2_uniqueCodeContact);
                contact1_attachedValues.push(value2_uniqueCodeContact as Value);
                value3_generic = await testUtils.createUSDValue(router, value3_generic);
                value4_perContactGeneric = await testUtils.createUSDValue(router, value4_perContactGeneric);

                const attachGenericCodeToContact1 = await testUtils.testAuthedRequest<Value>(router, `/v2/contacts/${contact1.id}/values/attach`, "POST", {valueId: value3_generic.id});
                chai.assert.equal(attachGenericCodeToContact1.statusCode, 200);
                contact1_attachedValues.push(attachGenericCodeToContact1.body);

                const attachPerContactGenericCodeToContact2 = await testUtils.testAuthedRequest<Value>(router, `/v2/contacts/${contact2.id}/values/attach`, "POST", {valueId: value4_perContactGeneric.id});
                chai.assert.equal(attachPerContactGenericCodeToContact2.statusCode, 200);
                contact2_attachedValues.push(attachPerContactGenericCodeToContact2.body);
            });

            beforeEach(async () => {
                // make sure that the cached list of values attached to each contact is accurate
                const contact1ValuesResp = await testUtils.testAuthedRequest<Value[]>(router, `/v2/values?contactId=${contact1.id}`, "GET");
                chai.assert.equal(contact1ValuesResp.statusCode, 200, `contact1ValuesResp.body=${JSON.stringify(contact1ValuesResp.body)}`);
                chai.assert.sameDeepMembers(contact1ValuesResp.body.map(v => mapValueIdentifiers(v)), contact1_attachedValues.map(v => mapValueIdentifiers(v)), `fetched values for contact1 do not match cached list: fetched=${JSON.stringify(contact1ValuesResp.body)}, cached=${JSON.stringify(contact1_attachedValues)}`);

                const contact2ValuesResp = await testUtils.testAuthedRequest<Value[]>(router, `/v2/values?contactId=${contact2.id}`, "GET");
                chai.assert.equal(contact2ValuesResp.statusCode, 200, `contact2ValuesResp.body=${JSON.stringify(contact2ValuesResp.body)}`);
                chai.assert.sameDeepMembers(contact2ValuesResp.body.map(v => mapValueIdentifiers(v)), contact2_attachedValues.map(v => mapValueIdentifiers(v)), `fetched values for contact2 do not match cached list: fetched=${JSON.stringify(contact2ValuesResp.body)}, cached=${JSON.stringify(contact2_attachedValues)}`);
            });

            it("gets values associated with one contactId", async () => {
                const contact2AsTransactionSource: LightrailTransactionParty[] = [{
                    rail: "lightrail",
                    contactId: contact2.id
                }];
                const valuesByContactId2 = (await getLightrailSourcesForTransactionPlanSteps(testUtils.defaultTestUser.auth, contact2AsTransactionSource, resolvePartiesOptions)).values;
                chai.assert.equal(valuesByContactId2.length, 1, `valuesByContactId2: ${JSON.stringify(valuesByContactId2)}`);
                chai.assert.sameDeepMembers(valuesByContactId2.map(v => mapValueIdentifiers(v)), contact2_attachedValues.map(v => mapValueIdentifiers(v)), `valuesByContactId2=${JSON.stringify(valuesByContactId2)}`);

                const contact1AsTransactionSource: LightrailTransactionParty[] = [{
                    rail: "lightrail",
                    contactId: contact1.id
                }];
                const valuesByContactId1 = (await getLightrailSourcesForTransactionPlanSteps(testUtils.defaultTestUser.auth, contact1AsTransactionSource, resolvePartiesOptions)).values;
                chai.assert.sameDeepMembers(valuesByContactId1.map(v => mapValueIdentifiers(v)), contact1_attachedValues.map(v => mapValueIdentifiers(v)), `valuesByContactId1=${JSON.stringify(valuesByContactId1)}`);
            });

            it("gets values associated with two contactIds", async () => {
                const contactsAsTransactionSources: LightrailTransactionParty[] = [{
                    rail: "lightrail",
                    contactId: contact1.id
                }, {
                    rail: "lightrail",
                    contactId: contact2.id
                }];
                const valuesByContactIds = (await getLightrailSourcesForTransactionPlanSteps(testUtils.defaultTestUser.auth, contactsAsTransactionSources, resolvePartiesOptions)).values;
                chai.assert.sameDeepMembers(valuesByContactIds.map(v => mapValueIdentifiers(v)), [...contact1_attachedValues, ...contact2_attachedValues].map(v => mapValueIdentifiers(v)), `valuesByContactIds=${JSON.stringify(valuesByContactIds)}`);
            });

            it("gets values by code", async () => {
                const codeAsTransactionSource: LightrailTransactionParty[] = [{
                    rail: "lightrail",
                    code: code1
                }];
                const valuesByCode1 = (await getLightrailSourcesForTransactionPlanSteps(testUtils.defaultTestUser.auth, codeAsTransactionSource, resolvePartiesOptions)).values;
                chai.assert.equal(valuesByCode1.length, 1);
                chai.assert.deepEqualExcluding(valuesByCode1[0], value1_uniqueCode, ["createdDate", "updatedDate", "genericCodeOptions", "attachedFromValueId", "updatedContactIdDate"]);

                const twoCodesAsTransactionSource: LightrailTransactionParty[] = [{
                    rail: "lightrail",
                    code: code1
                }, {
                    rail: "lightrail",
                    code: code2
                }];
                const valuesByCode2 = (await getLightrailSourcesForTransactionPlanSteps(testUtils.defaultTestUser.auth, twoCodesAsTransactionSource, resolvePartiesOptions)).values;
                chai.assert.equal(valuesByCode2.length, 2);
                chai.assert.deepEqualExcluding(valuesByCode2, [value1_uniqueCode, value2_uniqueCodeContact], ["createdDate", "updatedDate", "genericCodeOptions", "attachedFromValueId", "updatedContactIdDate"]);
            });

            it("gets values by ID", async () => {
                const valueIdAsTransactionSource: LightrailTransactionParty[] = [{
                    rail: "lightrail",
                    valueId: value1_uniqueCode.id
                }];
                const valuesById1 = (await getLightrailSourcesForTransactionPlanSteps(testUtils.defaultTestUser.auth, valueIdAsTransactionSource, resolvePartiesOptions)).values;
                chai.assert.equal(valuesById1.length, 1);
                chai.assert.deepEqualExcluding(valuesById1[0], value1_uniqueCode, ["createdDate", "updatedDate", "genericCodeOptions", "attachedFromValueId", "updatedContactIdDate"]);

                const twoValueIdsAsTransactionSource: LightrailTransactionParty[] = [{
                    rail: "lightrail",
                    valueId: value1_uniqueCode.id
                }, {
                    rail: "lightrail",
                    valueId: value2_uniqueCodeContact.id
                }];
                const valuesById2 = (await getLightrailSourcesForTransactionPlanSteps(testUtils.defaultTestUser.auth, twoValueIdsAsTransactionSource, resolvePartiesOptions)).values;
                chai.assert.equal(valuesById2.length, 2);
                chai.assert.deepEqualExcluding(valuesById2.find(v => v.id === value1_uniqueCode.id), value1_uniqueCode, ["createdDate", "updatedDate", "genericCodeOptions", "attachedFromValueId", "updatedContactIdDate"]);
                chai.assert.deepEqualExcluding(valuesById2.find(v => v.id === value2_uniqueCodeContact.id), value2_uniqueCodeContact, ["createdDate", "updatedDate", "genericCodeOptions", "attachedFromValueId", "updatedContactIdDate"]);
            });

            describe("Value de-duplication", () => {
                it("does not duplicate generic Value if attached to contact in sources and also passed anonymously", async () => {
                    const dupedSources: LightrailTransactionParty[] = [{
                        rail: "lightrail",
                        code: value3_generic.code // attached to contact1
                    }, {
                        rail: "lightrail",
                        contactId: contact1.id
                    }];
                    const values = (await getLightrailSourcesForTransactionPlanSteps(testUtils.defaultTestUser.auth, dupedSources, resolvePartiesOptions)).values;
                    chai.assert.sameDeepMembers(values.map(v => mapValueIdentifiers(v)), contact1_attachedValues.map(v => mapValueIdentifiers(v)), `values=${JSON.stringify(values)}`);
                });

                it("does not duplicate unique Value if attached to contact in sources and also passed in anonymously", async () => {
                    chai.assert.equal(value2_uniqueCodeContact.contactId, contact1.id, "value2_uniqueCodeContact should be attached to contact1");
                    const dupedSources: LightrailTransactionParty[] = [{
                        rail: "lightrail",
                        valueId: value2_uniqueCodeContact.id
                    }, {
                        rail: "lightrail",
                        contactId: value2_uniqueCodeContact.contactId
                    }];
                    const values = (await getLightrailSourcesForTransactionPlanSteps(testUtils.defaultTestUser.auth, dupedSources, resolvePartiesOptions)).values;
                    chai.assert.sameDeepMembers(values.map(v => mapValueIdentifiers(v)), contact1_attachedValues.map(v => mapValueIdentifiers(v)));
                });

                it("does not duplicate attached values passed in by different identifiers", async () => {
                    const dupedSources: LightrailTransactionParty[] = [{
                        rail: "lightrail",
                        valueId: value2_uniqueCodeContact.id
                    }, {
                        rail: "lightrail",
                        code: value2_uniqueCodeContact.code
                    }];
                    const values = (await getLightrailSourcesForTransactionPlanSteps(testUtils.defaultTestUser.auth, dupedSources, resolvePartiesOptions)).values;
                    chai.assert.equal(values.length, 1, `should only have one value: ${JSON.stringify(values)}`);
                    chai.assert.deepEqual(mapValueIdentifiers(values[0]), mapValueIdentifiers(value2_uniqueCodeContact as Value));
                });

                it("does not duplicate unattached values passed in by different identifiers", async () => {
                    chai.assert.isNull(value1_uniqueCode.contactId, "value1_uniqueCode should not be attached to a contact");
                    const dupedSources: LightrailTransactionParty[] = [{
                        rail: "lightrail",
                        valueId: value1_uniqueCode.id
                    }, {
                        rail: "lightrail",
                        code: value1_uniqueCode.code
                    }];
                    const values = (await getLightrailSourcesForTransactionPlanSteps(testUtils.defaultTestUser.auth, dupedSources, resolvePartiesOptions)).values;
                    chai.assert.equal(values.length, 1, `should only have one value: ${JSON.stringify(values)}`);
                    chai.assert.deepEqual(mapValueIdentifiers(values[0]), mapValueIdentifiers(value1_uniqueCode as Value));
                });
            });

            it("gets multiple values by different identifiers", async () => {
                const multiIdentiferSources: LightrailTransactionParty[] = [{
                    rail: "lightrail",
                    code: code1
                }, {
                    rail: "lightrail",
                    valueId: value2_uniqueCodeContact.id
                }, {
                    rail: "lightrail",
                    contactId: contact2.id
                }];
                const options: ResolveTransactionPartiesOptions = {
                    ...resolvePartiesOptions,
                    currency: currency.code,
                    nonTransactableHandling: "exclude",
                    includeZeroBalance: false,
                    includeZeroUsesRemaining: false,
                };
                const values = (await getLightrailSourcesForTransactionPlanSteps(testUtils.defaultTestUser.auth, multiIdentiferSources, options)).values;
                chai.assert.sameDeepMembers(values.map(v => mapValueIdentifiers(v)), [value1_uniqueCode, value2_uniqueCodeContact, ...contact2_attachedValues].map(v => mapValueIdentifiers(v as Value)), `values=${JSON.stringify(values)}`);
            });

            it("excludes sources with zero balance when includeZeroBalance=false", async () => {
                const value1 = await testUtils.createUSDValue(router); // balance will get zeroed

                const source: LightrailTransactionParty[] = [{
                    rail: "lightrail",
                    valueId: value1.id
                }];
                const includeZeroBalanceOptions: ResolveTransactionPartiesOptions = {
                    ...resolvePartiesOptions,
                    includeZeroBalance: true
                };

                const valueShouldBeReturned = (await getLightrailSourcesForTransactionPlanSteps(testUtils.defaultTestUser.auth, source, includeZeroBalanceOptions)).values;
                chai.assert.equal(valueShouldBeReturned.length, 1);
                chai.assert.equal(valueShouldBeReturned[0].id, value1.id);

                const value1_zeroBalanceResp = await testUtils.testAuthedRequest<Transaction>(router, "/v2/transactions/debit", "POST", {
                    id: generateId(),
                    currency: currency.code,
                    amount: value1.balance,
                    source: {rail: "lightrail", valueId: value1.id}
                });
                chai.assert.equal(value1_zeroBalanceResp.statusCode, 201, `value1_zeroBalanceResp.body=${JSON.stringify(value1_zeroBalanceResp)}`);
                chai.assert.equal((value1_zeroBalanceResp.body.steps[0] as LightrailTransactionStep).balanceAfter, 0, `value1_zeroBalanceResp.body.steps=${value1_zeroBalanceResp.body.steps}`);

                const valueShouldStillBeReturned = (await getLightrailSourcesForTransactionPlanSteps(testUtils.defaultTestUser.auth, source, includeZeroBalanceOptions)).values;
                chai.assert.sameDeepMembers(valueShouldStillBeReturned.map(v => mapValueIdentifiers(v)), valueShouldBeReturned.map(v => mapValueIdentifiers(v)));

                const excludeZeroBalanceOptions: ResolveTransactionPartiesOptions = {
                    ...resolvePartiesOptions,
                    includeZeroBalance: false
                };
                const noValueReturned = (await getLightrailSourcesForTransactionPlanSteps(testUtils.defaultTestUser.auth, source, excludeZeroBalanceOptions)).values;
                chai.assert.equal(noValueReturned.length, 0);
            });

            it("excludes sources with zero usesRemaining when includeZeroUsesRemaining=false", async () => {
                const value2 = await testUtils.createUSDValue(router, {usesRemaining: 1}); // usesRemaining will get zeroed
                const source: LightrailTransactionParty[] = [{
                    rail: "lightrail",
                    valueId: value2.id
                }];
                const includeZeroUsesOptions: ResolveTransactionPartiesOptions = {
                    ...resolvePartiesOptions,
                    includeZeroUsesRemaining: true
                };

                const valueShouldBeReturned = (await getLightrailSourcesForTransactionPlanSteps(testUtils.defaultTestUser.auth, source, includeZeroUsesOptions)).values;
                chai.assert.equal(valueShouldBeReturned.length, 1);
                chai.assert.equal(valueShouldBeReturned[0].id, value2.id);

                const value2_zeroUsesRemainingResp = await testUtils.testAuthedRequest<Transaction>(router, "/v2/transactions/debit", "POST", {
                    id: generateId(),
                    currency: currency.code,
                    uses: value2.usesRemaining,
                    source: {rail: "lightrail", valueId: value2.id}
                });
                chai.assert.equal(value2_zeroUsesRemainingResp.statusCode, 201, `value2_zeroUsesRemainingResp.body=${JSON.stringify(value2_zeroUsesRemainingResp)}`);
                chai.assert.equal((value2_zeroUsesRemainingResp.body.steps[0] as LightrailTransactionStep).usesRemainingAfter, 0, `value2_zeroUsesRemainingResp.body.steps=${value2_zeroUsesRemainingResp.body.steps}`);

                const valueShouldStillBeReturned = (await getLightrailSourcesForTransactionPlanSteps(testUtils.defaultTestUser.auth, source, includeZeroUsesOptions)).values;
                chai.assert.sameDeepMembers(valueShouldStillBeReturned.map(v => mapValueIdentifiers(v)), valueShouldBeReturned.map(v => mapValueIdentifiers(v)));

                const excludeZeroUsesOptions: ResolveTransactionPartiesOptions = {
                    ...includeZeroUsesOptions,
                    includeZeroUsesRemaining: false
                };
                const noValueReturned = (await getLightrailSourcesForTransactionPlanSteps(testUtils.defaultTestUser.auth, source, excludeZeroUsesOptions)).values;
                chai.assert.equal(noValueReturned.length, 0);
            });

            it("properly excludes sources when nonTransactableHandling='exclude'", async () => {
                const currency2: Partial<Currency> = {
                    code: "CCC",
                    name: "Currency123",
                    symbol: "$",
                    decimalPlaces: 3
                };
                const createCurrency2Resp = await testUtils.testAuthedRequest<Currency>(router, "/v2/currencies", "POST", currency2);
                chai.assert.equal(createCurrency2Resp.statusCode, 201);

                // setup: create a bunch of values that should be returned when nonTransactableHandling='include' and includeZeroBalance=true and includeZeroUsesRemaining=true
                const value3 = await testUtils.createUSDValue(router); // will get cancelled
                const value4 = await testUtils.createUSDValue(router); // will get frozen
                const value5 = await testUtils.createUSDValue(router); // will get set to 'inactive'
                const value6: Partial<Value> = {
                    id: generateId(),
                    currency: currency2.code,
                    balance: 50
                }; // wrong currency
                const createValue6Resp = await testUtils.testAuthedRequest<Value>(router, "/v2/values", "POST", value6);
                chai.assert.equal(createValue6Resp.statusCode, 201);
                const value7 = await testUtils.createUSDValue(router, {startDate: new Date("2040-01-01T00:00:00.000Z")}); // start date in future
                const value8 = await testUtils.createUSDValue(router, {endDate: new Date("2000-01-01T00:00:00.000Z")}); // expired

                // check that they're all initially returned
                const sources: LightrailTransactionParty[] = [{
                    rail: "lightrail",
                    valueId: value3.id
                }, {
                    rail: "lightrail",
                    valueId: value4.id
                }, {
                    rail: "lightrail",
                    valueId: value5.id
                }, {
                    rail: "lightrail",
                    valueId: value6.id
                }, {
                    rail: "lightrail",
                    valueId: value7.id
                }, {
                    rail: "lightrail",
                    valueId: value8.id
                }];
                const includeNonTransactableOptions: ResolveTransactionPartiesOptions = {
                    currency: currency.code,
                    transactionId: "1",
                    nonTransactableHandling: "include",
                    includeZeroUsesRemaining: true,
                    includeZeroBalance: true
                };

                const valuesWhileAllValid = (await getLightrailSourcesForTransactionPlanSteps(testUtils.defaultTestUser.auth, sources, includeNonTransactableOptions)).values;
                chai.assert.equal(valuesWhileAllValid.length, 6);
                chai.assert.sameMembers(valuesWhileAllValid.map(v => v.id), [value3.id, value4.id, value5.id, value6.id, value7.id, value8.id]);

                // update values so they're all non-transactable
                const value3_cancelResp = await testUtils.testAuthedRequest<Value>(router, `/v2/values/${value3.id}`, "PATCH", {canceled: true});
                chai.assert.equal(value3_cancelResp.statusCode, 200, `value3_cancelResp.body=${JSON.stringify(value3_cancelResp)}`);
                chai.assert.equal(value3_cancelResp.body.canceled, true, `value3_cancelResp.body.canceled=${value3_cancelResp.body.canceled}`);

                const value4_freezeResp = await testUtils.testAuthedRequest<Value>(router, `/v2/values/${value4.id}`, "PATCH", {frozen: true});
                chai.assert.equal(value4_freezeResp.statusCode, 200, `value4_freezeResp.body=${JSON.stringify(value4_freezeResp)}`);
                chai.assert.equal(value4_freezeResp.body.frozen, true, `value4_freezeResp.body.frozen=${value4_freezeResp.body.frozen}`);

                const value5_inactivateResp = await testUtils.testAuthedRequest<Value>(router, `/v2/values/${value5.id}`, "PATCH", {active: false});
                chai.assert.equal(value5_inactivateResp.statusCode, 200, `value5_inactivateResp.body=${JSON.stringify(value5_inactivateResp)}`);
                chai.assert.equal(value5_inactivateResp.body.active, false, `value5_inactivateResp.body.active=${value5_inactivateResp.body.active}`);

                // check that they still get returned when including non-transactable sources
                const valuesAfterInvalidation = (await getLightrailSourcesForTransactionPlanSteps(testUtils.defaultTestUser.auth, sources, includeNonTransactableOptions)).values;
                chai.assert.sameDeepMembers(valuesAfterInvalidation.map(v => mapValueIdentifiers(v)), valuesWhileAllValid.map(v => mapValueIdentifiers(v)));

                // check that they DON'T get returned when excluding non-transactable sources
                const excludeNonTransactableOptions: ResolveTransactionPartiesOptions = {
                    ...includeNonTransactableOptions,
                    nonTransactableHandling: "exclude",
                };
                const noValuesAfterInvalidation = (await getLightrailSourcesForTransactionPlanSteps(testUtils.defaultTestUser.auth, sources, excludeNonTransactableOptions)).values;
                chai.assert.equal(noValuesAfterInvalidation.length, 0);
            });

            it("doesn't fail if invalid sources included (code/valueId/contactId does not exist): successfully returns valid sources", async () => {
                const sources: LightrailTransactionParty[] = [{
                    rail: "lightrail",
                    code: generateId()
                }, {
                    rail: "lightrail",
                    contactId: generateId()
                }, {
                    rail: "lightrail",
                    valueId: value1_uniqueCode.id
                }];
                const values = (await getLightrailSourcesForTransactionPlanSteps(testUtils.defaultTestUser.auth, sources, resolvePartiesOptions)).values;
                chai.assert.equal(values.length, 1);
                chai.assert.deepEqualExcluding(values[0], value1_uniqueCode, ["createdDate", "updatedDate", "genericCodeOptions", "attachedFromValueId", "updatedContactIdDate"]);
            });

            it("does not leak Values between userIds", async () => {
                // identical Value & Contact will be created for two different Lightrail users
                const value: Partial<Value> = {
                    id: "share-gen-1",
                    isGenericCode: true,
                    currency: "USD",
                    balanceRule: {
                        rule: "500",
                        explanation: "500"
                    }
                };
                const contact: Partial<Contact> = {
                    id: "contact-1"
                };

                // set up data for first user
                const currencyUser1 = await testAuthedRequest(router, "/v2/currencies/USD", "GET"); // created in before()
                chai.assert.equal(currencyUser1.statusCode, 200, `currencyUser1.body=${JSON.stringify(currencyUser1.body)}`);
                const valueUser1 = await testAuthedRequest(router, "/v2/values", "POST", value);
                chai.assert.equal(valueUser1.statusCode, 201, `valueUser1.body=${JSON.stringify(valueUser1.body)}`);
                const contactUser1 = await testAuthedRequest(router, "/v2/contacts", "POST", contact);
                chai.assert.equal(contactUser1.statusCode, 201, `contactUser1.body=${JSON.stringify(contactUser1.body)}`);
                const attachUser1 = await testAuthedRequest(router, `/v2/contacts/${contact.id}/values/attach`, "POST", {valueId: value.id});
                chai.assert.equal(attachUser1.statusCode, 200, `attachUser1.body=${JSON.stringify(attachUser1.body)}`);

                // set up data for second user
                const currencyUser2 = await cassava.testing.testRouter(router, cassava.testing.createTestProxyEvent("/v2/currencies", "POST", {
                    headers: {
                        Authorization: `Bearer ${testUtils.alternateTestUser.jwt}`
                    },
                    body: JSON.stringify({
                        code: "USD",
                        symbol: "$",
                        decimalPlaces: 2,
                        name: "USD"
                    })
                }));
                chai.assert.equal(currencyUser2.statusCode, 201, `currencyUser2.body=${JSON.stringify(currencyUser2.body)}`);
                const valueUser2 = await cassava.testing.testRouter(router, cassava.testing.createTestProxyEvent("/v2/values", "POST", {
                    headers: {
                        Authorization: `Bearer ${testUtils.alternateTestUser.jwt}`
                    },
                    body: JSON.stringify(value)
                }));
                chai.assert.equal(valueUser2.statusCode, 201, `valueUser2.body=${JSON.stringify(valueUser2.body)}`);
                const contactUser2 = await cassava.testing.testRouter(router, cassava.testing.createTestProxyEvent("/v2/contacts", "POST", {
                    headers: {
                        Authorization: `Bearer ${testUtils.alternateTestUser.jwt}`
                    },
                    body: JSON.stringify(contact)
                }));
                chai.assert.equal(contactUser2.statusCode, 201, `contactUser2.body=${JSON.stringify(contactUser2.body)}`);
                const attachUser2 = await cassava.testing.testRouter(router, cassava.testing.createTestProxyEvent(`/v2/contacts/${contact.id}/values/attach`, "POST", {
                    headers: {
                        Authorization: `Bearer ${testUtils.alternateTestUser.jwt}`
                    },
                    body: JSON.stringify({valueId: value.id})
                }));
                chai.assert.equal(attachUser2.statusCode, 200, `attachUser2.body=${JSON.stringify(attachUser2.body)}`);

                // the actual test: make sure the right data comes back for the right auth badge
                const resolvedValuesUser1 = await resolveTransactionPlanSteps(testUtils.defaultTestUser.auth,
                    [{
                        rail: "lightrail",
                        contactId: contact.id
                    }],
                    {
                        currency: "USD",
                        transactionId: "1",
                        nonTransactableHandling: "exclude",
                        includeZeroUsesRemaining: false,
                        includeZeroBalance: false
                    });
                chai.assert.equal(resolvedValuesUser1.length, 1, JSON.stringify(resolvedValuesUser1, null, 4));
            }).timeout(12000);
        });

        describe("getContactIdFromSources", () => {
            it("can get contactId is contact is provided in sources", async () => {
                const res = await getContactIdFromSources(defaultTestUser.auth, [{
                    rail: "lightrail",
                    contactId: contact.id
                }]);
                chai.assert.equal(res, contact.id);
            });

            it("can't get contactId if no contactId source is provided", async () => {
                const res = await getContactIdFromSources(defaultTestUser.auth, [{rail: "lightrail", valueId: "123"}]);
                chai.assert.isNull(res);
            });

            it("can't get contactId if contactId in source doesn't exist", async () => {
                const res = await getContactIdFromSources(defaultTestUser.auth, [{
                    rail: "lightrail",
                    contactId: generateId()
                }]);
                chai.assert.isNull(res);
            });
        });
    });
});<|MERGE_RESOLUTION|>--- conflicted
+++ resolved
@@ -8,12 +8,8 @@
 import {createContact} from "../contacts";
 import {Contact} from "../../../model/Contact";
 import {
-<<<<<<< HEAD
     getLightrailSourcesForTransactionPlanSteps,
-=======
     getContactIdFromSources,
-    getLightrailValuesForTransactionPlanSteps,
->>>>>>> be76afea
     ResolveTransactionPartiesOptions,
     resolveTransactionPlanSteps
 } from "./resolveTransactionPlanSteps";
@@ -124,7 +120,7 @@
             let value2_uniqueCodeContact: Partial<Value> = {
                 id: `value2_uniqueCodeContact_${testUtils.generateId(5)}`,
                 code: code2,
-                contactId: contact1.id,
+                contactId: contact1.id
             };
             let value3_generic: Partial<Value> = {
                 id: `value3_generic_${testUtils.generateId(5)}`,
