--- conflicted
+++ resolved
@@ -73,13 +73,8 @@
             } else {
                 giftbitRoutes.sentry.sendErrorNotification(err);
                 if (chargeStripe) {
-<<<<<<< HEAD
                     await rollbackStripeSteps(stripeConfig.lightrailStripeConfig.secretKey, stripeConfig.merchantStripeConfig.stripe_user_id, stripeSteps, `Refunded due to error on the Lightrail side`);
-                    log.debug(`An error occurred while processing transaction '${plan.id}'. The Stripe charge(s) '${stripeSteps.map(step => step.chargeResult.id)}' have been refunded.`);
-=======
-                    await rollbackStripeSteps(stripeConfig.lightrailStripeConfig.secretKey, stripeConfig.merchantStripeConfig.stripe_user_id, stripeSteps, `Refunded due to error on the Lightrail side: ${err}`);
                     log.warn(`An error occurred while processing transaction '${plan.id}'. The Stripe charge(s) '${stripeSteps.map(step => step.chargeResult.id)}' have been refunded.`);
->>>>>>> ae462c2e
                 }
                 throw err;
             }
@@ -93,13 +88,8 @@
         } catch (err) {
             log.warn(`Error inserting transaction step: ${err}`);
             if (chargeStripe) {
-<<<<<<< HEAD
                 await rollbackStripeSteps(stripeConfig.lightrailStripeConfig.secretKey, stripeConfig.merchantStripeConfig.stripe_user_id, stripeSteps, `Refunded due to error on the Lightrail side`);
-                log.debug(`An error occurred while processing transaction '${plan.id}'. The Stripe charge(s) '${stripeSteps.map(step => step.chargeResult.id)}' have been refunded.`);
-=======
-                await rollbackStripeSteps(stripeConfig.lightrailStripeConfig.secretKey, stripeConfig.merchantStripeConfig.stripe_user_id, stripeSteps, `Refunded due to error on the Lightrail side: ${err}`);
                 log.warn(`An error occurred while processing transaction '${plan.id}'. The Stripe charge(s) '${stripeSteps.map(step => step.chargeResult.id)}' have been refunded.`);
->>>>>>> ae462c2e
             }
 
             if ((err as TransactionPlanError).isTransactionPlanError) {
@@ -109,14 +99,9 @@
                 giftbitRoutes.sentry.sendErrorNotification(err);
                 throw new giftbitRoutes.GiftbitRestError(409, `A transaction step in transaction '${plan.id}' already exists. This should not be possible.`, "TransactionStepExists");
             } else {
-<<<<<<< HEAD
-                log.debug(err);
+                log.warn(err);
                 giftbitRoutes.sentry.sendErrorNotification(err);
                 throw new giftbitRoutes.GiftbitRestError(500, `An error occurred while processing transaction '${plan.id}'.`);
-=======
-                log.warn(err);
-                throw new giftbitRoutes.GiftbitRestError(500, `An error occurred while processing transaction '${plan.id}': ${err}.`);
->>>>>>> ae462c2e
             }
         }
     });
