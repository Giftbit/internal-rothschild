--- conflicted
+++ resolved
@@ -1,30 +1,19 @@
 import * as giftbitRoutes from "giftbit-cassava-routes";
-<<<<<<< HEAD
 import {GiftbitRestError} from "giftbit-cassava-routes";
 import {LightrailTransactionPlanStep, StripeTransactionPlanStep, TransactionPlan} from "./TransactionPlan";
 import {DbTransactionStep, Transaction} from "../../../model/Transaction";
-import {nowInDbPrecision} from "../../../dbUtils/index";
-=======
-import {LightrailTransactionPlanStep, TransactionPlan} from "./TransactionPlan";
-import {Transaction} from "../../../model/Transaction";
->>>>>>> 47a0da0b
 import {DbValue} from "../../../model/Value";
 import {transactionPlanToTransaction} from "./transactionPlanToTransaction";
 import {TransactionPlanError} from "./TransactionPlanError";
 import {getKnexWrite} from "../../../dbUtils/connection";
-<<<<<<< HEAD
 import {httpStatusCode} from "cassava";
 import {StripeTransactionParty} from "../../../model/TransactionRequest";
 import {setupLightrailAndMerchantStripeConfig} from "../../utils/stripeUtils/stripeAccess";
+import {nowInDbPrecision} from "../../../dbUtils";
+import * as log from "loglevel";
 import Knex = require("knex");
 import Stripe = require("stripe");
 import ICharge = Stripe.charges.ICharge;
-=======
-import {nowInDbPrecision} from "../../../dbUtils";
-import * as log from "loglevel";
-
-// import * as log from "loglevel";
->>>>>>> 47a0da0b
 
 export interface ExecuteTransactionPlannerOptions {
     allowRemainder: boolean;
@@ -49,7 +38,7 @@
         } catch (err) {
             log.warn(`Err ${err} was thrown.`);
             if ((err as TransactionPlanError).isTransactionPlanError && (err as TransactionPlanError).isReplanable) {
-                console.info(`Retrying. It's a transaction plan error and it is replanable.`);
+                // console.info(`Retrying. It's a transaction plan error and it is replanable.`);
                 continue;
             }
             throw err;
@@ -69,58 +58,13 @@
 async function executePureTransactionPlan(auth: giftbitRoutes.jwtauth.AuthorizationBadge, plan: TransactionPlan): Promise<Transaction> {
     const knex = await getKnexWrite();
     await knex.transaction(async trx => {
-<<<<<<< HEAD
+        plan.createdDate = nowInDbPrecision(); // todo - should this be defined earlier?
         await insertTransaction(trx, auth, plan);
-        await processLightrailSteps(auth, trx, plan.steps as LightrailTransactionPlanStep[], plan.id);
+        await processLightrailSteps(auth, trx, plan.steps as LightrailTransactionPlanStep[], plan.id, plan.createdDate);
     });
 
     return transactionPlanToTransaction(plan);
 }
-=======
-        plan.createdDate = nowInDbPrecision(); // todo - should this be defined earlier?
-        try {
-            await trx.into("Transactions")
-                .insert({
-                    userId: auth.giftbitUserId,
-                    id: plan.id,
-                    transactionType: plan.transactionType,
-                    currency: plan.currency,
-                    totals: JSON.stringify(plan.totals),
-                    lineItems: JSON.stringify(plan.lineItems),
-                    paymentSources: JSON.stringify(plan.paymentSources),
-                    metadata: JSON.stringify(plan.metadata),
-                    createdDate: plan.createdDate
-                });
-        } catch (err) {
-            if (err.code === "ER_DUP_ENTRY") {
-                throw new giftbitRoutes.GiftbitRestError(409, `A transaction with transactionId '${plan.id}' already exists.`, "TransactionExists");
-            }
-        }
-
-        for (let stepIx = 0; stepIx < plan.steps.length; stepIx++) {
-            const step = plan.steps[stepIx] as LightrailTransactionPlanStep;
-
-            let updateProperties: any = {
-                updatedDate: plan.createdDate
-            };
-
-            let query = trx.into("Values")
-                .where({
-                    userId: auth.giftbitUserId,
-                    id: step.value.id
-                });
-            if (step.amount !== 0 && step.amount !== null) {
-                updateProperties.balance = knex.raw(`balance + ?`, [step.amount])
-            }
-            if (step.amount < 0 && !step.value.valueRule /* if it has a valueRule then balance is 0 or null */) {
-                query = query.where("balance", ">=", -step.amount);
-            }
-            if (step.value.uses !== null) {
-                query = query.where("uses", ">", 0);
-                updateProperties.uses = knex.raw(`uses - 1`);
-            }
-            query = query.update(updateProperties);
->>>>>>> 47a0da0b
 
 /**
  * Execute a transaction plan that transacts against other systems and requires
@@ -138,27 +82,11 @@
     const stripeSteps = plan.steps.filter(step => step.rail === "stripe") as StripeTransactionPlanStep[];
     const lrSteps = plan.steps.filter(step => step.rail === "lightrail") as LightrailTransactionPlanStep[];
 
-<<<<<<< HEAD
     // try {
     for (let stepIx in stripeSteps) {
         const step = stripeSteps[stepIx];
         const stepForStripe = translateStripeStep(step, plan.currency);
         // todo handle edge case: stripeAmount < 50    --> do this in planner
-=======
-            let balanceInfo = {
-                balanceBefore: res2[0].balance - step.amount,
-                balanceAfter: res2[0].balance,
-                balanceChange: step.amount
-            };
-
-            if (step.value.valueRule !== null) {
-                balanceInfo.balanceBefore = 0;
-                balanceInfo.balanceAfter = 0;
-            } else {
-                // Fix the plan to indicate the true value change.
-                step.value.balance = res2[0].balance - step.amount;
-            }
->>>>>>> 47a0da0b
 
         const idempotentStepId = `${plan.id}-${stepIx}`;  // todo store this in the transactionPlanStep instead so it can be read consistently for both lr & stripe
         const charge = await createStripeCharge(stepForStripe, stripeConfig.lightrailStripeConfig.secretKey, stripeConfig.merchantStripeConfig.stripe_user_id, idempotentStepId);
@@ -184,6 +112,7 @@
 
 
     // await knex.transaction(async trx => {  // todo wrap everything
+    plan.createdDate = nowInDbPrecision(); // todo - should this be defined earlier?
     await insertTransaction(knex, auth, plan);  // todo make sure we throw the right error message if duplicate transaction
 
     try {
@@ -194,7 +123,6 @@
                     userId: auth.giftbitUserId,
                     id: `${plan.id}-${stepIx}`,
                     transactionId: plan.id,
-<<<<<<< HEAD
                     chargeId: step.chargeResult.id,
                     currency: step.chargeResult.currency,
                     amount: step.chargeResult.amount,
@@ -207,20 +135,14 @@
             if (sanityCheckStripeStep.length !== 1) {
                 throw new TransactionPlanError(`Transaction execution canceled because Stripe transaction step updated ${sanityCheckStripeStep.length} rows.  rows: ${JSON.stringify(sanityCheckStripeStep)}`, {
                     isReplanable: false
-=======
-                    valueId: step.value.id,
-                    contactId: step.value.contactId,
-                    code: step.value.code,
-                    ...balanceInfo
->>>>>>> 47a0da0b
                 });
             }
         }
 
-        await processLightrailSteps(auth, knex, lrSteps, plan.id);
+        await processLightrailSteps(auth, knex, lrSteps, plan.id, plan.createdDate);
 
     } catch (err) {
-        console.log("ERROR=" + JSON.stringify(err, null, 4));
+        log.debug("ERROR=" + JSON.stringify(err, null, 4));
         // TODO tana - need to adapt this to fit this context: rollback should mean refund Stripe charges and refund LR charges (void if we use pending flow)
     }
     // });
@@ -244,7 +166,7 @@
 async function createStripeCharge(params: any, lightrailStripeSecretKey: string, merchantStripeAccountId: string, stepIdempotencyKey: string): Promise<ICharge> {
     const lightrailStripe = require("stripe")(lightrailStripeSecretKey);
     // params.description = "Lightrail Checkout transaction.";  // todo what is this
-    console.log(`Creating transaction ${JSON.stringify(params)}.`);
+    log.info(`Creating transaction ${JSON.stringify(params)}.`);
 
     let charge: ICharge;
     try {
@@ -253,7 +175,7 @@
             idempotency_key: stepIdempotencyKey
         });
     } catch (err) {
-        console.log("\n\nERROR CHARGING STRIPE: \n" + err);   // todo add more detail: chargId? we will support more than one stripe source, needs to be identifiable
+        log.info("\n\nERROR CHARGING STRIPE: \n" + err);   // todo add more detail: chargId? we will support more than one stripe source, needs to be identifiable
         switch (err.type) {
             case "StripeCardError":
                 throw new GiftbitRestError(httpStatusCode.clientError.BAD_REQUEST, "Failed to charge credit card..", "ChargeFailed");
@@ -265,7 +187,7 @@
                 throw new Error(`An unexpected error occurred while attempting to charge card. error ${err}`);
         }
     }
-    console.log(`Created charge ${JSON.stringify(charge)}`); // todo is this safe to log?
+    log.info(`Created charge ${JSON.stringify(charge)}`); // todo is this safe to log?
     return charge;
 }
 
@@ -292,7 +214,7 @@
                 lineItems: JSON.stringify(plan.lineItems),
                 paymentSources: JSON.stringify(plan.paymentSources), // todo check format: stripe token?
                 metadata: JSON.stringify(plan.metadata),
-                createdDate: nowInDbPrecision()
+                createdDate: plan.createdDate
             });
     } catch (err) {
         if (err.code === "ER_DUP_ENTRY") {
@@ -301,22 +223,49 @@
     }
 }
 
-async function processLightrailSteps(auth: giftbitRoutes.jwtauth.AuthorizationBadge, trx: Knex, steps: LightrailTransactionPlanStep[], transactionId: string) {
+async function processLightrailSteps(auth: giftbitRoutes.jwtauth.AuthorizationBadge, trx: Knex, steps: LightrailTransactionPlanStep[], transactionId: string, createdDate: Date) {
     for (let stepIx = 0; stepIx < steps.length; stepIx++) {
         const step = steps[stepIx] as LightrailTransactionPlanStep;
+
+        let updateProperties: any = {
+            updatedDate: createdDate
+        };
+
         let query = trx.into("Values")
             .where({
                 userId: auth.giftbitUserId,
                 id: step.value.id
-            })
-            .increment("balance", step.amount);
+            });
+        if (step.amount !== 0 && step.amount !== null) {
+            updateProperties.balance = trx.raw(`balance + ?`, [step.amount]);
+        }
         if (step.amount < 0 && !step.value.valueRule /* if it has a valueRule then balance is 0 or null */) {
             query = query.where("balance", ">=", -step.amount);
         }
         if (step.value.uses !== null) {
-            query = query.where("uses", ">", 0)
-                .increment("uses", -1);
-        }
+            query = query.where("uses", ">", 0);
+            updateProperties.uses = trx.raw(`uses - 1`);
+        }
+        query = query.update(updateProperties);
+
+
+        // did this section get safely updated in the merge?
+        //
+        // for (let stepIx = 0; stepIx < steps.length; stepIx++) {
+        // const step = steps[stepIx] as LightrailTransactionPlanStep;
+        // let query = trx.into("Values")
+        //     .where({
+        //         userId: auth.giftbitUserId,
+        //         id: step.value.id
+        //     })
+        //     .increment("balance", step.amount);
+        // if (step.amount < 0 && !step.value.valueRule /* if it has a valueRule then balance is 0 or null */) {
+        //     query = query.where("balance", ">=", -step.amount);
+        // }
+        // if (step.value.uses !== null) {
+        //     query = query.where("uses", ">", 0)
+        //         .increment("uses", -1);
+        // }
 
         const res = await query;
         if (res !== 1) {
@@ -340,6 +289,21 @@
 
         // Fix the plan to indicate the true value change.
         step.value.balance = res2[0].balance - step.amount;
+
+        let balanceInfo = {
+            balanceBefore: res2[0].balance - step.amount,
+            balanceAfter: res2[0].balance,
+            balanceChange: step.amount
+        };
+
+        if (step.value.valueRule !== null) {
+            balanceInfo.balanceBefore = 0;
+            balanceInfo.balanceAfter = 0;
+        } else {
+            // Fix the plan to indicate the true value change.
+            step.value.balance = res2[0].balance - step.amount;
+        }
+
 
         await trx.into("LightrailTransactionSteps")
             .insert({
@@ -349,9 +313,7 @@
                 valueId: step.value.id,
                 contactId: step.value.contactId,
                 code: step.value.code,
-                balanceBefore: res2[0].balance - step.amount,
-                balanceAfter: res2[0].balance,
-                balanceChange: step.amount
+                ...balanceInfo
             });
     }
 
