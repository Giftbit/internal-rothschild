--- conflicted
+++ resolved
@@ -9,19 +9,12 @@
 } from "./TransactionPlan";
 import {TransactionPlanError} from "./TransactionPlanError";
 import {DbValue, Value} from "../../../model/Value";
-<<<<<<< HEAD
 import {DbTransaction, Transaction} from "../../../model/Transaction";
 import {executeStripeSteps} from "../../../utils/stripeUtils/stripeStepOperations";
 import {LightrailAndMerchantStripeConfig} from "../../../utils/stripeUtils/StripeConfig";
 import {getSqlErrorColumnName, getSqlErrorConstraintName} from "../../../utils/dbUtils";
-=======
-import {DbTransaction, StripeDbTransactionStep, Transaction} from "../../../model/Transaction";
-import {getSqlErrorConstraintName} from "../../../utils/dbUtils";
-import * as cassava from "cassava";
->>>>>>> decec786
 import {generateCode} from "../../../utils/codeGenerator";
 import {GenerateCodeParameters} from "../../../model/GenerateCodeParameters";
-import {executeStripeSteps} from "../../../utils/stripeUtils/stripeStepOperations";
 import Knex = require("knex");
 import log = require("loglevel");
 
@@ -150,7 +143,6 @@
     }
     query = query.update(updateProperties);
 
-<<<<<<< HEAD
     try {
         const updateRes = await query;
         if (updateRes !== 1) {
@@ -169,13 +161,6 @@
             }
         }
         throw err;
-=======
-    const updateRes = (await query);
-    if (updateRes !== 1) {
-        throw new TransactionPlanError(`Transaction execution canceled because Value updated ${updateRes} rows.  userId=${auth.userId} value.id=${step.value.id} value.balance=${step.value.balance} value.usesRemaining=${step.value.usesRemaining} step.amount=${step.amount} step.uses=${step.uses}`, {
-            isReplanable: updateRes === 0
-        });
->>>>>>> decec786
     }
 
     const selectRes: DbValue[] = await trx.from("Values")
