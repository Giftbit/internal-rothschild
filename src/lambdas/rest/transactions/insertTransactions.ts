import * as giftbitRoutes from "giftbit-cassava-routes";
import * as cassava from "cassava";
import {
    InternalTransactionPlanStep,
    LightrailTransactionPlanStep,
    LightrailUpdateTransactionPlanStep,
    StripeTransactionPlanStep,
    TransactionPlan
} from "./TransactionPlan";
import {TransactionPlanError} from "./TransactionPlanError";
import {DbValue, Value} from "../../../model/Value";
import {DbTransaction, Transaction} from "../../../model/Transaction";
import {executeStripeSteps} from "../../../utils/stripeUtils/stripeStepOperations";
import {getSqlErrorColumnName, getSqlErrorConstraintName, nowInDbPrecision} from "../../../utils/dbUtils";
import {generateCode} from "../../../utils/codeGenerator";
import {GenerateCodeParameters} from "../../../model/GenerateCodeParameters";
<<<<<<< HEAD
import {Tag} from "../../../model/Tag";
import uuid from "uuid";
=======
import {StripeDbTransactionStep} from "../../../model/TransactionStep";
>>>>>>> be76afea
import Knex = require("knex");
import log = require("loglevel");

export async function insertTransaction(trx: Knex, auth: giftbitRoutes.jwtauth.AuthorizationBadge, plan: TransactionPlan): Promise<Transaction> {
    if (!plan.rootTransactionId) {
        plan.rootTransactionId = plan.id;
    }

    try {
        const transaction = TransactionPlan.toTransaction(auth, plan);
        const dbTransaction = Transaction.toDbTransaction(auth, transaction, plan.rootTransactionId);
        await trx.into("Transactions")
            .insert(dbTransaction);
        if (plan.previousTransactionId) {
<<<<<<< HEAD
            let updateProperties: { [P in keyof DbTransaction]?: DbTransaction[P] | Knex.Raw } = {
                nextTransactionId: plan.id
=======
            const updateProperties: { [P in keyof DbTransaction]?: DbTransaction[P] | Knex.Raw } = {
                nextTransactionId: plan.id,
>>>>>>> be76afea
            };
            const updateRes = await trx.into("Transactions")
                .where({
                    userId: auth.userId,
                    id: plan.previousTransactionId,
                    nextTransactionId: null
                }).update(updateProperties);
            if (updateRes !== 1) {
                throw new TransactionPlanError(`Transaction execution canceled because Transaction updated ${updateRes} rows when setting nextTransactionId on previous transaction ${plan.previousTransactionId}. userId=${auth.userId}.`, {
                    isReplanable: true // replanning it will detect that the transaction has already been reversed.
                });
            }
        }
        return transaction;
    } catch (err) {
        log.warn("Error inserting transaction", err);
        const constraint = getSqlErrorConstraintName(err);
        if (constraint === "fk_Transaction_Currencies") {
            throw new giftbitRoutes.GiftbitRestError(cassava.httpStatusCode.clientError.CONFLICT, `Currency '${plan.currency}' does not exist. See the documentation on creating currencies.`, "CurrencyNotFound");
        } else if (err.code === "ER_DUP_ENTRY") {
            throw new giftbitRoutes.GiftbitRestError(409, `A Lightrail transaction with transactionId '${plan.id}' already exists.`, "TransactionExists");
        } else {
            giftbitRoutes.sentry.sendErrorNotification(err);
            throw err;
        }
    }
}

export async function insertLightrailTransactionSteps(auth: giftbitRoutes.jwtauth.AuthorizationBadge, trx: Knex, plan: TransactionPlan): Promise<TransactionPlan> {
    const steps = plan.steps.filter(step => step.rail === "lightrail") as LightrailTransactionPlanStep[];
    for (let stepIx = 0; stepIx < steps.length; stepIx++) {
        const step = steps[stepIx];

        switch (step.action) {
            case "insert":
                await insertValue(auth, trx, step.value, step.generateCodeParameters);
                break;
            case "update":
                await updateLightrailValueForStep(auth, trx, step, plan);
                break;
            default:
                throw new Error(`Unexpected step value action. This should not happen.`);
        }

        await trx.into("LightrailTransactionSteps")
            .insert(LightrailTransactionPlanStep.toLightrailDbTransactionStep(step, stepIx, plan, auth));
    }
    return plan;
}

export async function insertValue(auth: giftbitRoutes.jwtauth.AuthorizationBadge, trx: Knex, value: Value, generateCodeParameters: GenerateCodeParameters, retryCount = 0): Promise<DbValue> {
    if (value.balance < 0) {
        throw new Error("balance cannot be negative");
    }
    if (value.usesRemaining < 0) {
        throw new Error("usesRemaining cannot be negative");
    }

    if (generateCodeParameters) {
        value.code = generateCode(generateCodeParameters);
    }

    const dbValue: DbValue = await Value.toDbValue(auth, value);
    try {
        await trx("Values")
            .insert(dbValue);

    } catch (err) {
        log.debug(err);
        const constraint = getSqlErrorConstraintName(err);
        if (constraint === "PRIMARY") {
            throw new giftbitRoutes.GiftbitRestError(cassava.httpStatusCode.clientError.CONFLICT, `A Value with id '${value.id}' already exists.`, "ValueIdExists");
        }
        if (constraint === "uq_Values_codeHashed") {
            if (generateCodeParameters != null && retryCount < 2) {
                /*  Retrying twice is an arbitrary number. This may need to be increased if we're still seeing regular failures.
                 *  Unless users are using their own character set there are around 1 billion possible codes.
                 *  It seems unlikely for 3+ retry failures even if users have millions of codes. */
                return insertValue(auth, trx, value, generateCodeParameters, retryCount + 1);
            } else {
                throw new giftbitRoutes.GiftbitRestError(cassava.httpStatusCode.clientError.CONFLICT, `A Value with the given code already exists.`, "ValueCodeExists");
            }
        }
        if (constraint === "fk_Values_Currencies") {
            throw new giftbitRoutes.GiftbitRestError(cassava.httpStatusCode.clientError.CONFLICT, `Currency '${value.currency}' does not exist. See the documentation on creating currencies.`, "CurrencyNotFound");
        }
        if (constraint === "fk_Values_Contacts") {
            throw new giftbitRoutes.GiftbitRestError(cassava.httpStatusCode.clientError.CONFLICT, `Contact '${value.contactId}' does not exist.`, "ContactNotFound");
        }
        throw err;
    }

    return dbValue;
}

async function updateLightrailValueForStep(auth: giftbitRoutes.jwtauth.AuthorizationBadge, trx: Knex, step: LightrailUpdateTransactionPlanStep, plan: TransactionPlan): Promise<void> {
    const updateProperties: { [P in keyof DbValue]?: DbValue[P] | Knex.Raw } = {
        updatedDate: plan.createdDate
    };

    let query = trx<any, number>("Values")
        .where({
            userId: auth.userId,
            id: step.value.id,
            active: true
        });
    if (!step.allowCanceled) {
        query = query.where({canceled: false});
    }
    if (!step.allowFrozen) {
        query = query.where({frozen: false});
    }
    if (step.value.balance != null && step.amount !== 0 && step.amount != null) {
        updateProperties.balance = trx.raw(`balance + ?`, [step.amount]);
        if (step.amount < 0) {
            query = query.where("balance", ">=", -step.amount);
        }
    }
    if (step.value.usesRemaining != null && step.uses !== 0 && step.uses != null) {
        updateProperties.usesRemaining = trx.raw("usesRemaining + ?", [step.uses]);
        if (step.uses < 0) {
            query = query.where("usesRemaining", ">=", -step.uses);
        }
    }
    query = query.update(updateProperties);

    try {
        const updateRes = await query;
        if (updateRes !== 1) {
            throw new TransactionPlanError(`Transaction execution canceled because Value updated ${updateRes} rows.  userId=${auth.userId} value.id=${step.value.id} value.balance=${step.value.balance} value.usesRemaining=${step.value.usesRemaining} step.amount=${step.amount} step.uses=${step.uses}`, {
                isReplanable: updateRes === 0
            });
        }
    } catch (err) {
        if (err.code === "ER_WARN_DATA_OUT_OF_RANGE") {
            const columnName = getSqlErrorColumnName(err);
            if (columnName === "balance") {
                throw new giftbitRoutes.GiftbitRestError(cassava.httpStatusCode.clientError.CONFLICT, "This transaction makes a Value's balance greater than the max of 2147483647.", "ValueBalanceTooLarge");
            }
            if (columnName === "usesRemaining") {
                throw new giftbitRoutes.GiftbitRestError(cassava.httpStatusCode.clientError.CONFLICT, "This transaction makes a Value's usesRemaining greater than the max of 2147483647.", "ValueUsesRemainingTooLarge");
            }
        }
        throw err;
    }

    const selectRes: DbValue[] = await trx.from("Values")
        .where({
            userId: auth.userId,
            id: step.value.id
        })
        .select();

    if (selectRes.length !== 1) {
        throw new TransactionPlanError(`Transaction execution canceled because the Value that was updated could not be refetched.  This should never happen.  userId=${auth.userId} valueId=${step.value.id}`, {
            isReplanable: false
        });
    }

    /**
     * IMPORTANT: This is for display purposes only. This sets value.balance to be what it was before the transaction was applied.
     * This is important for displaying balanceBefore/After so that the code can work the same way for simulated and real transactions.
     */
    if (step.value.balance != null) {
        step.value.balance = selectRes[0].balance - step.amount;
    }
    if (step.value.usesRemaining != null && step.uses != null) {
        step.value.usesRemaining = selectRes[0].usesRemaining - step.uses;
    }
}

export async function insertStripeTransactionSteps(auth: giftbitRoutes.jwtauth.AuthorizationBadge, trx: Knex, plan: TransactionPlan): Promise<TransactionPlan> {
    await executeStripeSteps(auth, plan);
    const stripeSteps: StripeDbTransactionStep[] = [];
    for (let stepIx = 0; stepIx < plan.steps.length; stepIx++) {
        if (plan.steps[stepIx].rail === "stripe") {
            stripeSteps.push(StripeTransactionPlanStep.toStripeDbTransactionStep(plan.steps[stepIx] as StripeTransactionPlanStep, stepIx, plan, auth));
        }
    }
    if (stripeSteps.length) {
        await trx.into("StripeTransactionSteps").insert(stripeSteps);
    }
    return plan;
}

export async function insertInternalTransactionSteps(auth: giftbitRoutes.jwtauth.AuthorizationBadge, trx: Knex, plan: TransactionPlan): Promise<TransactionPlan> {
    const internalSteps = plan.steps.filter(step => step.rail === "internal")
        .map(step => InternalTransactionPlanStep.toInternalDbTransactionStep(step as InternalTransactionPlanStep, plan, auth));
    await trx.into("InternalTransactionSteps")
        .insert(internalSteps);
    return plan;
}

async function insertTag(auth: giftbitRoutes.jwtauth.AuthorizationBadge, trx: Knex, tag: Partial<Tag>): Promise<Tag> {
    // This function deliberately does not handle createIfNotExists flag.
    // That can be handled later with a wrapper, eg:
    // if (createIfNotExists) { insertTag(); applyTagToResource() } else { applyTagToResource() }
    const now = nowInDbPrecision();

    let fetchTagRes: Tag[];
    if (tag.id) {
        fetchTagRes = await trx("Tags").where({
            userId: auth.userId,
            id: tag.id
        });
    } else if (tag.displayName && !tag.id) {
        fetchTagRes = await trx("Tags").where({
            userId: auth.userId,
            displayName: tag.displayName
        });
    }

    if (fetchTagRes.length > 1) {
        throw new Error(`Illegal SELECT query.  Returned ${fetchTagRes.length} values.`);
    } else if (fetchTagRes.length === 1) {
        if ((!tag.displayName && !fetchTagRes[0].displayName) || (tag.displayName === fetchTagRes[0].displayName)) {
            return fetchTagRes[0];
        } else {
            throw new giftbitRoutes.GiftbitRestError(cassava.httpStatusCode.clientError.CONFLICT, `New tag to insert had displayName '${tag.displayName}' which did not match displayName '${fetchTagRes[0].displayName}' on existing tag ${fetchTagRes[0].id}`);
        }
    } else if (fetchTagRes.length === 0) {
        const tagToInsert: Tag = {
            userId: auth.userId,
            id: tag.id || `${uuid.v4}`,
            displayName: tag.displayName,
            createdDate: now,
            updatedDate: now
        };
        await trx.into("Tags").insert(tagToInsert);
        return tagToInsert;
    }
}

export async function applyTransactionTags(auth: giftbitRoutes.jwtauth.AuthorizationBadge, trx: Knex, transactionPlan: TransactionPlan): Promise<void> {
    log.info(`inserting tags for transaction plan '${transactionPlan.id}': tags=${JSON.stringify(transactionPlan.tags)}`);
    if (!transactionPlan.tags || transactionPlan.tags.length === 0) {
        return;
    }

    for (let tag of transactionPlan.tags) { // todo must handle tags as objects {id, name}: user-supplied tags don't exist yet but will need to be handled in tx creation
        await insertTag(auth, trx, tag);

        const txsTagsData = {
            userId: auth.userId,
            transactionId: transactionPlan.id,
            tagId: tag.id
        };

        try {
            log.info(`inserting TransactionsTags join record: ${JSON.stringify(txsTagsData)}`);
            await trx.into("TransactionsTags")
                .insert(txsTagsData);
        } catch (err) {
            if (err.code === "ER_DUP_ENTRY") {
                log.info("TransactionsTags join record already inserted. This could be because the same contactId was on two different transaction steps. Not a problem; continuing.");
            } else {
                log.info("Error inserting TransactionsTags join record", err);
                throw err;
            }
        }
    }
}<|MERGE_RESOLUTION|>--- conflicted
+++ resolved
@@ -14,12 +14,9 @@
 import {getSqlErrorColumnName, getSqlErrorConstraintName, nowInDbPrecision} from "../../../utils/dbUtils";
 import {generateCode} from "../../../utils/codeGenerator";
 import {GenerateCodeParameters} from "../../../model/GenerateCodeParameters";
-<<<<<<< HEAD
 import {Tag} from "../../../model/Tag";
 import uuid from "uuid";
-=======
 import {StripeDbTransactionStep} from "../../../model/TransactionStep";
->>>>>>> be76afea
 import Knex = require("knex");
 import log = require("loglevel");
 
@@ -34,13 +31,8 @@
         await trx.into("Transactions")
             .insert(dbTransaction);
         if (plan.previousTransactionId) {
-<<<<<<< HEAD
-            let updateProperties: { [P in keyof DbTransaction]?: DbTransaction[P] | Knex.Raw } = {
+            const updateProperties: { [P in keyof DbTransaction]?: DbTransaction[P] | Knex.Raw } = {
                 nextTransactionId: plan.id
-=======
-            const updateProperties: { [P in keyof DbTransaction]?: DbTransaction[P] | Knex.Raw } = {
-                nextTransactionId: plan.id,
->>>>>>> be76afea
             };
             const updateRes = await trx.into("Transactions")
                 .where({
