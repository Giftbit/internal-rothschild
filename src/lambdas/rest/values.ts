import * as cassava from "cassava";
import * as giftbitRoutes from "giftbit-cassava-routes";
import * as jsonschema from "jsonschema";
import {Pagination, PaginationParams} from "../../model/Pagination";
import {DbValue, formatCodeForLastFourDisplay, Value} from "../../model/Value";
import {pick, pickOrDefault} from "../../utils/pick";
import {csvSerializer} from "../../serializers";
import {
    dateInDbPrecision,
    filterAndPaginateQuery,
    getSqlErrorConstraintName,
    nowInDbPrecision
} from "../../utils/dbUtils";
import {getKnexRead, getKnexWrite} from "../../utils/dbUtils/connection";
import {DbTransaction, LightrailDbTransactionStep} from "../../model/Transaction";
import {DbCode} from "../../model/DbCode";
import {generateCode} from "../../services/codeGenerator";
import {computeCodeLookupHash} from "../../utils/codeCryptoUtils";
import {getProgram} from "./programs";
import {Program} from "../../model/Program";
import * as Knex from "knex";
import {GenerateCodeParameters} from "../../model/GenerateCodeParameters";
import {getTransactions} from "./transactions/transactions";
import {Currency, formatAmountForCurrencyDisplay} from "../../model/Currency";
import {getCurrency} from "./currencies";
import log = require("loglevel");
import getPaginationParams = Pagination.getPaginationParams;

export function installValuesRest(router: cassava.Router): void {
    router.route("/v2/values")
        .method("GET")
        .serializers({
            "application/json": cassava.serializers.jsonSerializer,
            "text/csv": csvSerializer
        })
        .handler(async evt => {
            const auth: giftbitRoutes.jwtauth.AuthorizationBadge = evt.meta["auth"];
            auth.requireIds("userId");
            auth.requireScopes("lightrailV2:values:list");

<<<<<<< HEAD
            // todo - remove this check once uses is no longer supported.
            if (evt.pathParameters.uses) {
                evt.pathParameters.usesRemaining = evt.pathParameters.uses;
                delete evt.pathParameters.uses;
            }

=======
>>>>>>> 4edc8602
            const showCode: boolean = (evt.queryStringParameters.showCode === "true");
            const res = await getValues(auth, evt.queryStringParameters, Pagination.getPaginationParams(evt), showCode);

            if (evt.queryStringParameters.stats === "true") {
                // For now this is a secret param only Yervana knows about.
                await injectValueStats(auth, res.values);
            }

            let values: Value[] | StringBalanceValue[] = res.values;
            if (evt.queryStringParameters.formatCurrencies === "true") {
                values = await formatValueForCurrencyDisplay(auth, res.values);
            }

            return {
                headers: Pagination.toHeaders(evt, res.pagination),
                body: values
            };
        });

    router.route("/v2/values")
        .method("POST")
        .handler(async evt => {
            const auth: giftbitRoutes.jwtauth.AuthorizationBadge = evt.meta["auth"];
            auth.requireIds("userId", "teamMemberId");
            auth.requireScopes("lightrailV2:values:create");
            evt.validateBody(valueSchema);

            let program: Program = null;
            if (evt.body.programId) {
                program = await getProgram(auth, evt.body.programId);
            }

            let value: Partial<Value> = evt.body;

            const knex = await getKnexWrite();
            await knex.transaction(async trx => {
                value = await createValue(auth, {
                        partialValue: value,
                        generateCodeParameters: evt.body.generateCode,
                        program: program,
                        showCode: (evt.queryStringParameters.showCode === "true")
                    },
                    trx);
            });

            return {
                statusCode: cassava.httpStatusCode.success.CREATED,
                body: value
            };
        });

    router.route("/v2/values/{id}")
        .method("GET")
        .handler(async evt => {
            const auth: giftbitRoutes.jwtauth.AuthorizationBadge = evt.meta["auth"];
            auth.requireIds("userId");
            auth.requireScopes("lightrailV2:values:read");

            const showCode: boolean = (evt.queryStringParameters.showCode === "true");
            const value = await getValue(auth, evt.pathParameters.id, showCode);

            if (evt.queryStringParameters.stats === "true") {
                // For now this is a secret param only Yervana knows about.
                await injectValueStats(auth, [value]);
            }

            return {
                body: value
            };
        });

    router.route("/v2/values/{id}")
        .method("PATCH")
        .handler(async evt => {
            const auth: giftbitRoutes.jwtauth.AuthorizationBadge = evt.meta["auth"];
            auth.requireIds("userId");
            auth.requireScopes("lightrailV2:values:update");
            evt.validateBody(valueUpdateSchema);

            if (evt.body.id && evt.body.id !== evt.pathParameters.id) {
                throw new giftbitRoutes.GiftbitRestError(422, `The body id '${evt.body.id}' does not match the path id '${evt.pathParameters.id}'.  The id cannot be updated.`);
            }

            const now = nowInDbPrecision();
            const value = {
                ...pick<Value>(evt.body, "pretax", "active", "canceled", "frozen", "pretax", "discount", "discountSellerLiability", "redemptionRule", "balanceRule", "startDate", "endDate", "metadata"),
                updatedDate: now
            };
            if (value.startDate) {
                value.startDate = dateInDbPrecision(new Date(value.startDate));
            }
            if (value.endDate) {
                value.endDate = dateInDbPrecision(new Date(value.endDate));
            }

            return {
                body: await updateValue(auth, evt.pathParameters.id, value)
            };
        });

    router.route("/v2/values/{id}")
        .method("DELETE")
        .handler(async evt => {
            const auth: giftbitRoutes.jwtauth.AuthorizationBadge = evt.meta["auth"];
            auth.requireIds("userId");
            auth.requireScopes("lightrailV2:values:delete");
            return {
                body: await deleteValue(auth, evt.pathParameters.id)
            };
        });

    router.route("/v2/values/{id}/transactions")
        .method("GET")
        .handler(async evt => {
            const auth: giftbitRoutes.jwtauth.AuthorizationBadge = evt.meta["auth"];
            auth.requireIds("userId");
            auth.requireScopes("lightrailV2:transactions:list");
            const res = await getTransactions(auth, {
                ...evt.queryStringParameters,
                valueId: evt.pathParameters.id
            }, getPaginationParams(evt));
            return {
                headers: Pagination.toHeaders(evt, res.pagination),
                body: res.transactions
            };
        });

    router.route("/v2/values/{id}/changeCode")
        .method("POST")
        .handler(async evt => {
            const auth: giftbitRoutes.jwtauth.AuthorizationBadge = evt.meta["auth"];
            auth.requireIds("userId");
            auth.requireScopes("lightrailV2:values:update");
            evt.validateBody(valueChangeCodeSchema);
            checkCodeParameters(evt.body.generateCode, evt.body.code, evt.body.isGenericCode);

            const now = nowInDbPrecision();
            let code = evt.body.code;
            let isGenericCode = evt.body.isGenericCode ? evt.body.isGenericCode : false;
            if (evt.body.generateCode) {
                code = generateCode(evt.body.generateCode);
                isGenericCode = false;
            }

            const dbCode = new DbCode(code, auth);
            let partialValue: Partial<DbValue> = {
                codeLastFour: dbCode.lastFour,
                codeEncrypted: dbCode.codeEncrypted,
                codeHashed: dbCode.codeHashed,
                isGenericCode: isGenericCode,
                updatedDate: now
            };
            return {
                body: await updateDbValue(auth, evt.pathParameters.id, partialValue)
            };
        });
}

export async function getValues(auth: giftbitRoutes.jwtauth.AuthorizationBadge, filterParams: { [key: string]: string }, pagination: PaginationParams, showCode: boolean = false): Promise<{ values: Value[], pagination: Pagination }> {
    auth.requireIds("userId");

    const knex = await getKnexRead();

    const paginatedRes = await filterAndPaginateQuery<DbValue>(
        knex("Values")
            .where({
                userId: auth.userId
            }),
        filterParams,
        {
            properties: {
                id: {
                    type: "string",
                    operators: ["eq", "in"]
                },
                programId: {
                    type: "string",
                    operators: ["eq", "in"]
                },
                issuanceId: {
                    type: "string",
                    operators: ["eq", "in"]
                },
                code: {
                    type: "string",
                    columnName: "codeHashed",
                    valueMap: value => computeCodeLookupHash(value, auth),
                    operators: ["eq", "in"]
                },
                currency: {
                    type: "string",
                    operators: ["eq", "in"]
                },
                contactId: {
                    type: "string",
                    operators: ["eq", "in"]
                },
                balance: {
                    type: "number"
                },
                usesRemaining: {
                    type: "number"
                },
                discount: {
                    type: "boolean"
                },
                active: {
                    type: "boolean"
                },
                frozen: {
                    type: "boolean"
                },
                canceled: {
                    type: "boolean"
                },
                pretax: {
                    type: "boolean"
                },
                startDate: {
                    type: "Date"
                },
                endDate: {
                    type: "Date"
                },
                createdDate: {
                    type: "Date"
                },
                updatedDate: {
                    type: "Date"
                }
            }
        },
        pagination
    );
    return {
        values: paginatedRes.body.map(function (v) {
            return DbValue.toValue(v, showCode);
        }),
        pagination: paginatedRes.pagination
    };
}

export async function createValue(auth: giftbitRoutes.jwtauth.AuthorizationBadge, params: CreateValueParameters, trx: Knex.Transaction): Promise<Value> {
    auth.requireIds("userId", "teamMemberId");
    let value: Value = initializeValue(auth, params.partialValue, params.program, params.generateCodeParameters);
    log.info(`Create Value requested for user: ${auth.userId}. Value ${Value.toStringSanitized(value)}.`);

    log.info(`Checking properties for ${value.id}.`);
    checkValueProperties(value, params.program);

    value.startDate = value.startDate ? dateInDbPrecision(new Date(value.startDate)) : null;
    value.endDate = value.endDate ? dateInDbPrecision(new Date(value.endDate)) : null;

    const dbValue = Value.toDbValue(auth, value);
    log.info(`Creating Value ${Value.toStringSanitized(value)}.`);

    try {
        await trx.into("Values")
            .insert(dbValue);
        if (value.balance || value.usesRemaining) {
            if (value.balance < 0) {
                throw new Error("balance cannot be negative");
            }
            if (value.usesRemaining < 0) {
                throw new Error("usesRemaining cannot be negative");
            }

            const transactionId = value.id;
            const initialBalanceTransaction: DbTransaction = {
                userId: auth.userId,
                id: transactionId,
                transactionType: "initialBalance",
                currency: value.currency,
                totals_subtotal: null,
                totals_tax: null,
                totals_discountLightrail: null,
                totals_paidLightrail: null,
                totals_paidStripe: null,
                totals_paidInternal: null,
                totals_remainder: null,
                totals_marketplace_sellerGross: null,
                totals_marketplace_sellerDiscount: null,
                totals_marketplace_sellerNet: null,
                lineItems: null,
                paymentSources: null,
                metadata: null,
                createdDate: value.createdDate,
                tax: null,
                createdBy: auth.teamMemberId,
            };
            const initialBalanceTransactionStep: LightrailDbTransactionStep = {
                userId: auth.userId,
                id: `${value.id}-0`,
                transactionId: transactionId,
                valueId: value.id,
                balanceBefore: value.balance != null ? 0 : null,
                balanceAfter: value.balance,
                balanceChange: value.balance,
                usesRemainingBefore: value.usesRemaining != null ? 0 : null,
                usesRemainingAfter: value.usesRemaining,
                usesRemainingChange: value.usesRemaining
            };
            await trx.into("Transactions").insert(initialBalanceTransaction);
            await trx.into("LightrailTransactionSteps").insert(initialBalanceTransactionStep);
        }
        return DbValue.toValue(dbValue, params.showCode);
    } catch (err) {
        log.debug(err);
        const constraint = getSqlErrorConstraintName(err);
        if (constraint === "PRIMARY") {
            throw new giftbitRoutes.GiftbitRestError(cassava.httpStatusCode.clientError.CONFLICT, `A Value with id '${value.id}' already exists.`, "ValueIdExists");
        }
        if (constraint === "uq_Values_codeHashed") {
            throw new giftbitRoutes.GiftbitRestError(cassava.httpStatusCode.clientError.CONFLICT, `A Value with the given code already exists.`, "ValueCodeExists");
        }
        if (constraint === "fk_Values_Currencies") {
            throw new giftbitRoutes.GiftbitRestError(cassava.httpStatusCode.clientError.CONFLICT, `Currency '${value.currency}' does not exist. See the documentation on creating currencies.`, "CurrencyNotFound");
        }
        if (constraint === "fk_Values_Contacts") {
            throw new giftbitRoutes.GiftbitRestError(cassava.httpStatusCode.clientError.CONFLICT, `Contact '${value.contactId}' does not exist.`, "ContactNotFound");
        }
        throw err;
    }
}

export async function getValue(auth: giftbitRoutes.jwtauth.AuthorizationBadge, id: string, showCode: boolean = false): Promise<Value> {
    auth.requireIds("userId");

    const knex = await getKnexRead();
    const res: DbValue[] = await knex("Values")
        .select()
        .where({
            userId: auth.userId,
            id: id
        });
    if (res.length === 0) {
        throw new giftbitRoutes.GiftbitRestError(404, `Value with id '${id}' not found.`, "ValueNotFound");
    }
    if (res.length > 1) {
        throw new Error(`Illegal SELECT query.  Returned ${res.length} values.`);
    }
    return DbValue.toValue(res[0], showCode);
}

export async function getValueByCode(auth: giftbitRoutes.jwtauth.AuthorizationBadge, code: string, showCode: boolean = false): Promise<Value> {
    auth.requireIds("userId");

    const codeHashed = computeCodeLookupHash(code, auth);
    log.debug("getValueByCode codeHashed=", codeHashed);

    const knex = await getKnexRead();
    const res: DbValue[] = await knex("Values")
        .select()
        .where({
            userId: auth.userId,
            codeHashed
        });
    if (res.length === 0) {
        throw new giftbitRoutes.GiftbitRestError(404, `Value with code '${formatCodeForLastFourDisplay(code)}' not found.`, "ValueNotFound");
    }
    if (res.length > 1) {
        throw new Error(`Illegal SELECT query.  Returned ${res.length} values.`);
    }
    return DbValue.toValue(res[0], showCode);
}

async function updateValue(auth: giftbitRoutes.jwtauth.AuthorizationBadge, id: string, value: Partial<Value>): Promise<Value> {
    auth.requireIds("userId");

    const dbValue = Value.toDbValueUpdate(auth, value);
    const knex = await getKnexWrite();
    const res: number = await knex("Values")
        .where({
            userId: auth.userId,
            id: id
        })
        .update(dbValue);
    if (res === 0) {
        throw new cassava.RestError(404);
    }
    if (res > 1) {
        throw new Error(`Illegal UPDATE query.  Updated ${res} values.`);
    }
    return {
        ...await getValue(auth, id)
    };
}

async function updateDbValue(auth: giftbitRoutes.jwtauth.AuthorizationBadge, id: string, value: Partial<DbValue>): Promise<Value> {
    auth.requireIds("userId");

    try {
        const knex = await getKnexWrite();
        const res = await knex("Values")
            .where({
                userId: auth.userId,
                id: id
            })
            .update(value);
        if (res === 0) {
            throw new cassava.RestError(404);
        }
        if (res > 1) {
            throw new Error(`Illegal UPDATE query.  Updated ${res.length} values.`);
        }
    } catch (err) {
        const constraint = getSqlErrorConstraintName(err);
        if (constraint === "uq_Values_codeHashed") {
            throw new giftbitRoutes.GiftbitRestError(cassava.httpStatusCode.clientError.CONFLICT, `A Value with the given code already exists.`, "ValueCodeExists");
        }
        if (constraint === "fk_Values_Currencies") {
            throw new giftbitRoutes.GiftbitRestError(cassava.httpStatusCode.clientError.CONFLICT, `Currency '${value.currency}' does not exist. See the documentation on creating currencies.`, "CurrencyNotFound");
        }
        throw err;
    }
    return {
        ...await getValue(auth, id)
    };
}

async function deleteValue(auth: giftbitRoutes.jwtauth.AuthorizationBadge, id: string): Promise<{ success: true }> {
    auth.requireIds("userId");

    try {
        const knex = await getKnexWrite();
        const res: number = await knex("Values")
            .where({
                userId: auth.userId,
                id
            })
            .delete();
        if (res === 0) {
            throw new cassava.RestError(404);
        }
        if (res > 1) {
            throw new Error(`Illegal DELETE query.  Deleted ${res} values.`);
        }
        return {success: true};
    } catch (err) {
        if (err.code === "ER_ROW_IS_REFERENCED_2") {
            throw new giftbitRoutes.GiftbitRestError(cassava.httpStatusCode.clientError.CONFLICT, `Value '${id}' is in use.`, "ValueInUse");
        }
        throw err;
    }
}

/**
 * This is currently a secret operation only Yervana knows about.
 */
export async function injectValueStats(auth: giftbitRoutes.jwtauth.AuthorizationBadge, values: Value[]): Promise<void> {
    auth.requireIds("userId");

    const knex = await getKnexRead();
    const res: { valueId: string, balanceChange: number, usesRemainingChange }[] = await knex("LightrailTransactionSteps")
        .join("Transactions", {
            "Transactions.userId": "LightrailTransactionSteps.userId",
            "Transactions.id": "LightrailTransactionSteps.transactionId"
        })
        .where({"LightrailTransactionSteps.userId": auth.userId})
        .whereIn("LightrailTransactionSteps.valueId", values.map(value => value.id))
        .where(query =>
            query.where({"Transactions.transactionType": "initialBalance"})
                .orWhere(query =>
                    query.where({
                        // `attach` transactions have 2 steps.  The steps for the Value being created
                        // goes from 0 usesRemaining to 1.
                        "Transactions.transactionType": "attach",
                        "LightrailTransactionSteps.usesRemainingBefore": 0,
                        "LightrailTransactionSteps.usesRemainingChange": 1
                    })
                )
        )
        .select("LightrailTransactionSteps.valueId", "LightrailTransactionSteps.balanceChange", "LightrailTransactionSteps.usesRemainingChange");

    const valueMap: { [id: string]: Value & { stats: { initialBalance: number | null, initialUsesRemaining: number | null } } } = {};
    for (const value of values) {
        (value as any).stats = {
            initialBalance: value.balance != null ? 0 : null,
            initialUsesRemaining: value.usesRemaining != null ? 0 : null
        };
        valueMap[value.id] = value as any;
    }

    for (const row of res) {
        const value = valueMap[row.valueId];
        if (!value) {
            // this shouldn't happen
            continue;
        }
        value.stats.initialBalance = row.balanceChange;
        value.stats.initialUsesRemaining = row.usesRemainingChange;
    }
}

function initializeValue(auth: giftbitRoutes.jwtauth.AuthorizationBadge, partialValue: Partial<Value>, program: Program = null, generateCodeParameters: GenerateCodeParameters = null): Value {
    const now = nowInDbPrecision();

    let value: Value = pickOrDefault(partialValue, {
        id: null,
        currency: program ? program.currency : null,
        balance: partialValue.balanceRule == null ? 0 : null,
        usesRemaining: null,
        programId: program ? program.id : null,
        issuanceId: null,
        code: null,
        isGenericCode: false,
        contactId: null,
        pretax: program ? program.pretax : false,
        active: program ? program.active : true,
        canceled: false,
        frozen: false,
        discount: program ? program.discount : false,
        discountSellerLiability: program ? program.discountSellerLiability : null,
        redemptionRule: program ? program.redemptionRule : null,
        balanceRule: program ? program.balanceRule : null,
        startDate: program ? program.startDate : null,
        endDate: program ? program.endDate : null,
        metadata: {},
        createdDate: now,
        updatedDate: now,
        updatedContactIdDate: partialValue.contactId ? now : null,
        createdBy: auth.teamMemberId ? auth.teamMemberId : auth.userId,
    });

    value.metadata = {...(program && program.metadata ? program.metadata : {}), ...value.metadata};

    if (generateCodeParameters) {
        checkCodeParameters(generateCodeParameters, value.code, value.isGenericCode);
        value.code = generateCodeParameters ? generateCode(generateCodeParameters) : value.code;
    }
    if (value.code && value.isGenericCode == null) {
        value.isGenericCode = false;
    }
    return value;
}

function checkValueProperties(value: Value, program: Program = null): void {
    if (program) {
        checkProgramConstraints(value, program);
    }

    if (value.balance && value.balanceRule) {
        throw new cassava.RestError(cassava.httpStatusCode.clientError.UNPROCESSABLE_ENTITY, `Value can't have both a balance and balanceRule.`);
    }
    if (value.discountSellerLiability !== null && !value.discount) {
        throw new cassava.RestError(cassava.httpStatusCode.clientError.UNPROCESSABLE_ENTITY, `Value can't have discountSellerLiability if it is not a discount.`);
    }
    if (value.contactId && value.isGenericCode) {
        throw new giftbitRoutes.GiftbitRestError(cassava.httpStatusCode.clientError.UNPROCESSABLE_ENTITY, "A Value with isGenericCode=true cannot have contactId set.");
    }
    if (value.startDate > value.endDate) {
        throw new giftbitRoutes.GiftbitRestError(cassava.httpStatusCode.clientError.UNPROCESSABLE_ENTITY, "Property startDate cannot exceed endDate.");
    }
    if (!value.currency) {
        throw new giftbitRoutes.GiftbitRestError(cassava.httpStatusCode.clientError.UNPROCESSABLE_ENTITY, "Property currency cannot be null. Please provide a currency or a programId.");
    }
}

function checkProgramConstraints(value: Value, program: Program): void {
    if (program.fixedInitialBalances && (program.fixedInitialBalances.indexOf(value.balance) === -1 || value.balance === null)) {
        throw new cassava.RestError(cassava.httpStatusCode.clientError.CONFLICT, `Value's balance ${value.balance} is outside fixedInitialBalances defined by Program ${program.fixedInitialBalances}.`);
    }
    if (program.minInitialBalance !== null && (value.balance < program.minInitialBalance || value.balance === null)) {
        throw new cassava.RestError(cassava.httpStatusCode.clientError.CONFLICT, `Value's balance ${value.balance} is less than minInitialBalance ${program.minInitialBalance}.`);
    }
    if (program.maxInitialBalance !== null && (value.balance > program.maxInitialBalance || value.balance === null)) {
        throw new cassava.RestError(cassava.httpStatusCode.clientError.CONFLICT, `Value's balance ${value.balance} is greater than maxInitialBalance ${program.maxInitialBalance}.`);
    }

    if (program.fixedInitialUsesRemaining && (program.fixedInitialUsesRemaining.indexOf(value.usesRemaining) === -1 || !value.usesRemaining)) {
        throw new cassava.RestError(cassava.httpStatusCode.clientError.CONFLICT, `Value's usesRemaining ${value.usesRemaining} outside fixedInitialUsesRemaining defined by Program ${program.fixedInitialUsesRemaining}.`);
    }

    if (program.currency !== value.currency) {
        throw new cassava.RestError(cassava.httpStatusCode.clientError.CONFLICT, `Value's currency ${value.currency} cannot differ from currency of Program ${program.currency}.`);
    }
}

export function checkCodeParameters(generateCode: GenerateCodeParameters, code: string, isGenericCode: boolean): void {
    if (generateCode && (code || isGenericCode)) {
        throw new cassava.RestError(cassava.httpStatusCode.clientError.UNPROCESSABLE_ENTITY, `Parameter generateCode is not allowed with parameters code or isGenericCode:true.`);
    }
}

type Omit<T, K extends keyof T> = Pick<T, Exclude<keyof T, K>>
export type StringBalanceValue = Omit<Value, "balance"> & { balance: string | number };

async function formatValueForCurrencyDisplay(auth: giftbitRoutes.jwtauth.AuthorizationBadge, values: Value[]): Promise<StringBalanceValue[]> {
    const formattedValues: StringBalanceValue[] = [];
    const retrievedCurrencies: { [key: string]: Currency } = {};
    for (const value of values) {
        if (!retrievedCurrencies[value.currency]) {
            retrievedCurrencies[value.currency] = await getCurrency(auth, value.currency);
        }
        formattedValues.push({
            ...value,
            balance: value.balance != undefined ? formatAmountForCurrencyDisplay(value.balance, retrievedCurrencies[value.currency]) : value.balance
        });
    }
    return formattedValues;
}

const valueSchema: jsonschema.Schema = {
    type: "object",
    additionalProperties: false,
    properties: {
        id: {
            type: "string",
            maxLength: 32,
            minLength: 1
        },
        currency: {
            type: "string",
            minLength: 1,
            maxLength: 16
        },
        programId: {
            type: "string",
            maxLength: 32,
            minLength: 1
        },
        balance: {
            type: ["integer", "null"],
            minimum: 0
        },
        usesRemaining: {
            type: ["integer", "null"]
        },
        code: {
            type: ["string", "null"],
            minLength: 1,
            maxLength: 255
        },
        isGenericCode: {
            type: ["boolean", "null"]
        },
        generateCode: {
            title: "Code Generation Params",
            type: ["object", "null"],
            additionalProperties: false,
            properties: {
                length: {
                    type: "number"
                },
                charset: {
                    type: "string"
                },
                prefix: {
                    type: "string"
                },
                suffix: {
                    type: "string"
                }
            }
        },
        contactId: {
            type: ["string", "null"],
            minLength: 1,
            maxLength: 32
        },
        active: {
            type: "boolean"
        },
        frozen: {
            type: "boolean"
        },
        pretax: {
            type: "boolean"
        },
        redemptionRule: {
            oneOf: [
                {
                    type: "null"
                },
                {
                    title: "Redemption rule",
                    type: "object",
                    properties: {
                        rule: {
                            type: "string"
                        },
                        explanation: {
                            type: "string"
                        }
                    }
                }
            ]
        },
        balanceRule: {
            oneOf: [
                {
                    type: "null"
                },
                {
                    title: "Balance rule",
                    type: "object",
                    properties: {
                        rule: {
                            type: "string"
                        },
                        explanation: {
                            type: "string"
                        }
                    }
                }
            ]
        },
        discount: {
            type: "boolean"
        },
        discountSellerLiability: {
            type: ["number", "null"],
            minimum: 0,
            maximum: 1
        },
        startDate: {
            type: ["string", "null"],
            format: "date-time"
        },
        endDate: {
            type: ["string", "null"],
            format: "date-time"
        },
        metadata: {
            type: ["object", "null"]
        }
    },
    required: ["id"],
    dependencies: {
        discountSellerLiability: {
            properties: {
                discount: {
                    enum: [true]
                }
            }
        }
    }
};

const valueUpdateSchema: jsonschema.Schema = {
    type: "object",
    additionalProperties: false,
    properties: {
        ...pick(valueSchema.properties, "id", "active", "frozen", "pretax", "redemptionRule", "balanceRule", "discount", "discountSellerLiability", "startDate", "endDate", "metadata"),
        canceled: {
            type: "boolean"
        }
    },
    required: []
};

const valueChangeCodeSchema: jsonschema.Schema = {
    type: "object",
    additionalProperties: false,
    properties: {
        ...pick(valueSchema.properties, "code", "isGenericCode", "generateCode"),
    },
    required: []
};

export interface CreateValueParameters {
    partialValue: Partial<Value>;
    generateCodeParameters: GenerateCodeParameters | null;
    program: Program | null;
    showCode: boolean;
}<|MERGE_RESOLUTION|>--- conflicted
+++ resolved
@@ -38,15 +38,6 @@
             auth.requireIds("userId");
             auth.requireScopes("lightrailV2:values:list");
 
-<<<<<<< HEAD
-            // todo - remove this check once uses is no longer supported.
-            if (evt.pathParameters.uses) {
-                evt.pathParameters.usesRemaining = evt.pathParameters.uses;
-                delete evt.pathParameters.uses;
-            }
-
-=======
->>>>>>> 4edc8602
             const showCode: boolean = (evt.queryStringParameters.showCode === "true");
             const res = await getValues(auth, evt.queryStringParameters, Pagination.getPaginationParams(evt), showCode);
 
