--- conflicted
+++ resolved
@@ -529,13 +529,8 @@
 
     let value: Value = pickOrDefault(partialValue, {
         id: null,
-<<<<<<< HEAD
-        balance: partialValue.balanceRule && !partialValue.balance ? null : 0,
-=======
         currency: program ? program.currency : null,
         balance: partialValue.balanceRule == null ? 0 : null,
-        uses: null, // todo - remove when uses is no longer supported
->>>>>>> 245f0de2
         usesRemaining: null,
         programId: program ? program.id : null,
         issuanceId: null,
@@ -549,7 +544,6 @@
         discount: program ? program.discount : false,
         discountSellerLiability: program ? program.discountSellerLiability : null,
         redemptionRule: program ? program.redemptionRule : null,
-        valueRule: program ? program.balanceRule : null, // todo - remove these checks once valueRule and uses are no longer supported.
         balanceRule: program ? program.balanceRule : null,
         startDate: program ? program.startDate : null,
         endDate: program ? program.endDate : null,
@@ -558,25 +552,8 @@
         updatedDate: now,
         updatedContactIdDate: partialValue.contactId ? now : null,
         createdBy: auth.teamMemberId ? auth.teamMemberId : auth.userId,
-<<<<<<< HEAD
-        ...partialValue,
-        ...pickOrDefault(partialValue, {
-            currency: program ? program.currency : null,
-            programId: program ? program.id : null,
-            pretax: program ? program.pretax : false,
-            active: program ? program.active : true,
-            redemptionRule: program ? program.redemptionRule : null,
-            balanceRule: program ? program.balanceRule : null,
-            discount: program ? program.discount : false,
-            discountSellerLiability: program ? program.discountSellerLiability : null,
-            startDate: program ? program.startDate : null,
-            endDate: program ? program.endDate : null
-        })
-    };
-=======
     });
 
->>>>>>> 245f0de2
     value.metadata = {...(program && program.metadata ? program.metadata : {}), ...value.metadata};
 
     if (generateCodeParameters) {
