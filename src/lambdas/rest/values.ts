import * as cassava from "cassava";
import * as giftbitRoutes from "giftbit-cassava-routes";
import * as jsonschema from "jsonschema";
import * as log from "loglevel";
import {Pagination, PaginationParams} from "../../model/Pagination";
import {DbValue, Value} from "../../model/Value";
import {pick, pickOrDefault} from "../../utils/pick";
import {csvSerializer} from "../../serializers";
import {filterAndPaginateQuery, getSqlErrorConstraintName, nowInDbPrecision} from "../../utils/dbUtils";
import {getKnexRead, getKnexWrite} from "../../utils/dbUtils/connection";
import {DbTransaction, LightrailDbTransactionStep} from "../../model/Transaction";
import {codeLastFour, DbCode} from "../../model/DbCode";
import {generateCode} from "../../services/codeGenerator";
<<<<<<< HEAD
import {computeLookupHash} from "../../codeCryptoUtils";
=======
import * as log from "loglevel";
>>>>>>> 42a32f8d

export function installValuesRest(router: cassava.Router): void {
    router.route("/v2/values")
        .method("GET")
        .serializers({
            "application/json": cassava.serializers.jsonSerializer,
            "text/csv": csvSerializer
        })
        .handler(async evt => {
            const auth: giftbitRoutes.jwtauth.AuthorizationBadge = evt.meta["auth"];
            auth.requireIds("giftbitUserId");
            const showCode: boolean = (evt.queryStringParameters.showCode === "true");
            const res = await getValues(auth, evt.queryStringParameters, Pagination.getPaginationParams(evt), showCode);
            return {
                headers: Pagination.toHeaders(evt, res.pagination),
                body: res.values
            };
        });

    router.route("/v2/values")
        .method("POST")
        .handler(async evt => {
            const auth: giftbitRoutes.jwtauth.AuthorizationBadge = evt.meta["auth"];
            auth.requireIds("giftbitUserId");
            evt.validateBody(valueSchema);

            const now = nowInDbPrecision();
            const value: Value = {
                ...pickOrDefault(evt.body, {
                    id: "",
                    currency: "",
                    balance: 0,
                    uses: null,
                    programId: null,
                    code: null,
                    isGenericCode: null,
                    contactId: null,
                    pretax: false,
                    active: true,
                    frozen: false,
                    redemptionRule: null,
                    valueRule: null,
                    discount: false,
                    discountSellerLiability: null,
                    startDate: null,
                    endDate: null,
                    metadata: null
                }),
                canceled: false,
                createdDate: now,
                updatedDate: now
            };

            if (evt.body.generateCode) {
                value.code = generateCode(evt.body.generateCode);
                value.isGenericCode = false;
            }

            return {
                statusCode: cassava.httpStatusCode.success.CREATED,
                body: await createValue(auth, value)
            };
        });

    router.route("/v2/values")
        .method("PATCH")
        .handler(async evt => {
            throw new giftbitRoutes.GiftbitRestError(500, "Not implemented");   // TODO
        });

    router.route("/v2/values/{id}")
        .method("GET")
        .handler(async evt => {
            const auth: giftbitRoutes.jwtauth.AuthorizationBadge = evt.meta["auth"];
            auth.requireIds("giftbitUserId");

            const showCode: boolean = (evt.queryStringParameters.showCode === "true");
            return {
                body: await getValue(auth, evt.pathParameters.id, showCode)
            };
        });

    router.route("/v2/values/{id}")
        .method("PATCH")
        .handler(async evt => {
            const auth: giftbitRoutes.jwtauth.AuthorizationBadge = evt.meta["auth"];
            auth.requireIds("giftbitUserId");
            evt.validateBody(valueUpdateSchema);

            if (evt.body.id && evt.body.id !== evt.pathParameters.id) {
                throw new giftbitRoutes.GiftbitRestError(422, `The body id '${evt.body.id}' does not match the path id '${evt.pathParameters.id}'.  The id cannot be updated.`);
            }

            const now = nowInDbPrecision();
            const value = {
                ...pick<Value>(evt.body, "contactId", "pretax", "active", "canceled", "frozen", "pretax", "discount", "discountSellerLiability", "redemptionRule", "valueRule", "startDate", "endDate", "metadata"),
                updatedDate: now
            };
            return {
                body: await updateValue(auth, evt.pathParameters.id, value)
            };
        });

    router.route("/v2/values/{id}")
        .method("DELETE")
        .handler(async evt => {
            const auth: giftbitRoutes.jwtauth.AuthorizationBadge = evt.meta["auth"];
            auth.requireIds("giftbitUserId");
            return {
                body: await deleteValue(auth, evt.pathParameters.id)
            };
        });

    router.route("/v2/values/{id}/changeCode")
        .method("POST")
        .handler(async evt => {
            const auth: giftbitRoutes.jwtauth.AuthorizationBadge = evt.meta["auth"];
            auth.requireIds("giftbitUserId");
            evt.validateBody(valueChangeCodeSchema);

            const now = nowInDbPrecision();
            let code = evt.body.code;
            let isGenericCode = evt.body.isGenericCode ? evt.body.isGenericCode : false;
            if (evt.body.generateCode) {
                code = generateCode(evt.body.generateCode);
                isGenericCode = false;
            }

            const dbCode = new DbCode(code, isGenericCode, auth);
            let partialValue: Partial<DbValue> = {
                code: dbCode.lastFour,
                codeEncrypted: dbCode.codeEncrypted,
                codeHashed: dbCode.codeHashed,
                isGenericCode: isGenericCode,
                updatedDate: now
            };
            return {
                body: await updateDbValue(auth, evt.pathParameters.id, partialValue)
            };
        });
}

export async function getValues(auth: giftbitRoutes.jwtauth.AuthorizationBadge, filterParams: { [key: string]: string }, pagination: PaginationParams, showCode: boolean = false): Promise<{ values: Value[], pagination: Pagination }> {
    auth.requireIds("giftbitUserId");

    const knex = await getKnexRead();
    const paginatedRes = await filterAndPaginateQuery<DbValue>(
        knex("Values")
            .where({
                userId: auth.giftbitUserId
            }),
        filterParams,
        {
            properties: {
                id: {
                    type: "string",
                    operators: ["eq", "in"]
                },
                programId: {
                    type: "string",
                    operators: ["eq", "in"]
                },
                currency: {
                    type: "string",
                    operators: ["eq", "in"]
                },
                contactId: {
                    type: "string",
                    operators: ["eq", "in"]
                },
                balance: {
                    type: "number"
                },
                uses: {
                    type: "number"
                },
                discount: {
                    type: "boolean"
                },
                discountOrigin: {
                    type: "string",
                    operators: ["eq"]
                },
                active: {
                    type: "boolean"
                },
                frozen: {
                    type: "boolean"
                },
                canceled: {
                    type: "boolean"
                },
                preTax: {
                    type: "boolean"
                },
                startDate: {
                    type: "Date"
                },
                endDate: {
                    type: "Date"
                },
                createdDate: {
                    type: "Date"
                },
                updatedDate: {
                    type: "Date"
                }
            }
        },
        pagination
    );
    return {
        values: paginatedRes.body.map(function (v) {
            return DbValue.toValue(v, showCode);
        }),
        pagination: paginatedRes.pagination
    };
}

async function createValue(auth: giftbitRoutes.jwtauth.AuthorizationBadge, value: Value): Promise<Value> {
    auth.requireIds("giftbitUserId");

    try {
        const knex = await getKnexWrite();

        await knex.transaction(async trx => {
            const dbValue = Value.toDbValue(auth, value, isGeneric);
            log.debug("createValue id=", dbValue.id);

            await trx.into("Values")
<<<<<<< HEAD
                .insert(dbValue);
=======
                .insert(Value.toDbValue(auth, value));
>>>>>>> 42a32f8d
            if (value.balance) {
                if (value.balance < 0) {
                    throw new Error("balance cannot be negative");
                }

                const transactionId = value.id;
                const initialBalanceTransaction: DbTransaction = {
                    userId: auth.giftbitUserId,
                    id: transactionId,
                    transactionType: "credit",
                    currency: value.currency,
                    totals: null,
                    lineItems: null,
                    paymentSources: null,
                    metadata: null,
                    createdDate: value.createdDate
                };
                const initialBalanceTransactionStep: LightrailDbTransactionStep = {
                    userId: auth.giftbitUserId,
                    id: `${value.id}-0`,
                    transactionId: transactionId,
                    valueId: value.id,
                    balanceBefore: 0,
                    balanceAfter: value.balance,
                    balanceChange: value.balance
                };
                await trx.into("Transactions").insert(initialBalanceTransaction);
                await trx.into("LightrailTransactionSteps").insert(initialBalanceTransactionStep);
            }
        });
        if (value.code && !value.isGenericCode) {
            log.debug("obfuscating secure code from response");
            value.code = codeLastFour(value.code);
        }
        return value;
    } catch (err) {
        if (err.code === "ER_DUP_ENTRY") {
            throw new giftbitRoutes.GiftbitRestError(cassava.httpStatusCode.clientError.CONFLICT, `Values with id '${value.id}' already exists.`);
        }
        if (err.code === "ER_NO_REFERENCED_ROW_2") {
            const constraint = getSqlErrorConstraintName(err);
            if (constraint === "fk_Values_Currencies") {
                throw new giftbitRoutes.GiftbitRestError(cassava.httpStatusCode.clientError.CONFLICT, `Currency '${value.currency}' does not exist.  See the documentation on creating currencies.`, "CurrencyNotFound");
            }
            if (constraint === "fk_Values_Contacts") {
                throw new giftbitRoutes.GiftbitRestError(cassava.httpStatusCode.clientError.CONFLICT, `Contact '${value.contactId}' does not exist.`, "ContactNotFound");
            }
        }
        throw err;
    }
}

export async function getValue(auth: giftbitRoutes.jwtauth.AuthorizationBadge, id: string, showCode: boolean = false): Promise<Value> {
    auth.requireIds("giftbitUserId");

    const knex = await getKnexRead();
    const res: DbValue[] = await knex("Values")
        .select()
        .where({
            userId: auth.giftbitUserId,
            id: id
        });
    if (res.length === 0) {
        throw new giftbitRoutes.GiftbitRestError(404, `Value with id '${id}' not found.`, "ValueNotFound");
    }
    if (res.length > 1) {
        throw new Error(`Illegal SELECT query.  Returned ${res.length} values.`);
    }
    return DbValue.toValue(res[0], showCode);
}

export async function getValueByCode(auth: giftbitRoutes.jwtauth.AuthorizationBadge, code: string, showCode: boolean = false): Promise<Value> {
    auth.requireIds("giftbitUserId");

    const codeHashed = computeLookupHash(code, auth);
    log.debug("getValueByCode codeHashed=", codeHashed);

    const knex = await getKnexRead();
    const res: DbValue[] = await knex("Values")
        .select()
        .where({
            userId: auth.giftbitUserId,
            codeHashed
        });
    if (res.length === 0) {
        throw new giftbitRoutes.GiftbitRestError(404, `Value with code '${codeLastFour(code)}' not found.`, "ValueNotFound");
    }
    if (res.length > 1) {
        throw new Error(`Illegal SELECT query.  Returned ${res.length} values.`);
    }
    return DbValue.toValue(res[0], showCode);
}

async function updateValue(auth: giftbitRoutes.jwtauth.AuthorizationBadge, id: string, value: Partial<Value>): Promise<Value> {
    auth.requireIds("giftbitUserId");

    const knex = await getKnexWrite();
    const res: number = await knex("Values")
        .where({
            userId: auth.giftbitUserId,
            id: id
        })
        .update(Value.toDbValueUpdate(auth, value));
    if (res === 0) {
        throw new cassava.RestError(404);
    }
    if (res > 1) {
        throw new Error(`Illegal UPDATE query.  Updated ${res} values.`);
    }
    return {
        ...await getValue(auth, id),
        ...value
    };
}

async function updateDbValue(auth: giftbitRoutes.jwtauth.AuthorizationBadge, id: string, value: Partial<DbValue>): Promise<Value> {
    auth.requireIds("giftbitUserId");

    const knex = await getKnexWrite();
    const res = await knex("Values")
        .where({
            userId: auth.giftbitUserId,
            id: id
        })
        .update(value);
    if (res[0] === 0) {
        throw new cassava.RestError(404);
    }
    if (res[0] > 1) {
        throw new Error(`Illegal UPDATE query.  Updated ${res.length} values.`);
    }
    return {
        ...await getValue(auth, id)
    };
}

async function deleteValue(auth: giftbitRoutes.jwtauth.AuthorizationBadge, id: string): Promise<{ success: true }> {
    auth.requireIds("giftbitUserId");

    try {
        const knex = await getKnexWrite();
        const res: number = await knex("Values")
            .where({
                userId: auth.giftbitUserId,
                id
            })
            .delete();
        if (res === 0) {
            throw new cassava.RestError(404);
        }
        if (res > 1) {
            throw new Error(`Illegal DELETE query.  Deleted ${res} values.`);
        }
        return {success: true};
    } catch (err) {
        if (err.code === "ER_ROW_IS_REFERENCED_2") {
            throw new giftbitRoutes.GiftbitRestError(cassava.httpStatusCode.clientError.CONFLICT, `Value '${id}' is in use.`, "ValueInUse");
        }
        throw err;
    }
}

<<<<<<< HEAD
/**
 * Returns code if requested and whether it is a generic code. Also returns null for each if the Value is not associated with a code.
 */
function getCodeFromRequest(evt: cassava.RouterEvent): { code: string, isGeneric: boolean } {
    let code: string;
    let isGeneric: boolean;
    if (evt.body.code) {
        code = evt.body.code;
        isGeneric = false;
    } else if (evt.body.genericCode) {
        code = evt.body.genericCode;
        isGeneric = true;
    } else if (evt.body.generateCode) {
        code = generateCode(evt.body.generateCode);
        isGeneric = false;
    } else {
        code = null;
        isGeneric = null;
    }
    return {code: code, isGeneric: isGeneric};
}

=======
>>>>>>> 42a32f8d
const valueSchema: jsonschema.Schema = {
    type: "object",
    additionalProperties: false,
    oneOf: [
        {
            required: ["code"],
            title: "code"
        },
        {
            required: ["code, isGenericCode"],
            title: "generic code"
        },
        {
            required: ["generateCode"],
            title: "generateCode",
            not: {
                anyOf: [
                    {required: ["isGenericCode", "code"]}
                ]
            }
        },
        {
            not: {
                anyOf: [
                    {
                        required: ["isGenericCode"]
                    },
                    {
                        required: ["code"]
                    },
                    {
                        required: ["generateCode"]
                    }
                ],
            },
            title: "no code provided or generated"
        }
    ],
    properties: {
        id: {
            type: "string",
            maxLength: 32,
            minLength: 1
        },
        currency: {
            type: "string",
            minLength: 1,
            maxLength: 16
        },
        balance: {
            type: ["integer", "null"],
            minimum: 0
        },
        uses: {
            type: ["integer", "null"]
        },
        code: {
            type: ["string", "null"],
            minLength: 1,
            maxLength: 255
        },
        isGenericCode: {
            type: ["boolean", "null"]
        },
        generateCode: {
            title: "Code Generation Params",
            type: ["object", "null"],
            additionalProperties: false,
            properties: {
                length: {
                    type: "number"
                },
                charset: {
                    type: "string"
                },
                prefix: {
                    type: "string"
                },
                suffix: {
                    type: "string"
                }
            }
        },
        contactId: {
            type: ["string", "null"],
            minLength: 1,
            maxLength: 32
        },
        active: {
            type: "boolean"
        },
        frozen: {
            type: "boolean"
        },
        pretax: {
            type: "boolean"
        },
        redemptionRule: {
            oneOf: [
                {
                    type: "null"
                },
                {
                    title: "Redemption rule",
                    type: "object",
                    properties: {
                        rule: {
                            type: "string"
                        },
                        explanation: {
                            type: "string"
                        }
                    }
                }
            ]
        },
        valueRule: {
            oneOf: [
                {
                    type: "null"
                },
                {
                    title: "Value rule",
                    type: "object",
                    properties: {
                        rule: {
                            type: "string"
                        },
                        explanation: {
                            type: "string"
                        }
                    }
                }
            ]
        },
        discount: {
            type: "boolean"
        },
        discountSellerLiability: {
            type: ["number", "null"],
            minimum: 0,
            maximum: 1
        },
        startDate: {
            type: ["string", "null"],
            format: "date-time"
        },
        endDate: {
            type: ["string", "null"],
            format: "date-time"
        },
        metadata: {
            type: ["object", "null"]
        }
    },
    required: ["id", "currency"],
    dependencies: {
        discountSellerLiability: {
            properties: {
                discount: {
                    enum: [true]
                }
            }
        }
    }
};

const valueUpdateSchema: jsonschema.Schema = {
    type: "object",
    additionalProperties: false,
    properties: {
        ...pick(valueSchema.properties, "id", "contactId", "active", "frozen", "pretax", "redemptionRule", "valueRule", "discount", "discountSellerLiability", "startDate", "endDate", "metadata"),
        canceled: {
            type: "boolean"
        }
    },
    required: []
};

const valueChangeCodeSchema: jsonschema.Schema = {
    type: "object",
    additionalProperties: false,
    oneOf: [
        {
            required: ["code"],
            title: "code"
        },
        {
            required: ["code, isGenericCode"],
            title: "generic code"
        },
        {
            required: ["generateCode"],
            title: "generateCode",
            not: {
                anyOf: [
                    {required: ["isGenericCode", "code"]}
                ]
            }
        }
    ],
    properties: {
        code: {
            type: ["string", "null"],
            minLength: 1,
            maxLength: 255
        },
        isGenericCode: {
            type: ["boolean", "null"],
        },
        generateCode: {
            title: "Code Generation Params",
            type: ["object", "null"],
            additionalProperties: false,
            properties: {
                length: {
                    type: "number"
                },
                charset: {
                    type: "string"
                },
                prefix: {
                    type: "string"
                },
                suffix: {
                    type: "string"
                }
            }
        }
    },
    required: []
};<|MERGE_RESOLUTION|>--- conflicted
+++ resolved
@@ -11,11 +11,7 @@
 import {DbTransaction, LightrailDbTransactionStep} from "../../model/Transaction";
 import {codeLastFour, DbCode} from "../../model/DbCode";
 import {generateCode} from "../../services/codeGenerator";
-<<<<<<< HEAD
 import {computeLookupHash} from "../../codeCryptoUtils";
-=======
-import * as log from "loglevel";
->>>>>>> 42a32f8d
 
 export function installValuesRest(router: cassava.Router): void {
     router.route("/v2/values")
@@ -242,15 +238,11 @@
         const knex = await getKnexWrite();
 
         await knex.transaction(async trx => {
-            const dbValue = Value.toDbValue(auth, value, isGeneric);
+            const dbValue = Value.toDbValue(auth, value);
             log.debug("createValue id=", dbValue.id);
 
             await trx.into("Values")
-<<<<<<< HEAD
                 .insert(dbValue);
-=======
-                .insert(Value.toDbValue(auth, value));
->>>>>>> 42a32f8d
             if (value.balance) {
                 if (value.balance < 0) {
                     throw new Error("balance cannot be negative");
@@ -413,31 +405,6 @@
     }
 }
 
-<<<<<<< HEAD
-/**
- * Returns code if requested and whether it is a generic code. Also returns null for each if the Value is not associated with a code.
- */
-function getCodeFromRequest(evt: cassava.RouterEvent): { code: string, isGeneric: boolean } {
-    let code: string;
-    let isGeneric: boolean;
-    if (evt.body.code) {
-        code = evt.body.code;
-        isGeneric = false;
-    } else if (evt.body.genericCode) {
-        code = evt.body.genericCode;
-        isGeneric = true;
-    } else if (evt.body.generateCode) {
-        code = generateCode(evt.body.generateCode);
-        isGeneric = false;
-    } else {
-        code = null;
-        isGeneric = null;
-    }
-    return {code: code, isGeneric: isGeneric};
-}
-
-=======
->>>>>>> 42a32f8d
 const valueSchema: jsonschema.Schema = {
     type: "object",
     additionalProperties: false,
