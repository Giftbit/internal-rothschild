--- conflicted
+++ resolved
@@ -65,11 +65,7 @@
 
             return {
                 statusCode: cassava.httpStatusCode.success.CREATED,
-<<<<<<< HEAD
                 body: value
-=======
-                body: await createValue(auth, value, showCode)
->>>>>>> 3388d0cf
             };
         });
 
@@ -249,15 +245,10 @@
     };
 }
 
-<<<<<<< HEAD
 export async function createValue(trx: Knex.Transaction, auth: giftbitRoutes.jwtauth.AuthorizationBadge, partialValue: Partial<Value>, generateCodeParameters: GenerateCodeParameters = null, program: Program = null, issuance: Issuance = null): Promise<Value> {
-    auth.requireIds("giftbitUserId");
+    auth.requireIds("userId");
     let value: Value = initializeValue(partialValue, program, generateCodeParameters);
-    log.info(`Create Value requests for user: ${auth.giftbitUserId}. Value ${JSON.stringify(value)}.`);
-=======
-async function createValue(auth: giftbitRoutes.jwtauth.AuthorizationBadge, value: Value, showCode: boolean): Promise<Value> {
-    auth.requireIds("userId");
->>>>>>> 3388d0cf
+    log.info(`Create Value requests for user: ${auth.userId}. Value ${JSON.stringify(value)}.`);
 
     if (issuance) {
         // this needs to happen after defaults from program have been set. this allows some issuance properties to overwrite the programs defaults
@@ -273,7 +264,6 @@
     const dbValue = Value.toDbValue(auth, value);
     log.info(`Creating Value ${value.id}.`);
 
-<<<<<<< HEAD
     try {
         await trx.into("Values")
             .insert(dbValue);
@@ -284,7 +274,7 @@
 
             const transactionId = value.id;
             const initialBalanceTransaction: DbTransaction = {
-                userId: auth.giftbitUserId,
+                userId: auth.userId,
                 id: transactionId,
                 transactionType: "credit",
                 currency: value.currency,
@@ -295,7 +285,7 @@
                 createdDate: value.createdDate
             };
             const initialBalanceTransactionStep: LightrailDbTransactionStep = {
-                userId: auth.giftbitUserId,
+                userId: auth.userId,
                 id: `${value.id}-0`,
                 transactionId: transactionId,
                 valueId: value.id,
@@ -305,36 +295,6 @@
             };
             await trx.into("Transactions").insert(initialBalanceTransaction);
             await trx.into("LightrailTransactionSteps").insert(initialBalanceTransactionStep);
-=======
-                const transactionId = value.id;
-                const initialBalanceTransaction: DbTransaction = {
-                    userId: auth.userId,
-                    id: transactionId,
-                    transactionType: "credit",
-                    currency: value.currency,
-                    totals: null,
-                    lineItems: null,
-                    paymentSources: null,
-                    metadata: null,
-                    createdDate: value.createdDate
-                };
-                const initialBalanceTransactionStep: LightrailDbTransactionStep = {
-                    userId: auth.userId,
-                    id: `${value.id}-0`,
-                    transactionId: transactionId,
-                    valueId: value.id,
-                    balanceBefore: 0,
-                    balanceAfter: value.balance,
-                    balanceChange: value.balance
-                };
-                await trx.into("Transactions").insert(initialBalanceTransaction);
-                await trx.into("LightrailTransactionSteps").insert(initialBalanceTransactionStep);
-            }
-        });
-        if (!showCode && value.code && !value.isGenericCode) {
-            log.debug("obfuscating secure code from response");
-            value.code = codeLastFour(value.code);
->>>>>>> 3388d0cf
         }
         return DbValue.toValue(dbValue);
     } catch (err) {
