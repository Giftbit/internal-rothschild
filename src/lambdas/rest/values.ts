--- conflicted
+++ resolved
@@ -278,11 +278,7 @@
     }
 }
 
-<<<<<<< HEAD
-export async function getValue(auth: giftbitRoutes.jwtauth.AuthorizationBadge, id: string): Promise<Value> {
-=======
-async function getValue(auth: giftbitRoutes.jwtauth.AuthorizationBadge, id: string, showCode: boolean = false): Promise<Value> {
->>>>>>> b221d6b7
+export async function getValue(auth: giftbitRoutes.jwtauth.AuthorizationBadge, id: string, showCode: boolean = false): Promise<Value> {
     auth.requireIds("giftbitUserId");
 
     const knex = await getKnexRead();
