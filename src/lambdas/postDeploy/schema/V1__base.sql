# All indices and constraints should be named so they can be referenced in the code.
# Key and constraint naming conventions:
#   - PRIMARY KEY: pk_<table name>
#   - FOREIGN KEY: fk_<table name>_<foreign table name>
#   - INDEX: ix_<table name>_<indexed field>(_<indexed field>)*
#     - skip userId as an indexed field name because it's common and boring
#   - UNIQUE: uq_<table name>_<unique field>

CREATE TABLE rothschild.Contacts (
  userId      VARCHAR(32) NOT NULL,
  id          VARCHAR(32) NOT NULL,
  email       VARCHAR(320),
  firstName   NVARCHAR(255),
  lastName    NVARCHAR(255),
  metadata    TEXT,
  createdDate DATETIME    NOT NULL,
  updatedDate DATETIME    NOT NULL,
  PRIMARY KEY pk_Contacts (userId, id)
);

CREATE TABLE rothschild.Currencies (
  userId        VARCHAR(32)  NOT NULL,
  code          VARCHAR(16)  NOT NULL,
  name          VARCHAR(255) NOT NULL,
  symbol        VARCHAR(16)  NOT NULL,
  decimalPlaces INT          NOT NULL,
  PRIMARY KEY pk_Currencies (userId, code)
);

<<<<<<< HEAD
CREATE TABLE rothschild.ValueStores (
  userId               VARCHAR(255) NOT NULL,
  valueStoreId         VARCHAR(255) NOT NULL,
  valueStoreType       VARCHAR(255) NOT NULL,
  value                INT          NOT NULL,
  pretax               BOOL         NOT NULL,
  currency             VARCHAR(16)  NOT NULL,
  active               BOOL         NOT NULL,
  expired              BOOL         NOT NULL,
  frozen               BOOL         NOT NULL,
  discount             BOOL         NOT NULL,
=======
CREATE TABLE rothschild.Programs (
  userId               VARCHAR(32) NOT NULL,
  id                   VARCHAR(32) NOT NULL,
  name                 TEXT        NOT NULL,
  currency             VARCHAR(16) NOT NULL,
  discount             BOOL        NOT NULL,
  pretax               BOOL        NOT NULL,
  active               BOOL        NOT NULL,
>>>>>>> 0c56cf34
  redemptionRule       TEXT,
  valueRule            TEXT,
  minInitialBalance    INT,
  maxInitialBalance    INT,
  fixedInitialBalances TEXT,
  fixedInitialUses     TEXT,
  startDate            DATETIME,
  endDate              DATETIME,
  metadata             TEXT,
  createdDate          DATETIME    NOT NULL,
  updatedDate          DATETIME    NOT NULL,
  PRIMARY KEY pk_Programs (userId, id),
  CONSTRAINT fk_Programs_Currencies FOREIGN KEY (userId, currency) REFERENCES rothschild.Currencies (userId, code)
);

CREATE TABLE rothschild.ProgramTags (
  userId    VARCHAR(32) NOT NULL,
  programId VARCHAR(32) NOT NULL,
  tag       VARCHAR(32) NOT NULL,
  PRIMARY KEY pk_ProgramTags (userId, programId, tag),
  INDEX ix_ProgramTags_tag (userId, tag),
  CONSTRAINT fk_ProgramTags_Programs FOREIGN KEY (userId, programId) REFERENCES rothschild.Programs (userId, id)
);

CREATE TABLE rothschild.Values (
  userId         VARCHAR(32) NOT NULL,
  id             VARCHAR(32) NOT NULL,
  currency       VARCHAR(16) NOT NULL,
  balance        INT,
  uses           INT,
  programId      VARCHAR(32),
  code           VARCHAR(255),
  codeHashed     CHAR(255),
  codeLastFour   VARCHAR(4),
  contactId      VARCHAR(32),
  pretax         BOOL        NOT NULL,
  active         BOOL        NOT NULL,
  expired        BOOL        NOT NULL,
  frozen         BOOL        NOT NULL,
  redemptionRule TEXT,
  valueRule      TEXT,
  startDate      DATETIME,
  endDate        DATETIME,
  metadata       TEXT,
  createdDate    DATETIME    NOT NULL,
  updatedDate    DATETIME    NOT NULL,
  PRIMARY KEY pk_Values (userId, id),
  CONSTRAINT fk_Values_Programs FOREIGN KEY (userId, programId) REFERENCES rothschild.Programs (userId, id),
  CONSTRAINT fk_Values_Currencies FOREIGN KEY (userId, currency) REFERENCES rothschild.Currencies (userId, code),
  CONSTRAINT fk_Values_Customers FOREIGN KEY (userId, contactId) REFERENCES rothschild.Contacts (userId, id),
  CONSTRAINT uq_Values_code UNIQUE (userId, code),
  CONSTRAINT uq_Values_codeHashed UNIQUE (userId, codeHashed)
);

CREATE TABLE rothschild.ValueTags (
  userId  VARCHAR(32) NOT NULL,
  valueId VARCHAR(32) NOT NULL,
  tag     VARCHAR(32) NOT NULL,
  PRIMARY KEY pk_ValueTags (userId, valueId, tag),
  INDEX ix_ValueTags_tag (userId, tag),
  CONSTRAINT fk_ValueTags_Values FOREIGN KEY (userId, valueId) REFERENCES rothschild.Values (userId, id)
);

CREATE TABLE rothschild.Transactions (
  userId                  VARCHAR(32)  NOT NULL,
  id                      VARCHAR(32)  NOT NULL,
  transactionType         VARCHAR(255) NOT NULL,
  totals                  TEXT,
  lineItems               MEDIUMTEXT,
  requestedPaymentSources TEXT,
  remainder               INT          NOT NULL,
  createdDate             DATETIME     NOT NULL,
  PRIMARY KEY pk_Transactions (userId, id)
);

CREATE TABLE rothschild.LightrailTransactionSteps (
  userId        VARCHAR(32)  NOT NULL,
  id            VARCHAR(255) NOT NULL,
  transactionId VARCHAR(32)  NOT NULL,
  valueId       VARCHAR(32)  NOT NULL,
  contactId     VARCHAR(32),
  codeLastFour  CHAR(4),
  balanceBefore INT          NOT NULL,
  balanceAfter  INT          NOT NULL,
  balanceChange INT          NOT NULL,
  createdDate   DATETIME     NOT NULL,
  PRIMARY KEY pk_LightrailTransactionSteps (userId, id),
  INDEX ix_LightrailTransactionSteps_transactionId (userId, transactionId),
  CONSTRAINT fk_LightrailTransactionSteps_Transactions FOREIGN KEY (userId, transactionId) REFERENCES rothschild.Transactions (userId, id),
  CONSTRAINT fk_LightrailTransactionSteps_Values FOREIGN KEY (userId, valueId) REFERENCES rothschild.Values (userId, id),
  CONSTRAINT fk_LightrailTransactionSteps_Contacts FOREIGN KEY (userId, contactId) REFERENCES rothschild.Contacts (userId, id)
);

CREATE TABLE rothschild.StripeTransactionSteps (
  userId        VARCHAR(32)  NOT NULL,
  id            VARCHAR(255) NOT NULL,
  transactionId VARCHAR(255) NOT NULL,
  chargeId      VARCHAR(255) NOT NULL,
  currency      CHAR(3)      NOT NULL,
  amount        INT          NOT NULL,
  charge        MEDIUMTEXT   NOT NULL,
  PRIMARY KEY pk_StripeTransactionSteps (userId, id),
  INDEX ix_StripeTransactionSteps_transactionId (userId, transactionId),
  CONSTRAINT fk_StripeTransactionSteps_Transactions FOREIGN KEY (userId, transactionId) REFERENCES rothschild.Transactions (userId, id),
  CONSTRAINT fk_StripeTransactionSteps_Currencies FOREIGN KEY (userId, currency) REFERENCES rothschild.Currencies (userId, code)
);

CREATE TABLE rothschild.InternalTransactionSteps (
  userId        VARCHAR(32)  NOT NULL,
  id            VARCHAR(255) NOT NULL,
  transactionId VARCHAR(255) NOT NULL,
  internalId    VARCHAR(255) NOT NULL,
  balanceBefore INT          NOT NULL,
  balanceAfter  INT          NOT NULL,
  balanceChange INT          NOT NULL,
  PRIMARY KEY pk_InternalTransactionSteps (userId, id),
  INDEX is_InternalTransactionSteps_transactionId (userId, transactionId),
  CONSTRAINT fk_InternalTransactionSteps_Transactions FOREIGN KEY (userId, transactionId) REFERENCES rothschild.Transactions (userId, id)
);<|MERGE_RESOLUTION|>--- conflicted
+++ resolved
@@ -27,19 +27,6 @@
   PRIMARY KEY pk_Currencies (userId, code)
 );
 
-<<<<<<< HEAD
-CREATE TABLE rothschild.ValueStores (
-  userId               VARCHAR(255) NOT NULL,
-  valueStoreId         VARCHAR(255) NOT NULL,
-  valueStoreType       VARCHAR(255) NOT NULL,
-  value                INT          NOT NULL,
-  pretax               BOOL         NOT NULL,
-  currency             VARCHAR(16)  NOT NULL,
-  active               BOOL         NOT NULL,
-  expired              BOOL         NOT NULL,
-  frozen               BOOL         NOT NULL,
-  discount             BOOL         NOT NULL,
-=======
 CREATE TABLE rothschild.Programs (
   userId               VARCHAR(32) NOT NULL,
   id                   VARCHAR(32) NOT NULL,
@@ -48,7 +35,6 @@
   discount             BOOL        NOT NULL,
   pretax               BOOL        NOT NULL,
   active               BOOL        NOT NULL,
->>>>>>> 0c56cf34
   redemptionRule       TEXT,
   valueRule            TEXT,
   minInitialBalance    INT,
@@ -73,6 +59,7 @@
   CONSTRAINT fk_ProgramTags_Programs FOREIGN KEY (userId, programId) REFERENCES rothschild.Programs (userId, id)
 );
 
+# todo - tim I had added a discount boolean ie: discount             BOOL         NOT NULL,
 CREATE TABLE rothschild.Values (
   userId         VARCHAR(32) NOT NULL,
   id             VARCHAR(32) NOT NULL,
