--- conflicted
+++ resolved
@@ -9,24 +9,14 @@
 
 -- The actual schema.
 CREATE TABLE rothschild.Customers (
-<<<<<<< HEAD
-  userId VARCHAR(255) NOT NULL,
-  customerId VARCHAR(255) NOT NULL,
-  firstName NVARCHAR(255),
-  lastName NVARCHAR(255),
-  email VARCHAR(320),
-  metadata TEXT,
-  createdDate DATETIME NOT NULL,
-  updatedDate DATETIME NOT NULL,
-=======
   userId      VARCHAR(255) NOT NULL,
   customerId  VARCHAR(255) NOT NULL,
   email       VARCHAR(320),
   firstName   NVARCHAR(255),
   lastName    NVARCHAR(255),
+  metadata    TEXT,
   createdDate DATETIME     NOT NULL,
   updatedDate DATETIME     NOT NULL,
->>>>>>> e0263bde
   PRIMARY KEY (userId, customerId)
 );
 
@@ -50,21 +40,6 @@
 );
 
 CREATE TABLE rothschild.ValueStores (
-<<<<<<< HEAD
-  userId VARCHAR(255) NOT NULL,
-  valueStoreId VARCHAR(255) NOT NULL,
-  valueStoreType VARCHAR(255) NOT NULL,
-  value INT NOT NULL,
-  currency VARCHAR(16) NOT NULL,
-  active BOOL NOT NULL,
-  expired BOOL NOT NULL,
-  frozen BOOL NOT NULL,
-  redemptionRule TEXT,
-  valueRule TEXT,
-  startDate DATETIME,
-  endDate DATETIME,
-  usesLeft INT,
-=======
   userId               VARCHAR(255) NOT NULL,
   valueStoreId         VARCHAR(255) NOT NULL,
   valueStoreType       VARCHAR(255) NOT NULL,
@@ -75,16 +50,13 @@
   frozen               BOOL         NOT NULL,
   redemptionRule       TEXT,
   valueRule            TEXT,
-  createdDate          DATETIME     NOT NULL,
-  updatedDate          DATETIME     NOT NULL,
   startDate            DATETIME,
   endDate              DATETIME,
   usesLeft             INT,
->>>>>>> e0263bde
   valueStoreTemplateId VARCHAR(255),
-  metadata TEXT,
-  createdDate DATETIME NOT NULL,
-  updatedDate DATETIME NOT NULL,
+  metadata             TEXT,
+  createdDate          DATETIME NOT NULL,
+  updatedDate          DATETIME NOT NULL,
   PRIMARY KEY (userId, valueStoreId),
   CONSTRAINT valueStores_fk0 FOREIGN KEY (userId, valueStoreTemplateId) REFERENCES rothschild.ValueStoreTemplates (userId, valueStoreTemplateId)
 );
