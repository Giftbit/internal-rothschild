CREATE DATABASE rothschild;

-- Stores what schema updates have been applied.  Not married to the specific columns.
CREATE TABLE rothschild.SchemaChanges (
  schemaChangeId INT NOT NULL,
  scriptName     VARCHAR(255),
  dateApplied    DATETIME
);

-- The actual schema.
CREATE TABLE rothschild.Customers (
  userId      VARCHAR(255) NOT NULL,
  customerId  VARCHAR(255) NOT NULL,
  email       VARCHAR(320),
  firstName   NVARCHAR(255),
  lastName    NVARCHAR(255),
  createdDate DATETIME     NOT NULL,
  updatedDate DATETIME     NOT NULL,
  PRIMARY KEY (userId, customerId)
);

CREATE TABLE rothschild.ValueStoreTemplates (
  userId               VARCHAR(255) NOT NULL,
  valueStoreTemplateId VARCHAR(255) NOT NULL,
  valueStoreType       VARCHAR(255),
  initialValue         INT,
  minInitialValue      INT,
  maxInitialValue      INT,
  currency             VARCHAR(16)  NOT NULL,
  startDate            DATETIME,
  endDate              DATETIME,
  validityDurationDays INT,
  uses                 INT,
  redemptionRule       TEXT,
  valueRule            TEXT,
  createdDate          DATETIME     NOT NULL,
  updatedDate          DATETIME     NOT NULL,
  PRIMARY KEY (userId, valueStoreTemplateId)
);

CREATE TABLE rothschild.ValueStores (
  userId               VARCHAR(255) NOT NULL,
  valueStoreId         VARCHAR(255) NOT NULL,
  valueStoreType       VARCHAR(255) NOT NULL,
  value                INT          NOT NULL,
  currency             VARCHAR(16)  NOT NULL,
  active               BOOL         NOT NULL,
  expired              BOOL         NOT NULL,
  frozen               BOOL         NOT NULL,
  redemptionRule       TEXT,
  valueRule            TEXT,
  createdDate          DATETIME     NOT NULL,
  updatedDate          DATETIME     NOT NULL,
  startDate            DATETIME,
  endDate              DATETIME,
  usesLeft             INT,
  valueStoreTemplateId VARCHAR(255),
  PRIMARY KEY (userId, valueStoreId),
  CONSTRAINT valueStores_fk0 FOREIGN KEY (userId, valueStoreTemplateId) REFERENCES rothschild.ValueStoreTemplates (userId, valueStoreTemplateId)
);

CREATE TABLE rothschild.Transactions (
  userId                  VARCHAR(255) NOT NULL,
  transactionId           VARCHAR(255) NOT NULL,
  transactionType         VARCHAR(255) NOT NULL,
  cart                    MEDIUMTEXT   NOT NULL,
  createdDate             DATETIME     NOT NULL,
  requestedPaymentSources TEXT         NOT NULL,
  PRIMARY KEY (userId, transactionId)
);

CREATE TABLE rothschild.LightrailTransactionSteps (
  userId                     VARCHAR(255) NOT NULL,
  lightrailTransactionStepId VARCHAR(255) NOT NULL,
  transactionId              VARCHAR(255) NOT NULL,
  valueStoreId               VARCHAR(255) NOT NULL,
  customerId                 VARCHAR(255),
  valueBefore                INT          NOT NULL,
  valueAfter                 INT          NOT NULL,
  valueChange                INT          NOT NULL,
  createdDate                DATETIME     NOT NULL,
  PRIMARY KEY (userId, lightrailTransactionStepId),
  INDEX lightrailTransactionSteps_ix0 (userId, transactionId),
  CONSTRAINT lightrailTransactionSteps_fk0 FOREIGN KEY (userId, transactionId) REFERENCES rothschild.Transactions (userId, transactionId),
  CONSTRAINT lightrailTransactionSteps_fk1 FOREIGN KEY (userId, valueStoreId) REFERENCES rothschild.ValueStores (userId, valueStoreId),
  CONSTRAINT lightrailTransactionSteps_fk2 FOREIGN KEY (userId, customerId) REFERENCES rothschild.Customers (userId, customerId)
);

CREATE TABLE rothschild.StripeTransactionSteps (
  userId                  VARCHAR(255) NOT NULL,
  stripeTransactionStepId VARCHAR(255) NOT NULL,
  transactionId           VARCHAR(255) NOT NULL,
  chargeId                VARCHAR(255) NOT NULL,
  currency                CHAR(3)      NOT NULL,
  amount                  INT          NOT NULL,
  charge                  MEDIUMTEXT   NOT NULL,
  PRIMARY KEY (userId, stripeTransactionStepId),
  INDEX stripeTransactionSteps_ix0 (userId, transactionId),
  CONSTRAINT stripeTransactionSteps_fk0 FOREIGN KEY (userId, transactionId) REFERENCES rothschild.Transactions (userId, transactionId)
);

CREATE TABLE rothschild.InternalTransactionSteps (
  userId                    VARCHAR(255) NOT NULL,
  internalTransactionStepId VARCHAR(255) NOT NULL,
  transactionId             VARCHAR(255) NOT NULL,
  id                        VARCHAR(255) NOT NULL,
  valueBefore               INT          NOT NULL,
  valueAfter                INT          NOT NULL,
  valueChange               INT          NOT NULL,
  PRIMARY KEY (userId, internalTransactionStepId),
  INDEX internalTransactionSteps_ix0 (userId, transactionId),
  CONSTRAINT internalTransactionSteps_fk0 FOREIGN KEY (userId, transactionId) REFERENCES rothschild.Transactions (userId, transactionId)
);

CREATE TABLE rothschild.ValueStoreAccess (
  userId             VARCHAR(255) NOT NULL,
  valueStoreAccessId VARCHAR(255) NOT NULL,
<<<<<<< HEAD
  code VARCHAR(255),
  codeLastFour VARCHAR(4),
  valueStoreId VARCHAR(255) NOT NULL,
  accessType VARCHAR(255) NOT NULL,
  customerId VARCHAR(255),
=======
  code               VARCHAR(255),
  valueStoreId       VARCHAR(255) NOT NULL,
  accessType         VARCHAR(255) NOT NULL,
  customerId         VARCHAR(255),
  createdDate        DATETIME     NOT NULL,
  updatedDate        DATETIME     NOT NULL,
>>>>>>> 6f43bd7f
  PRIMARY KEY (userId, valueStoreAccessId),
  CONSTRAINT valueStoreAccess_fk0 FOREIGN KEY (userId, valueStoreId) REFERENCES rothschild.ValueStores (userId, valueStoreId),
  CONSTRAINT valueStoreAccess_fk1 FOREIGN KEY (userId, customerId) REFERENCES rothschild.Customers (userId, customerId)
);<|MERGE_RESOLUTION|>--- conflicted
+++ resolved
@@ -115,20 +115,13 @@
 CREATE TABLE rothschild.ValueStoreAccess (
   userId             VARCHAR(255) NOT NULL,
   valueStoreAccessId VARCHAR(255) NOT NULL,
-<<<<<<< HEAD
-  code VARCHAR(255),
-  codeLastFour VARCHAR(4),
-  valueStoreId VARCHAR(255) NOT NULL,
-  accessType VARCHAR(255) NOT NULL,
-  customerId VARCHAR(255),
-=======
   code               VARCHAR(255),
+  codeLastFour       VARCHAR(4),
   valueStoreId       VARCHAR(255) NOT NULL,
   accessType         VARCHAR(255) NOT NULL,
   customerId         VARCHAR(255),
   createdDate        DATETIME     NOT NULL,
   updatedDate        DATETIME     NOT NULL,
->>>>>>> 6f43bd7f
   PRIMARY KEY (userId, valueStoreAccessId),
   CONSTRAINT valueStoreAccess_fk0 FOREIGN KEY (userId, valueStoreId) REFERENCES rothschild.ValueStores (userId, valueStoreId),
   CONSTRAINT valueStoreAccess_fk1 FOREIGN KEY (userId, customerId) REFERENCES rothschild.Customers (userId, customerId)
