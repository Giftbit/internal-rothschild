--- conflicted
+++ resolved
@@ -5,20 +5,12 @@
 export interface ValueStoreTemplate {
     valueStoreTemplateId: string;
     currency: string;
-<<<<<<< HEAD
     initialValue: number | null;
+    pretax: boolean;
     minInitialValue: number | null;
     maxInitialValue: number | null;
     validityDurationDays: number | null;
     uses: number | null;
-=======
-    initialValue?: number;
-    pretax: boolean;
-    minInitialValue?: number;
-    maxInitialValue?: number;
-    validityDurationDays?: number;
-    uses?: number;
->>>>>>> ef4fc815
     valueStoreType: string;
     redemptionRule: Rule | null;
     valueRule: Rule | null;
