--- conflicted
+++ resolved
@@ -17,10 +17,7 @@
  * Done this way to support unicode and emoji characters. Length of emoji characters is often 2.
  */
 export function codeLastFour(code: string) {
-<<<<<<< HEAD
     return "…" + code.slice(-4);
-=======
     const lengthForLastFour = Math.min(code.length, 4);
     return "…" + code.substring(code.length - lengthForLastFour);
->>>>>>> 42a32f8d
 }