import * as giftbitRoutes from "giftbit-cassava-routes";
<<<<<<< HEAD
import {pickDefined} from "../pick";
import {DbCode} from "./DbCode";
import {decrypt} from "../codeCryptoUtils";
=======
import {pickDefined} from "../utils/pick";
>>>>>>> 8acf85b0

export interface Value {
    id: string;
    currency: string;
    balance: number | null;
    uses: number | null;
    programId: string | null;
    code: string | null;
    contactId: string | null;
    pretax: boolean;
    active: boolean;
    canceled: boolean;
    frozen: boolean;
    discount: boolean;
    redemptionRule: Rule | null;
    valueRule: Rule | null;
    startDate: Date | null;
    endDate: Date | null;
    metadata: object | null;
    createdDate: Date;
    updatedDate: Date;
}

export interface Rule {
    rule: string;
    explanation: string;
}

export namespace Value {
    export function toDbValue(auth: giftbitRoutes.jwtauth.AuthorizationBadge, v: Value, isGeneric: boolean): DbValue {
        let dbCode: DbCode = null;
        if (v.code) {
            dbCode = new DbCode(v.code, isGeneric, auth);
        }
        return {
            userId: auth.giftbitUserId,
            id: v.id,
            currency: v.currency,
            balance: v.balance,
            uses: v.uses,
            programId: v.programId,
            code: dbCode ? dbCode.lastFour : null,
            genericCode: dbCode ? dbCode.genericCode : null,
            encryptedCode: dbCode ? dbCode.encryptedCode : null,
            codeHashed: dbCode ? dbCode.codeHashed : null,
            contactId: v.contactId,
            pretax: v.pretax,
            active: v.active,
            canceled: v.canceled,
            frozen: v.frozen,
            discount: v.discount,
            redemptionRule: JSON.stringify(v.redemptionRule),
            valueRule: JSON.stringify(v.valueRule),
            startDate: v.startDate,
            endDate: v.endDate,
            metadata: JSON.stringify(v.metadata),
            createdDate: v.createdDate,
            updatedDate: v.updatedDate
        };
    }

    export function toDbValueUpdate(auth: giftbitRoutes.jwtauth.AuthorizationBadge, v: Partial<Value>): Partial<DbValue> {
        if (v.canceled != null && !v.canceled) {
            throw new giftbitRoutes.GiftbitRestError(422, "A Value cannot be uncanceled (cancel = false).", "CannotUncancelValue");
        }

        return pickDefined({
            contactId: v.contactId,
            active: v.active,
            canceled: v.canceled,
            frozen: v.frozen,
            pretax: v.pretax,
            redemptionRule: JSON.stringify(v.redemptionRule),
            valueRule: JSON.stringify(v.valueRule),
            startDate: v.startDate,
            endDate: v.endDate,
            metadata: JSON.stringify(v.metadata),
            updatedDate: v.updatedDate
        });
    }
}

export interface DbValue {
    userId: string;
    id: string;
    currency: string;
    balance: number | null;
    uses: number | null;
    programId: string | null;
    code: string | null;
    genericCode: boolean | null;
    codeHashed: string | null;
    encryptedCode: string | null;
    contactId: string | null;
    pretax: boolean;
    active: boolean;
    canceled: boolean;
    frozen: boolean;
    discount: boolean;
    redemptionRule: string;
    valueRule: string;
    startDate: Date | null;
    endDate: Date | null;
    metadata: string;
    createdDate: Date;
    updatedDate: Date;
}

export namespace DbValue {
    export function toValue(v: DbValue, showCode: boolean = false): Value {
        return {
            id: v.id,
            currency: v.currency,
            balance: v.balance,
            uses: v.uses,
            programId: v.programId,
            contactId: v.contactId,
            code: v.code && (v.genericCode || showCode) ? decrypt(v.encryptedCode) : v.code,
            pretax: v.pretax,
            active: v.active,
            canceled: v.canceled,
            frozen: v.frozen,
            discount: v.discount,
            redemptionRule: JSON.parse(v.redemptionRule),
            valueRule: JSON.parse(v.valueRule),
            startDate: v.startDate,
            endDate: v.endDate,
            metadata: JSON.parse(v.metadata),
            createdDate: v.createdDate,
            updatedDate: v.updatedDate
        };
    }
}<|MERGE_RESOLUTION|>--- conflicted
+++ resolved
@@ -1,11 +1,7 @@
 import * as giftbitRoutes from "giftbit-cassava-routes";
-<<<<<<< HEAD
-import {pickDefined} from "../pick";
 import {DbCode} from "./DbCode";
 import {decrypt} from "../codeCryptoUtils";
-=======
 import {pickDefined} from "../utils/pick";
->>>>>>> 8acf85b0
 
 export interface Value {
     id: string;
