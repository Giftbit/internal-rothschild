import * as stripe from "stripe";
import * as giftbitRoutes from "giftbit-cassava-routes";
import {getKnexRead} from "../utils/dbUtils/connection";
import {LineItem} from "./LineItem";
import {TransactionParty} from "./TransactionRequest";
import {TaxRequestProperties} from "./TaxProperties";

export interface Transaction {
    id: string;
    transactionType: TransactionType;
    currency: string;
    steps: TransactionStep[];
    totals: TransactionTotals;
    lineItems: LineItem[] | null;
    paymentSources: TransactionParty[] | null;
    simulated?: true;
    pending?: boolean;
    pendingVoidDate?: Date;
    createdDate: Date;
    createdBy: string;
    metadata: object | null;
    tax: TaxRequestProperties | null;
    tags?: string[];
}

export interface DbTransaction {
    userId: string;
    id: string;
    transactionType: TransactionType;
    currency: string;
    totals_subtotal: number | null;
    totals_tax: number | null;
    totals_discountLightrail: number | null;
    totals_paidLightrail: number | null;
    totals_paidStripe: number | null;
    totals_paidInternal: number | null;
    totals_remainder: number | null;
    totals_forgiven: number | null;
    totals_marketplace_sellerGross: number | null;
    totals_marketplace_sellerDiscount: number | null;
    totals_marketplace_sellerNet: number | null;
    lineItems: string | null;
    paymentSources: string | null;
    createdDate: Date;
    createdBy: string;
    metadata: string | null;
    rootTransactionId: string | null;
    nextTransactionId: string | null;
    tax: string | null;
    pendingVoidDate: Date | null;
}

export namespace Transaction {
    export function toDbTransaction(auth: giftbitRoutes.jwtauth.AuthorizationBadge, t: Transaction, rootTransactionId: string): DbTransaction {
        return {
            userId: auth.userId,
            id: t.id,
            transactionType: t.transactionType,
            currency: t.currency,
            totals_subtotal: t.totals && t.totals.subtotal,
            totals_tax: t.totals && t.totals.tax,
            totals_discountLightrail: t.totals && t.totals.discountLightrail,
            totals_paidLightrail: t.totals && t.totals.paidLightrail,
            totals_paidStripe: t.totals && t.totals.paidStripe,
            totals_paidInternal: t.totals && t.totals.paidInternal,
            totals_remainder: t.totals && t.totals.remainder,
            totals_forgiven: t.totals && t.totals.forgiven,
            totals_marketplace_sellerGross: t.totals && t.totals.marketplace && t.totals.marketplace.sellerGross,
            totals_marketplace_sellerDiscount: t.totals && t.totals.marketplace && t.totals.marketplace.sellerDiscount,
            totals_marketplace_sellerNet: t.totals && t.totals.marketplace && t.totals.marketplace.sellerNet,
            lineItems: t.lineItems != null ? JSON.stringify(t.lineItems) : null,
            paymentSources: t.paymentSources != null ? JSON.stringify(t.paymentSources) : null,
            metadata: t.metadata != null ? JSON.stringify(t.metadata) : null,
            rootTransactionId: rootTransactionId,
            nextTransactionId: null,
            tax: t.tax != null ? JSON.stringify(t.tax) : null,
            pendingVoidDate: t.pendingVoidDate,
            createdDate: t.createdDate,
            createdBy: t.createdBy,
        };
    }
}

export namespace DbTransaction {
    export function toTransaction(dbTx: DbTransaction, dbSteps: DbTransactionStep[]): Transaction {
        let t: Transaction = {
            id: dbTx.id,
            transactionType: dbTx.transactionType,
            currency: dbTx.currency,
            totals: null,
            lineItems: JSON.parse(dbTx.lineItems),
            paymentSources: JSON.parse(dbTx.paymentSources),
            steps: dbSteps.map(DbTransactionStep.toTransactionStep),
            metadata: JSON.parse(dbTx.metadata),
            tax: JSON.parse(dbTx.tax),
            pending: !!dbTx.pendingVoidDate,
            pendingVoidDate: dbTx.pendingVoidDate || undefined,
            createdDate: dbTx.createdDate,
            createdBy: dbTx.createdBy
        };
        if (hasNonNullTotals(dbTx)) {
            let payable: number;
            if (dbTx.totals_subtotal !== null && dbTx.totals_tax !== null && dbTx.totals_discountLightrail !== null) {
                payable = dbTx.totals_subtotal + dbTx.totals_tax - dbTx.totals_discountLightrail;
            }
            t.totals = {
                subtotal: dbTx.totals_subtotal !== null ? dbTx.totals_subtotal : undefined,
                tax: dbTx.totals_tax !== null ? dbTx.totals_tax : undefined,
                discount: dbTx.totals_discountLightrail !== null ? dbTx.totals_discountLightrail : undefined,
                discountLightrail: dbTx.totals_discountLightrail !== null ? dbTx.totals_discountLightrail : undefined,
                payable: payable !== null ? payable : undefined,
                paidLightrail: dbTx.totals_paidLightrail !== null ? dbTx.totals_paidLightrail : undefined,
                paidStripe: dbTx.totals_paidStripe !== null ? dbTx.totals_paidStripe : undefined,
                paidInternal: dbTx.totals_paidInternal !== null ? dbTx.totals_paidInternal : undefined,
                remainder: dbTx.totals_remainder !== null ? dbTx.totals_remainder : undefined,
                forgiven: dbTx.totals_forgiven !== null ? dbTx.totals_forgiven : undefined,
                marketplace: undefined
            };

            if (dbTx.totals_marketplace_sellerNet !== null) {
                t.totals.marketplace = {
                    sellerGross: dbTx.totals_marketplace_sellerGross,
                    sellerDiscount: dbTx.totals_marketplace_sellerDiscount,
                    sellerNet: dbTx.totals_marketplace_sellerNet,
                };
            }
        }
        return t;
    }

    export async function toTransactionsUsingDb(txns: DbTransaction[], userId: string): Promise<Transaction[]> {
        const knex = await getKnexRead();
        let txIds: string[] = txns.map(tx => tx.id);
        let dbSteps: any[] = await knex("LightrailTransactionSteps")
            .where("userId", userId)
            .whereIn("transactionId", txIds);
        dbSteps = dbSteps.concat(await knex("StripeTransactionSteps")
            .where("userId", userId)
            .whereIn("transactionId", txIds));
        dbSteps = dbSteps.concat(await knex("InternalTransactionSteps")
            .where("userId", userId)
            .whereIn("transactionId", txIds));

<<<<<<< HEAD
        let transactionsTags = txIds.reduce((tagMap, id) => {
            tagMap[id] = [];
            return tagMap;
        }, {});
        let dbTxTags = await knex.select("Tags.*", "TransactionsTags.transactionId").from("Tags").join("TransactionsTags", {
            "TransactionsTags.userId": "Tags.userId",
            "TransactionsTags.tagId": "Tags.id"
        }).where("TransactionsTags.userId", userId).whereIn("TransactionsTags.transactionId", txIds);
        dbTxTags.forEach(t => transactionsTags[t.transactionId].push(t.displayName));

        return txns.map(dbT => {
            let t: Transaction = {
                id: dbT.id,
                transactionType: dbT.transactionType,
                currency: dbT.currency,
                totals: null,
                lineItems: JSON.parse(dbT.lineItems),
                paymentSources: JSON.parse(dbT.paymentSources),
                steps: dbSteps.filter(s => s.transactionId === dbT.id).map(DbTransactionStep.toTransactionStep),
                metadata: JSON.parse(dbT.metadata),
                tax: JSON.parse(dbT.tax),
                pending: !!dbT.pendingVoidDate,
                pendingVoidDate: dbT.pendingVoidDate || undefined,
                createdDate: dbT.createdDate,
                createdBy: dbT.createdBy,
                tags: transactionsTags[dbT.id].length > 0 ? transactionsTags[dbT.id] : undefined,
            };
            if (hasNonNullTotals(dbT)) {
                let payable: number;
                if (dbT.totals_subtotal !== null && dbT.totals_tax !== null && dbT.totals_discountLightrail !== null) {
                    payable = dbT.totals_subtotal + dbT.totals_tax - dbT.totals_discountLightrail;
                }
                t.totals = {
                    subtotal: dbT.totals_subtotal !== null ? dbT.totals_subtotal : undefined,
                    tax: dbT.totals_tax !== null ? dbT.totals_tax : undefined,
                    discount: dbT.totals_discountLightrail !== null ? dbT.totals_discountLightrail : undefined,
                    discountLightrail: dbT.totals_discountLightrail !== null ? dbT.totals_discountLightrail : undefined,
                    payable: payable !== null ? payable : undefined,
                    paidLightrail: dbT.totals_paidLightrail !== null ? dbT.totals_paidLightrail : undefined,
                    paidStripe: dbT.totals_paidStripe !== null ? dbT.totals_paidStripe : undefined,
                    paidInternal: dbT.totals_paidInternal !== null ? dbT.totals_paidInternal : undefined,
                    remainder: dbT.totals_remainder !== null ? dbT.totals_remainder : undefined,
                    forgiven: dbT.totals_forgiven !== null ? dbT.totals_forgiven : undefined,
                    marketplace: undefined
                };

                if (dbT.totals_marketplace_sellerNet !== null) {
                    t.totals.marketplace = {
                        sellerGross: dbT.totals_marketplace_sellerGross,
                        sellerDiscount: dbT.totals_marketplace_sellerDiscount,
                        sellerNet: dbT.totals_marketplace_sellerNet,
                    };
                }
            }
            return t;
        });
=======
        return txns.map(dbTx => toTransaction(dbTx, dbSteps.filter(step => step.transactionId === dbTx.id)));
>>>>>>> 5835a247
    }
}

function hasNonNullTotals(dbT: DbTransaction): boolean {
    return dbT.totals_subtotal !== null ||
        dbT.totals_tax !== null ||
        dbT.totals_discountLightrail !== null ||
        dbT.totals_paidLightrail !== null ||
        dbT.totals_paidStripe !== null ||
        dbT.totals_paidInternal !== null ||
        dbT.totals_remainder !== null ||
        dbT.totals_forgiven !== null ||
        dbT.totals_marketplace_sellerGross !== null ||
        dbT.totals_marketplace_sellerDiscount !== null ||
        dbT.totals_marketplace_sellerNet !== null;
}

export type TransactionType =
    "initialBalance"
    | "attach"
    | "credit"
    | "debit"
    | "checkout"
    | "transfer"
    | "reverse"
    | "capture"
    | "void";

export type TransactionStep = LightrailTransactionStep | StripeTransactionStep | InternalTransactionStep;

export interface LightrailTransactionStep {
    rail: "lightrail";
    valueId: string;
    contactId?: string;
    code?: string;
    balanceBefore: number;
    balanceAfter: number;
    balanceChange: number;
    usesRemainingBefore?: number;
    usesRemainingAfter?: number;
    usesRemainingChange?: number;
}

export interface StripeTransactionStep {
    rail: "stripe";
    amount: number;
    chargeId?: string;
    charge?: stripe.charges.ICharge | stripe.refunds.IRefund;
}

export interface InternalTransactionStep {
    rail: "internal";
    internalId: string;
    balanceBefore: number;
    balanceAfter: number;
    balanceChange: number;
}

export interface TransactionTotals {
    subtotal?: number;
    tax?: number;
    discountLightrail?: number;
    paidLightrail?: number;
    paidStripe?: number;
    paidInternal?: number;
    remainder?: number;
    forgiven?: number;
    marketplace?: MarketplaceTransactionTotals;
    discount?: number; // deprecated
    payable?: number; // deprecated
}

export interface MarketplaceTransactionTotals {
    sellerGross: number;
    sellerDiscount: number;
    sellerNet: number;
}

export type DbTransactionStep = LightrailDbTransactionStep | StripeDbTransactionStep | InternalDbTransactionStep;

export interface LightrailDbTransactionStep {
    userId: string;
    id: string;
    transactionId: string;
    valueId: string;
    contactId?: string;
    code?: string;
    balanceBefore: number | null;
    balanceAfter: number | null;
    balanceChange: number | null;
    usesRemainingBefore: number | null;
    usesRemainingAfter: number | null;
    usesRemainingChange: number | null;
}

export interface StripeDbTransactionStep {
    userId: string;
    id: string;
    transactionId: string;
    chargeId: string;
    amount: number;
    charge: string;
}

export interface InternalDbTransactionStep {
    userId: string;
    id: string;
    transactionId: string;
    internalId: string;
    balanceBefore: number;
    balanceAfter: number;
    balanceChange: number;
}

export namespace DbTransactionStep {
    export function toTransactionStep(step: DbTransactionStep): TransactionStep {
        if (isLightrailDbTransactionStep(step)) {
            return toLightrailTransactionStep(step);
        }
        if (isStripeDbTransactionStep(step)) {
            return toStripeTransactionStep(step);
        }
        if (isInternalDbTransactionStep(step)) {
            return toInternalTransactionStep(step);
        }
    }

    export function isLightrailDbTransactionStep(step: DbTransactionStep): step is LightrailDbTransactionStep {
        return (step as LightrailDbTransactionStep).valueId !== undefined;
    }

    export function isStripeDbTransactionStep(step: DbTransactionStep): step is StripeDbTransactionStep {
        return (step as StripeDbTransactionStep).chargeId !== undefined;
    }

    export function isInternalDbTransactionStep(step: DbTransactionStep): step is InternalDbTransactionStep {
        return (step as InternalDbTransactionStep).internalId !== undefined;
    }

    export function toLightrailTransactionStep(step: LightrailDbTransactionStep): LightrailTransactionStep {
        return {
            rail: "lightrail",
            valueId: step.valueId,
            contactId: step.contactId || null,
            code: step.code || null,
            balanceBefore: step.balanceBefore,
            balanceAfter: step.balanceAfter,
            balanceChange: step.balanceChange,
            usesRemainingBefore: step.usesRemainingBefore,
            usesRemainingAfter: step.usesRemainingAfter,
            usesRemainingChange: step.usesRemainingChange
        };
    }

    export function toStripeTransactionStep(step: StripeDbTransactionStep): StripeTransactionStep {
        return {
            rail: "stripe",
            amount: step.amount,
            chargeId: step.chargeId || null,
            charge: JSON.parse(step.charge) || null
        };
    }

    export function toInternalTransactionStep(step: InternalDbTransactionStep): InternalTransactionStep {
        return {
            rail: "internal",
            internalId: step.internalId,
            balanceBefore: step.balanceBefore,
            balanceAfter: step.balanceAfter,
            balanceChange: step.balanceChange,
        };
    }
}<|MERGE_RESOLUTION|>--- conflicted
+++ resolved
@@ -141,7 +141,6 @@
             .where("userId", userId)
             .whereIn("transactionId", txIds));
 
-<<<<<<< HEAD
         let transactionsTags = txIds.reduce((tagMap, id) => {
             tagMap[id] = [];
             return tagMap;
@@ -152,55 +151,7 @@
         }).where("TransactionsTags.userId", userId).whereIn("TransactionsTags.transactionId", txIds);
         dbTxTags.forEach(t => transactionsTags[t.transactionId].push(t.displayName));
 
-        return txns.map(dbT => {
-            let t: Transaction = {
-                id: dbT.id,
-                transactionType: dbT.transactionType,
-                currency: dbT.currency,
-                totals: null,
-                lineItems: JSON.parse(dbT.lineItems),
-                paymentSources: JSON.parse(dbT.paymentSources),
-                steps: dbSteps.filter(s => s.transactionId === dbT.id).map(DbTransactionStep.toTransactionStep),
-                metadata: JSON.parse(dbT.metadata),
-                tax: JSON.parse(dbT.tax),
-                pending: !!dbT.pendingVoidDate,
-                pendingVoidDate: dbT.pendingVoidDate || undefined,
-                createdDate: dbT.createdDate,
-                createdBy: dbT.createdBy,
-                tags: transactionsTags[dbT.id].length > 0 ? transactionsTags[dbT.id] : undefined,
-            };
-            if (hasNonNullTotals(dbT)) {
-                let payable: number;
-                if (dbT.totals_subtotal !== null && dbT.totals_tax !== null && dbT.totals_discountLightrail !== null) {
-                    payable = dbT.totals_subtotal + dbT.totals_tax - dbT.totals_discountLightrail;
-                }
-                t.totals = {
-                    subtotal: dbT.totals_subtotal !== null ? dbT.totals_subtotal : undefined,
-                    tax: dbT.totals_tax !== null ? dbT.totals_tax : undefined,
-                    discount: dbT.totals_discountLightrail !== null ? dbT.totals_discountLightrail : undefined,
-                    discountLightrail: dbT.totals_discountLightrail !== null ? dbT.totals_discountLightrail : undefined,
-                    payable: payable !== null ? payable : undefined,
-                    paidLightrail: dbT.totals_paidLightrail !== null ? dbT.totals_paidLightrail : undefined,
-                    paidStripe: dbT.totals_paidStripe !== null ? dbT.totals_paidStripe : undefined,
-                    paidInternal: dbT.totals_paidInternal !== null ? dbT.totals_paidInternal : undefined,
-                    remainder: dbT.totals_remainder !== null ? dbT.totals_remainder : undefined,
-                    forgiven: dbT.totals_forgiven !== null ? dbT.totals_forgiven : undefined,
-                    marketplace: undefined
-                };
-
-                if (dbT.totals_marketplace_sellerNet !== null) {
-                    t.totals.marketplace = {
-                        sellerGross: dbT.totals_marketplace_sellerGross,
-                        sellerDiscount: dbT.totals_marketplace_sellerDiscount,
-                        sellerNet: dbT.totals_marketplace_sellerNet,
-                    };
-                }
-            }
-            return t;
-        });
-=======
         return txns.map(dbTx => toTransaction(dbTx, dbSteps.filter(step => step.transactionId === dbTx.id)));
->>>>>>> 5835a247
     }
 }
 
