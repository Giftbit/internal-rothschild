import * as stripe from "stripe";
import * as giftbitRoutes from "giftbit-cassava-routes";
import {getKnexRead} from "../utils/dbUtils/connection";
import {LineItem} from "./LineItem";
import {TransactionParty} from "./TransactionRequest";
import {LightrailDbTransactionStep} from "./Transaction";
import {TaxRequestProperties} from "./TaxProperties";

export interface Transaction {
    id: string;
    transactionType: TransactionType;
    currency: string;
    steps: TransactionStep[];
    totals: TransactionPlanTotals;
    lineItems: LineItem[] | null;
    paymentSources: TransactionParty[] | null;
    simulated?: true;
    createdDate: Date;
    createdBy: string;
    metadata: object | null;
    tax: TaxRequestProperties | null;
}

export interface DbTransaction {
    userId: string;
    id: string;
    transactionType: TransactionType;
    currency: string;
    totals: string | null;
    lineItems: string | null;
    paymentSources: string | null;
    createdDate: Date;
    createdBy: string;
    metadata: string | null;
    tax: string | null;
}

export namespace Transaction {
    export function toDbTransaction
    (auth: giftbitRoutes.jwtauth.AuthorizationBadge, t: Transaction): DbTransaction {
        return {
            userId: auth.userId,
            id: t.id,
            transactionType: t.transactionType,
            currency: t.currency,
            totals: JSON.stringify(t.totals),
            lineItems: JSON.stringify(t.lineItems),
            paymentSources: JSON.stringify(t.paymentSources),
            metadata: JSON.stringify(t.metadata),
<<<<<<< HEAD
            createdDate: t.createdDate,
            createdBy: t.createdBy,
=======
            tax: JSON.stringify(t.tax),
            createdDate: t.createdDate
>>>>>>> b30aa6e3
        };
    }
}

export namespace DbTransaction {
    export async function toTransactions(txns: DbTransaction[], userId: string): Promise<Transaction[]> {
        const knex = await getKnexRead();
        let txIds: string[] = txns.map(tx => tx.id);
        let dbSteps: any[] = await knex("LightrailTransactionSteps")
            .where("userId", userId)
            .whereIn("transactionId", txIds);
        dbSteps = dbSteps.concat(await knex("StripeTransactionSteps")
            .where("userId", userId)
            .whereIn("transactionId", txIds));
        dbSteps = dbSteps.concat(await knex("InternalTransactionSteps")
            .where("userId", userId)
            .whereIn("transactionId", txIds));

        return txns.map(t => {
            return {
                id: t.id,
                transactionType: t.transactionType,
                currency: t.currency,
                totals: JSON.parse(t.totals),
                lineItems: JSON.parse(t.lineItems),
                paymentSources: JSON.parse(t.paymentSources),
                steps: dbSteps.filter(s => s.transactionId === t.id).map(DbTransactionStep.toTransactionStep),
                metadata: JSON.parse(t.metadata),
<<<<<<< HEAD
                createdDate: t.createdDate,
                createdBy: t.createdBy
=======
                tax: JSON.parse(t.tax),
                createdDate: t.createdDate
>>>>>>> b30aa6e3
            };
        });
    }
}
export type PaymentSource =
    LightrailCustomerPaymentSource
    | LightrailCodePaymentSource
    | LightrailValueStorePaymentSource;

export interface LightrailCustomerPaymentSource {
    rail: "lightrail";
    customerId: string;
}

export interface LightrailCodePaymentSource {
    rail: "lightrail";
    code: string;
}

export interface LightrailValueStorePaymentSource {
    rail: "lightrail";
    valueId: string;
}

export type TransactionType =
    "credit"
    | "debit"
    | "checkout"
    | "transfer"
    | "pending_create"
    | "pending_capture"
    | "pending_void";

export type TransactionStep = LightrailTransactionStep | StripeTransactionStep | InternalTransactionStep;

export interface LightrailTransactionStep {
    rail: "lightrail";
    valueId: string;
    contactId?: string;
    code?: string;
    balanceBefore: number;
    balanceAfter: number;
    balanceChange: number;
}

export interface StripeTransactionStep {
    rail: "stripe";
    amount: number;
    chargeId?: string;
    charge?: stripe.charges.ICharge;
}

export interface InternalTransactionStep {
    rail: "internal";
    internalId: string;
    balanceBefore: number;
    balanceAfter: number;
    balanceChange: number;
}

export interface TransactionPlanTotals {
    subtotal?: number;
    tax?: number;
    discount?: number;
    payable?: number;
    remainder?: number;
    marketplace?: MarketplaceTransactionTotals;
}

export interface MarketplaceTransactionTotals {
    sellerGross: number;
    sellerDiscount: number;
    sellerNet: number;
}

export type DbTransactionStep = LightrailDbTransactionStep | StripeDbTransactionStep | InternalDbTransactionStep;

export interface LightrailDbTransactionStep {
    userId: string;
    id: string;
    transactionId: string;
    valueId: string;
    contactId?: string;
    code?: string;
    balanceBefore: number;
    balanceAfter: number;
    balanceChange: number;
}

export interface StripeDbTransactionStep {
    userId: string;
    id: string;
    transactionId: string;
    chargeId: string;
    amount: number;
    charge: string;
}

export interface InternalDbTransactionStep {
    userId: string;
    id: string;
    transactionId: string;
    internalId: string;
    balanceBefore: number;
    balanceAfter: number;
    balanceChange: number;
}

function isLightrailDbTransactionStep(step: DbTransactionStep): step is LightrailDbTransactionStep {
    return (<LightrailDbTransactionStep>step).valueId !== undefined;
}

function isStripeDbTransactionStep(step: DbTransactionStep): step is StripeDbTransactionStep {
    return (<StripeDbTransactionStep>step).chargeId !== undefined;
}

function isInternalDbTransactionStep(step: DbTransactionStep): step is InternalDbTransactionStep {
    return (<InternalDbTransactionStep>step).internalId !== undefined;
}

export namespace DbTransactionStep {
    export function toTransactionStep(step: DbTransactionStep): TransactionStep {
        if (isLightrailDbTransactionStep(step)) {
            return toLightrailTransactionStep(step);
        }
        if (isStripeDbTransactionStep(step)) {
            return toStripeTransactionStep(step);
        }
        if (isInternalDbTransactionStep(step)) {
            return toInternalTransactionStep(step);
        }
    }

    export function toLightrailTransactionStep(step: LightrailDbTransactionStep): LightrailTransactionStep {
        return {
            rail: "lightrail",
            valueId: step.valueId,
            contactId: step.contactId || null,
            code: step.code || null,
            balanceBefore: step.balanceBefore,
            balanceAfter: step.balanceAfter,
            balanceChange: step.balanceChange,
        };
    }

    export function toStripeTransactionStep(step: StripeDbTransactionStep): StripeTransactionStep {
        return {
            rail: "stripe",
            amount: step.amount,
            chargeId: step.chargeId || null,
            charge: JSON.parse(step.charge) || null
        };
    }

    export function toInternalTransactionStep(step: InternalDbTransactionStep): InternalTransactionStep {
        return {
            rail: "internal",
            internalId: step.internalId,
            balanceBefore: step.balanceBefore,
            balanceAfter: step.balanceAfter,
            balanceChange: step.balanceChange,
        };
    }
}<|MERGE_RESOLUTION|>--- conflicted
+++ resolved
@@ -47,13 +47,9 @@
             lineItems: JSON.stringify(t.lineItems),
             paymentSources: JSON.stringify(t.paymentSources),
             metadata: JSON.stringify(t.metadata),
-<<<<<<< HEAD
+            tax: JSON.stringify(t.tax),
             createdDate: t.createdDate,
             createdBy: t.createdBy,
-=======
-            tax: JSON.stringify(t.tax),
-            createdDate: t.createdDate
->>>>>>> b30aa6e3
         };
     }
 }
@@ -82,13 +78,9 @@
                 paymentSources: JSON.parse(t.paymentSources),
                 steps: dbSteps.filter(s => s.transactionId === t.id).map(DbTransactionStep.toTransactionStep),
                 metadata: JSON.parse(t.metadata),
-<<<<<<< HEAD
+                tax: JSON.parse(t.tax),
                 createdDate: t.createdDate,
                 createdBy: t.createdBy
-=======
-                tax: JSON.parse(t.tax),
-                createdDate: t.createdDate
->>>>>>> b30aa6e3
             };
         });
     }
