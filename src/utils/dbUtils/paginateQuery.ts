--- conflicted
+++ resolved
@@ -72,14 +72,10 @@
  */
 export async function paginateQuery<T extends { id: string }>(query: knex.QueryBuilder, paginationParams: PaginationParams, options: QueryOptions = null): Promise<{ body: T[], pagination: Pagination }> {
     if (paginationParams.limit > paginationParams.maxLimit) {
-<<<<<<< HEAD
-        paginationParams.limit = paginationParams.maxLimit;
-=======
         throw new Error(`limit ${paginationParams.limit} > maxLimit ${paginationParams.maxLimit}, this should already be sanitized`);
     }
     if (paginationParams.limit < 1) {
         throw new Error(`limit ${paginationParams.limit} < 1, this should already be sanitized`);
->>>>>>> 5d4d9863
     }
 
     let reverse = false;
